--- conflicted
+++ resolved
@@ -43,11 +43,7 @@
 -  Microscopic simulations of charge transport in disordered organic
    semiconductors. V. Ruehle, A. Lukyanov, F. May, M. Schrader, T.
    Vehoff, J. Kirkpatrick, B. Baumeier and D. Andrienko, J. Chem. Theo.
-<<<<<<< HEAD
-   Comp. 7, 3335-3345 (2011) 
-=======
    Comp. 7, 3335-3345 (2011). 
->>>>>>> d13d72f0
 
 -  Versatile Object-oriented Toolkit for Coarse-graining Applications.
    V.Ruehle, C. Junghans, A. Lukyanov, K. Kremer, D. Andrienko, J. Chem.
