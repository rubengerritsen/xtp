stages:
  - canary
  - build

.build_script:
  retry:
    max: 2
  variables:
    CCACHE_DIR: "${CI_PROJECT_DIR}/ccache"
    CXXFLAGS: "-Wall -Wextra -Wpedantic -Wshadow -Wconversion -Werror"
  stage: build
  artifacts:
    paths:
      - ${CI_PROJECT_DIR}/votca
<<<<<<< HEAD
    when: always 
=======
    when: always
>>>>>>> b3c6f927
  dependencies: []
  cache:
    paths:
      - ccache/
  script:
    - ccache -z
    - j="$(grep -c processor /proc/cpuinfo 2>/dev/null)" || j=0; ((j++))
    - git branch commit_of_build_${CI_BUILD_ID} ${CI_COMMIT_SHA}
    - git clone https://github.com/votca/votca
    - pushd votca
    - if [[ ${CI_COMMIT_TAG} = v[12].[0-9]* ]]; then
        git checkout -b ${CI_COMMIT_TAG} ${CI_COMMIT_TAG};
      elif [[ ( ${CI_COMMIT_REF_NAME} =~ ^for/([^/]*)/.* || ${CI_COMMIT_REF_NAME} =~ ^(stable)$ ) && ${BASH_REMATCH[1]} != master ]]; then
        git checkout -b ${BASH_REMATCH[1]} origin/${BASH_REMATCH[1]};
      fi
    - git submodule update --recursive --init
    - git -C ${CI_PROJECT_NAME} fetch ${CI_PROJECT_DIR} commit_of_build_${CI_BUILD_ID}
    - git -C ${CI_PROJECT_DIR} branch -d commit_of_build_${CI_BUILD_ID}
    - git -C ${CI_PROJECT_NAME} checkout -f ${CI_COMMIT_SHA}
    - mkdir -p build
    - pushd build
    - if [[ $CXX = clang++ ]]; then export CXXFLAGS="$CXXFLAGS -Wno-sign-conversion"; fi
    - cmake .. -DENABLE_TESTING=ON -DBUILD_XTP=ON
      -DCMAKE_INSTALL_PREFIX=/usr -DCMAKE_BUILD_TYPE=${CMAKE_BUILD_TYPE}
      -DMODULE_BUILD=${MODULE_BUILD} ${MODULE_BUILD:+-DCMAKE_INSTALL_PREFIX=/home/votca/votca.install}
      -DWITH_MKL=${WITH_MKL} -DCMAKE_DISABLE_FIND_PACKAGE_MKL=${DISABLE_MKL}
      -DUSE_CUDA=${USE_CUDA}      
    - make -O -k -j${j} -l${j} VERBOSE=1
    - make test CTEST_OUTPUT_ON_FAILURE=1
    - test -z "${MODULE_BUILD}" && make install DESTDIR=${PWD}/install && rm -rf ${PWD}/install/usr && rmdir ${PWD}/install
    - if [[ -z ${NO_INSTALL} ]]; then sudo make install; fi
    - if [[ ${CLANG_FORMAT} ]]; then make format && git -C ${CI_PROJECT_DIR}/votca/${CI_PROJECT_NAME} diff --exit-code; fi
    - ccache -s

.build:
  variables:
    DISTRO: "latest"
  image: votca/buildenv:${DISTRO}
  extends: .build_script
    
Debug GCC:
  stage: canary
  variables:
    CC: "gcc"
    CXX: "g++"
    CMAKE_BUILD_TYPE: "Debug"
    CLANG_FORMAT: "yes"
  extends: .build

None GCC:
  variables:
    CC: "gcc"
    CXX: "g++"
    CMAKE_BUILD_TYPE: ""
  extends: .build

None Clang:
  variables:
    CC: "clang"
    CXX: "clang++"
    CMAKE_BUILD_TYPE: ""
  extends: .build

Debug Clang:
  variables:
    CC: "clang"
    CXX: "clang++"
    CMAKE_BUILD_TYPE: "Debug"
  extends: .build

Release GCC:
  variables:
    CC: "gcc"
    CXX: "g++"
    CMAKE_BUILD_TYPE: "Release"
  extends: .build

Release Clang:
  variables:
    CC: "clang"
    CXX: "clang++"
    CMAKE_BUILD_TYPE: "Release"
  extends: .build

Debug GCC Ubuntu:
  variables:
    CC: "gcc"
    CXX: "g++"
    CMAKE_BUILD_TYPE: "Debug"
    DISTRO: "ubuntu"
  extends: .build

Debug Clang Ubuntu:
  variables:
    CC: "clang"
    CXX: "clang++"
    CMAKE_BUILD_TYPE: "Debug"
    DISTRO: "ubuntu"
  extends: .build

Release GCC Ubuntu:
  variables:
    CC: "gcc"
    CXX: "g++"
    CMAKE_BUILD_TYPE: "Release"
    DISTRO: "ubuntu"
  extends: .build

Release Clang Ubuntu:
  variables:
    CC: "clang"
    CXX: "clang++"
    CMAKE_BUILD_TYPE: "Release"
    DISTRO: "ubuntu"
  extends: .build

Debug GCC Rawhide:
  variables:
    CC: "gcc"
    CXX: "g++"
    CMAKE_BUILD_TYPE: "Debug"
    DISTRO: "fedora_rawhide"
  extends: .build
  allow_failure: true

Debug Clang Rawhide:
  variables:
    CC: "clang"
    CXX: "clang++"
    CMAKE_BUILD_TYPE: "Debug"
    DISTRO: "fedora_rawhide"
  extends: .build
  allow_failure: true

Release GCC Rawhide:
  variables:
    CC: "gcc"
    CXX: "g++"
    CMAKE_BUILD_TYPE: "Release"
    DISTRO: "fedora_rawhide"
  extends: .build
  allow_failure: true

Release Clang Rawhide:
  variables:
    CC: "clang"
    CXX: "clang++"
    CMAKE_BUILD_TYPE: "Release"
    DISTRO: "fedora_rawhide"
  extends: .build
  allow_failure: true

Release GCC Module:
  variables:
    CC: "gcc"
    CXX: "g++"
    CMAKE_BUILD_TYPE: "Release"
    MODULE_BUILD: "yes"
  extends: .build

Debug GPU Ubuntu:
  variables:
    CC: "gcc"
    CXX: "g++"
    CMAKE_BUILD_TYPE: "Debug"
    USE_CUDA: "yes"
    WITH_MKL: "no"
    DISABLE_MKL: "yes"
    NO_INSTALL: "yes"
  before_script:
    - source /opt/gromacs-2019/bin/GMXRC.bash
  extends: .build_script
  allow_failure: true
  tags:
    - gpu<|MERGE_RESOLUTION|>--- conflicted
+++ resolved
@@ -12,11 +12,7 @@
   artifacts:
     paths:
       - ${CI_PROJECT_DIR}/votca
-<<<<<<< HEAD
-    when: always 
-=======
     when: always
->>>>>>> b3c6f927
   dependencies: []
   cache:
     paths:
