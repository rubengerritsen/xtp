--- conflicted
+++ resolved
@@ -67,24 +67,18 @@
     inline double   EnergyIntra(APolarSite &pol1, APolarSite &pol2);
     inline void     FieldPerm(APolarSite &pol1, APolarSite &pol2);
     inline void     FieldPerm_At_By(APolarSite &pol1, APolarSite &pol2, double &epsilon);
-<<<<<<< HEAD
     inline void     FieldPermAsIndu_At_By(APolarSite &pol1, APolarSite &pol2);
     inline void     FieldPermAsPerm_At_By(APolarSite &pol1, APolarSite &pol2);
     inline void     FieldPermAsIndu_At_By_AddTo(APolarSite &pol1, APolarSite &pol2, vector<APolarSite*> &add_to);
-=======
->>>>>>> 7ede1fbd
     inline vec      FieldPermESF(vec r, APolarSite &pol);
     inline void     FieldIndu(APolarSite &pol1, APolarSite &pol2);
     inline void     FieldIndu_At_By(APolarSite &pol1, APolarSite &pol2, double &epsilon);
     inline void     FieldInduAlpha(APolarSite &pol1, APolarSite &pol2);
 
     inline double   PotentialPerm(vec r, APolarSite &pol);
-<<<<<<< HEAD
     inline void     Potential_At_By(APolarSite &at, APolarSite &by);
     inline void     PotentialPerm_At_By(APolarSite &at, APolarSite &by);
     inline void     PotentialIndu_At_By(APolarSite &at, APolarSite &by);
-=======
->>>>>>> 7ede1fbd
     inline double   EnergyInter_Indu_Perm(APolarSite &pol1, APolarSite &pol2);
     
     inline double   E_f(APolarSite &pol1, APolarSite &pol2);
@@ -1026,11 +1020,7 @@
 
 
 /**
-<<<<<<< HEAD
  * Used in Ewald3DnD::EvaluateRadialCorrection, PolarBackground::FP_FieldCalc
-=======
- * Used in Ewald3DnD::EvaluateRadialCorrection
->>>>>>> 7ede1fbd
  * NOTE Initialize via BiasStat(pol1, pol2) before using this method
  * NOTE Allows for dielectric screening
  * NOTE No Thole-type damping applied
@@ -1080,7 +1070,6 @@
     }
 }
 
-<<<<<<< HEAD
 
 /**
  * Used in simple FMM for Thole induction loop: 
@@ -1240,8 +1229,6 @@
 }
 
 
-=======
->>>>>>> 7ede1fbd
 /**
  * Called by Ewald3DnD::EvaluateRadialCorrection
  * NOTE Initialize via BiasStat(pol1, pol2) before using this method
@@ -3119,7 +3106,6 @@
 //            plambda5 = lambda5;
 //            plambda7 = lambda7;
 //            plambda9 = lambda9;
-<<<<<<< HEAD
         }
     }
     else {
@@ -3266,8 +3252,6 @@
 //            plambda5 = lambda5;
 //            plambda7 = lambda7;
 //            plambda9 = lambda9;
-=======
->>>>>>> 7ede1fbd
         }
     }
     else {
