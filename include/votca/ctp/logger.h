--- conflicted
+++ resolved
@@ -54,12 +54,7 @@
         void setPreface(TLogLevel level, std::string preface) {            
             switch ( level )
             {
-<<<<<<< HEAD
-=======
-                case logTime: 
-                    _timePreface = preface;
-                    break;
->>>>>>> 6af1bf05
+
                 case logERROR: 
                     _errorPreface = preface;
                     break;
