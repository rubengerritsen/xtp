--- conflicted
+++ resolved
@@ -23,42 +23,11 @@
 
 
 #include <votca/tools/property.h>
-<<<<<<< HEAD
-#include <votca/ctp/topology.h>
-#include <votca/ctp/logger.h>
-#include <boost/format.hpp>
-=======
 #include <votca/ctp/calculator.h>
 #include <boost/format.hpp>
 
->>>>>>> c748e390
 
 namespace votca { namespace ctp {
-<<<<<<< HEAD
-
-    using namespace boost;
-    
-class QMTool
-{
-public:
-
-    QMTool() {
-        _log.setReportLevel(logDEBUG);
-        _log.setPreface(logINFO,    "\n... INF ..." );
-        _log.setPreface(logERROR,   "\n... ERR ..." );
-        _log.setPreface(logWARNING, "\n... WAR ..." );
-        _log.setPreface(logDEBUG,   "\n... DBG ..." );  
-
-    };
-    virtual        ~QMTool() { };
-
-    virtual string  Identify() { return "Generic tool"; }
-
-    virtual void    Initialize(Property *options) {
-    }
-    
-    virtual bool    Evaluate() { return true; }
-=======
     
 class QMTool : public Calculator
 {
@@ -70,17 +39,10 @@
     virtual std::string  Identify() = 0;
     virtual void    Initialize(votca::tools::Property *options) = 0;    
     virtual bool    Evaluate() = 0;
->>>>>>> c748e390
     virtual bool    EndEvaluate() { return true; }
 
 protected:
 
-<<<<<<< HEAD
-    int _nThreads;
-    Logger _log;
-
-=======
->>>>>>> c748e390
 };
 
 }}
