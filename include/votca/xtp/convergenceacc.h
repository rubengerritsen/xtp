/* 
 *            Copyright 2009-2018 The VOTCA Development Team
 *                       (http://www.votca.org)
 *
 *      Licensed under the Apache License, Version 2.0 (the "License")
 *
 * You may not use this file except in compliance with the License.
 * You may obtain a copy of the License at
 *
 *              http://www.apache.org/licenses/LICENSE-2.0
 *
 * Unless required by applicable law or agreed to in writing, software
 * distributed under the License is distributed on an "AS IS" BASIS,
 * WITHOUT WARRANTIES OR CONDITIONS OF ANY KIND, either express or implied.
 * See the License for the specific language governing permissions and
 * limitations under the License.
 *
 */

#ifndef VOTCA_XTP_CONVERGENCEACC_H
#define VOTCA_XTP_CONVERGENCEACC_H

#include <votca/xtp/basisset.h>
#include <votca/xtp/logger.h>
#include <votca/xtp/adiis.h>
#include <votca/xtp/diis.h>
#include <votca/xtp/aomatrix.h>
#include <memory>
namespace votca { namespace xtp {

 
class ConvergenceAcc{
    public:

    enum KSmode { closed, open, fractional };

    struct options{
        KSmode mode=KSmode::closed;
        bool usediis=true;
        bool noisy=false;
        int histlength=10;
        bool maxout=false;
        double adiis_start=2;
        double diis_start=0.01;
        double levelshift=0.25;
        double levelshiftend=0.8;
        int numberofelectrons;
        double mixingparameter=0.7;
        double Econverged=1e-7;
        double error_converged=1e-7;
    };
    
                      
   void Configure(const ConvergenceAcc::options& opt){
       _opt=opt;
       if(_opt.mode==KSmode::closed){
           _nocclevels=_opt.numberofelectrons/2;
       }
       else if(_opt.mode==KSmode::open){
           _nocclevels=_opt.numberofelectrons;
       }
       else if(_opt.mode==KSmode::fractional){
           _nocclevels=0;
       }
   }
   void setLogger(ctp::Logger* log){_log=log;}
  
   bool isConverged(){
       if (_totE.size()<2){
           return false;
       }else{
        return std::abs(_totE.back() - _totE[_totE.size() - 2]) < _opt.Econverged
                && getDIIsError() < _opt.error_converged;
       }
   }

   double getDeltaE(){
       if (_totE.size()<2){
           return 0;
       }else{
           return _totE.back() - _totE[_totE.size() - 2];
       }
   }
   void setOverlap(AOOverlap* S, double etol);
   
   double getDIIsError(){return _diiserror;}
   
<<<<<<< HEAD
    bool getUseMixing(){return _usemixing;}
   
    void setLogger(Logger *pLog){_pLog=pLog;}
=======
    bool getUseMixing(){return _usedmixing;}

>>>>>>> b339c4da
    Eigen::MatrixXd Iterate(const Eigen::MatrixXd& dmat,Eigen::MatrixXd& H,Eigen::VectorXd &MOenergies,Eigen::MatrixXd &MOs,double totE);
    void SolveFockmatrix(Eigen::VectorXd& MOenergies,Eigen::MatrixXd& MOs,const Eigen::MatrixXd&H);
    void Levelshift(Eigen::MatrixXd& H);

    Eigen::MatrixXd DensityMatrix(const Eigen::MatrixXd& MOs, const Eigen::VectorXd& MOEnergies);
   
 private:
    options _opt;

    Eigen::MatrixXd DensityMatrixGroundState(const Eigen::MatrixXd& MOs);
    Eigen::MatrixXd DensityMatrixGroundState_unres(const Eigen::MatrixXd& MOs);
    Eigen::MatrixXd DensityMatrixGroundState_frac(const Eigen::MatrixXd& MOs, const Eigen::VectorXd& MOEnergies);
     
<<<<<<< HEAD
    bool                                _usemixing;
    Logger *                       _pLog;
=======
    bool             _usedmixing=true;
    double           _diiserror=std::numeric_limits<double>::max();
    ctp::Logger*     _log;
>>>>>>> b339c4da
    const AOOverlap* _S;
    
    Eigen::MatrixXd                 Sminusahalf;
    Eigen::MatrixXd                 Sonehalf;
    Eigen::MatrixXd                 MOsinv;
    std::vector< std::unique_ptr<Eigen::MatrixXd> >   _mathist;
    std::vector< std::unique_ptr<Eigen::MatrixXd> >   _dmatHist;
    std::vector<double>                 _totE;
 
    int _nocclevels;
    int _maxerrorindex=0;
    double _maxerror=0.0;
    ADIIS _adiis;
    DIIS _diis;

  
 };
 
 
}}

#endif // VOTCA_XTP_CONVERGENCEACC_H	
<|MERGE_RESOLUTION|>--- conflicted
+++ resolved
@@ -17,8 +17,8 @@
  *
  */
 
-#ifndef VOTCA_XTP_CONVERGENCEACC_H
-#define VOTCA_XTP_CONVERGENCEACC_H
+#ifndef _VOTCA_XTP_CONVERGENCEACC__H
+#define _VOTCA_XTP_CONVERGENCEACC__H
 
 #include <votca/xtp/basisset.h>
 #include <votca/xtp/logger.h>
@@ -63,7 +63,7 @@
            _nocclevels=0;
        }
    }
-   void setLogger(ctp::Logger* log){_log=log;}
+   void setLogger(Logger* log){_log=log;}
   
    bool isConverged(){
        if (_totE.size()<2){
@@ -85,14 +85,8 @@
    
    double getDIIsError(){return _diiserror;}
    
-<<<<<<< HEAD
-    bool getUseMixing(){return _usemixing;}
-   
-    void setLogger(Logger *pLog){_pLog=pLog;}
-=======
     bool getUseMixing(){return _usedmixing;}
 
->>>>>>> b339c4da
     Eigen::MatrixXd Iterate(const Eigen::MatrixXd& dmat,Eigen::MatrixXd& H,Eigen::VectorXd &MOenergies,Eigen::MatrixXd &MOs,double totE);
     void SolveFockmatrix(Eigen::VectorXd& MOenergies,Eigen::MatrixXd& MOs,const Eigen::MatrixXd&H);
     void Levelshift(Eigen::MatrixXd& H);
@@ -106,14 +100,9 @@
     Eigen::MatrixXd DensityMatrixGroundState_unres(const Eigen::MatrixXd& MOs);
     Eigen::MatrixXd DensityMatrixGroundState_frac(const Eigen::MatrixXd& MOs, const Eigen::VectorXd& MOEnergies);
      
-<<<<<<< HEAD
-    bool                                _usemixing;
-    Logger *                       _pLog;
-=======
     bool             _usedmixing=true;
     double           _diiserror=std::numeric_limits<double>::max();
-    ctp::Logger*     _log;
->>>>>>> b339c4da
+    Logger*     _log;
     const AOOverlap* _S;
     
     Eigen::MatrixXd                 Sminusahalf;
@@ -135,4 +124,4 @@
  
 }}
 
-#endif // VOTCA_XTP_CONVERGENCEACC_H	
+#endif	
