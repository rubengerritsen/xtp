/*
 *            Copyright 2009-2019 The VOTCA Development Team
 *                       (http://www.votca.org)
 *
 *      Licensed under the Apache License, Version 2.0 (the "License")
 *
 * You may not use this file except in compliance with the License.
 * You may obtain a copy of the License at
 *
 *              http://www.apache.org/licenses/LICENSE-2.0
 *
 * Unless required by applicable law or agreed to in writing, software
 * distributed under the License is distributed on an "AS IS" BASIS,
 * WITHOUT WARRANTIES OR CONDITIONS OF ANY KIND, either express or implied.
 * See the License for the specific language governing permissions and
 * limitations under the License.
 *
 */
/// For an earlier history see ctp repo commit
/// 77795ea591b29e664153f9404c8655ba28dc14e9

#ifndef VOTCA_XTP_PROGRESSOBSERVER_H
#define VOTCA_XTP_PROGRESSOBSERVER_H
<<<<<<< HEAD

#include <boost/interprocess/sync/file_lock.hpp>
#include <boost/program_options.hpp>
#include <iostream>
#include <vector>
#include <votca/tools/mutex.h>
#include <votca/tools/property.h>
#include <votca/xtp/job.h>

namespace votca {
namespace xtp {

class QMThread;

// TYPENAME EXAMPLE USAGE
//     ProgObserver< vector<Job*>, Job*, Job::JobResult >
// REQUIRED METHODS FOR TYPENAMES
//     pJob ->getId() ->SaveResults(rJob)
//     JobContainer .size() .begin() .end()

template <typename JobContainer, typename pJob, typename rJob>
class ProgObserver {

 public:
  typedef typename JobContainer::iterator JobItCnt;
  typedef typename std::vector<pJob>::iterator JobItVec;

  ProgObserver()
      : _lockFile("__NOFILE__"),
        _progFile("__NOFILE__"),
        _cacheSize(-1),
        _nextjit(NULL),
        _metajit(NULL),
        _startJobsCount(0) {
    ;
  }

  ~ProgObserver() { ; }

  void InitCmdLineOpts(const boost::program_options::variables_map &optsMap);
  void InitFromProgFile(std::string progFile, QMThread *master);
  pJob RequestNextJob(QMThread *thread);
  void ReportJobDone(pJob job, rJob *res, QMThread *thread);

  void SyncWithProgFile(QMThread *thread);
  void LockProgFile(QMThread *thread);
  void ReleaseProgFile(QMThread *thread);

  std::string GenerateHost(QMThread *thread);
  std::string GenerateTime();

 private:
  std::string _lockFile;
  std::string _progFile;
  int _cacheSize;
  JobContainer _jobs;

  std::vector<pJob> _jobsToProc;
  std::vector<pJob> _jobsToSync;

  JobItVec _nextjit;
  JobItCnt _metajit;
  tools::Mutex _lockThread;
  boost::interprocess::file_lock *_flock;

  std::map<std::string, bool> _restart_hosts;
  std::map<std::string, bool> _restart_stats;
  bool _restartMode;
  int _jobsReported;

  bool _moreJobsAvailable;
  int _startJobsCount;
  int _maxJobs;
};

template <typename JobContainer, typename pJob, typename rJob>
JobContainer LOAD_JOBS(const std::string &xml_file);

template <typename JobContainer, typename pJob, typename rJob>
void WRITE_JOBS(JobContainer &jobs, const std::string &job_file,
                std::string fileformat);

template <typename JobContainer, typename pJob, typename rJob>
void UPDATE_JOBS(JobContainer &from, JobContainer &to, std::string thisHost);
=======
#include <boost/interprocess/sync/file_lock.hpp>
#include <boost/program_options.hpp>
#include <votca/tools/mutex.h>
#include <votca/tools/property.h>

namespace votca {
namespace xtp {

class QMThread;

template <typename JobContainer>
class ProgObserver {

  typedef
      typename std::iterator_traits<typename JobContainer::iterator>::value_type
          Job;

  typedef typename Job::JobResult Result;

 public:
  void InitCmdLineOpts(const boost::program_options::variables_map &optsMap);
  void InitFromProgFile(std::string progFile, QMThread &master);
  ProgObserver::Job *RequestNextJob(QMThread &thread);
  void ReportJobDone(Job &job, Result &res, QMThread &thread);

  void SyncWithProgFile(QMThread &thread);
  void LockProgFile(QMThread &thread);
  void ReleaseProgFile(QMThread &thread);

  std::string GenerateHost(QMThread &thread);
  std::string GenerateTime();

 private:
  std::string _lockFile = "";
  std::string _progFile = "";
  int _cacheSize = -1;
  JobContainer _jobs;

  std::vector<Job *> _jobsToProc;
  std::vector<Job *> _jobsToSync;

  typedef typename JobContainer::iterator iterator;
  iterator _metajit;
  typedef typename std::vector<Job *>::iterator iterator_vec;
  iterator_vec _nextjit;
  tools::Mutex _lockThread;
  std::unique_ptr<boost::interprocess::file_lock> _flock;

  std::map<std::string, bool> _restart_hosts;
  std::map<std::string, bool> _restart_stats;
  bool _restartMode = false;
  int _jobsReported = 0;

  bool _moreJobsAvailable = false;
  int _startJobsCount = 0;
  int _maxJobs = 0;
};
>>>>>>> 9dda5b02

}  // namespace xtp
}  // namespace votca

#endif  // VOTCA_XTP_PROGRESSOBSERVER_H<|MERGE_RESOLUTION|>--- conflicted
+++ resolved
@@ -21,94 +21,8 @@
 
 #ifndef VOTCA_XTP_PROGRESSOBSERVER_H
 #define VOTCA_XTP_PROGRESSOBSERVER_H
-<<<<<<< HEAD
-
-#include <boost/interprocess/sync/file_lock.hpp>
 #include <boost/program_options.hpp>
-#include <iostream>
 #include <vector>
-#include <votca/tools/mutex.h>
-#include <votca/tools/property.h>
-#include <votca/xtp/job.h>
-
-namespace votca {
-namespace xtp {
-
-class QMThread;
-
-// TYPENAME EXAMPLE USAGE
-//     ProgObserver< vector<Job*>, Job*, Job::JobResult >
-// REQUIRED METHODS FOR TYPENAMES
-//     pJob ->getId() ->SaveResults(rJob)
-//     JobContainer .size() .begin() .end()
-
-template <typename JobContainer, typename pJob, typename rJob>
-class ProgObserver {
-
- public:
-  typedef typename JobContainer::iterator JobItCnt;
-  typedef typename std::vector<pJob>::iterator JobItVec;
-
-  ProgObserver()
-      : _lockFile("__NOFILE__"),
-        _progFile("__NOFILE__"),
-        _cacheSize(-1),
-        _nextjit(NULL),
-        _metajit(NULL),
-        _startJobsCount(0) {
-    ;
-  }
-
-  ~ProgObserver() { ; }
-
-  void InitCmdLineOpts(const boost::program_options::variables_map &optsMap);
-  void InitFromProgFile(std::string progFile, QMThread *master);
-  pJob RequestNextJob(QMThread *thread);
-  void ReportJobDone(pJob job, rJob *res, QMThread *thread);
-
-  void SyncWithProgFile(QMThread *thread);
-  void LockProgFile(QMThread *thread);
-  void ReleaseProgFile(QMThread *thread);
-
-  std::string GenerateHost(QMThread *thread);
-  std::string GenerateTime();
-
- private:
-  std::string _lockFile;
-  std::string _progFile;
-  int _cacheSize;
-  JobContainer _jobs;
-
-  std::vector<pJob> _jobsToProc;
-  std::vector<pJob> _jobsToSync;
-
-  JobItVec _nextjit;
-  JobItCnt _metajit;
-  tools::Mutex _lockThread;
-  boost::interprocess::file_lock *_flock;
-
-  std::map<std::string, bool> _restart_hosts;
-  std::map<std::string, bool> _restart_stats;
-  bool _restartMode;
-  int _jobsReported;
-
-  bool _moreJobsAvailable;
-  int _startJobsCount;
-  int _maxJobs;
-};
-
-template <typename JobContainer, typename pJob, typename rJob>
-JobContainer LOAD_JOBS(const std::string &xml_file);
-
-template <typename JobContainer, typename pJob, typename rJob>
-void WRITE_JOBS(JobContainer &jobs, const std::string &job_file,
-                std::string fileformat);
-
-template <typename JobContainer, typename pJob, typename rJob>
-void UPDATE_JOBS(JobContainer &from, JobContainer &to, std::string thisHost);
-=======
-#include <boost/interprocess/sync/file_lock.hpp>
-#include <boost/program_options.hpp>
 #include <votca/tools/mutex.h>
 #include <votca/tools/property.h>
 
@@ -123,6 +37,7 @@
   typedef
       typename std::iterator_traits<typename JobContainer::iterator>::value_type
           Job;
+  _cacheSize(-1), _nextjit(NULL), _metajit(NULL), _startJobsCount(0) { ; }
 
   typedef typename Job::JobResult Result;
 
@@ -164,9 +79,9 @@
   int _startJobsCount = 0;
   int _maxJobs = 0;
 };
->>>>>>> 9dda5b02
 
 }  // namespace xtp
 }  // namespace votca
+                std::string fileformat);
 
 #endif  // VOTCA_XTP_PROGRESSOBSERVER_H