--- conflicted
+++ resolved
@@ -56,13 +56,9 @@
   // MULTIPOLES DEFINITION
   Eigen::Vector3d getDipole() const override;
 
-<<<<<<< HEAD
   Eigen::Vector3d getStaticDipole() const;
 
-  double getSqrtInvEigenDamp() const { return _eigendamp_invsqrt; }
-=======
   double getSqrtInvEigenDamp() const { return eigendamp_invsqrt_; }
->>>>>>> efc86db7
 
   void Rotate(const Eigen::Matrix3d& R,
               const Eigen::Vector3d& ref_pos) override {
