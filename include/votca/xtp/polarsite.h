/*
 *            Copyright 2009-2018 The VOTCA Development Team
 *                       (http://www.votca.org)
 *
 *      Licensed under the Apache License, Version 2.0 (the "License")
 *
 * You may not use this file except in compliance with the License.
 * You may obtain a copy of the License at
 *
 *              http://www.apache.org/licenses/LICENSE-2.0
 *
 * Unless required by applicable law or agreed to in writing, software
 * distributed under the License is distributed on an "AS IS" BASIS,
 * WITHOUT WARRANTIES OR CONDITIONS OF ANY KIND, either express or implied.
 * See the License for the specific language governing permissions and
 * limitations under the License.
 *
 */

#ifndef __VOTCA_XTP_POLARSITE_H
#define __VOTCA_XTP_POLARSITE_H

#include <votca/xtp/eigen.h>
#include <votca/xtp/staticsite.h>

namespace votca { namespace xtp {\


    /**
    \brief Class to represent Atom/Site in electrostatic+polarisation

     The units are atomic units, e.g. Bohr, Hartree.By default a PolarSite cannot be polarised.
*/
class PolarSite : public StaticSite
{

public:


    PolarSite(int id, std::string element, Eigen::Vector3d pos);

    PolarSite(int id, std::string element)
                    :PolarSite(id,element,Eigen::Vector3d::Zero()){
                };

    PolarSite(const CheckpointReader& r):StaticSite(r){
        ReadFromCpt(r);
    }

    PolarSite(CptTable& table, const std::size_t& idx):StaticSite(table, idx){
        ReadFromCpt(table, idx);
    }


    void setPolarisation(const Eigen::Matrix3d pol){
        _Ps=pol;
        Eigen::SelfAdjointEigenSolver<Eigen::Matrix3d> es;
        es.computeDirect(_Ps,Eigen::EigenvaluesOnly);
        _eigendamp=es.eigenvalues().maxCoeff();
    }

    void ResetInduction(){
        PhiU=0.0;
        _inducedDipole=Eigen::Vector3d::Zero();
        _inducedDipole_old=Eigen::Vector3d::Zero();
        _localinducedField=Eigen::Vector3d::Zero();
    }

    // MULTIPOLES DEFINITION

    Eigen::Vector3d getDipole()const{
        Eigen::Vector3d dipole=_multipole.segment<3>(1);
        dipole+=_inducedDipole;
        return dipole;
    }


    void Rotate(const Eigen::Matrix3d& R, const Eigen::Vector3d& ref_pos){
        StaticSite::Rotate(R,ref_pos);
        _Ps = R * _Ps * R.transpose();
    }

    void Induce(double wSOR);

    double InductionWork() const{ return -0.5*_inducedDipole.transpose()*getField();}

    struct data{
        /* double psX; */
        /* double psY; */
        /* double psZ; */

        double fieldX;
        double fieldY;
        double fieldZ;

        double dipoleX;
        double dipoleY;
        double dipoleZ;

        double dipoleXOld;
        double dipoleYOld;
        double dipoleZOld;

        double eigendamp;
        double phiU;
    };

    void SetupCptTable(CptTable& table) const;
    void WriteToCpt(CptTable& table, const std::size_t& idx) const;
    void WriteToCpt(const CheckpointWriter& w)const;

    void ReadFromCpt(const CheckpointReader& r);
    void ReadFromCpt(CptTable& table, const std::size_t& idx);

    std::string identify()const{return "polarsite";}

<<<<<<< HEAD
=======

    friend std::ostream &operator<<(std::ostream &out, const PolarSite& site) {
    out <<site.getId()<<" "<<site.getElement()<<" "<<site.getRank();
    out <<" "<<site.getPos().x()<<","<<
        site.getPos().y()<<","<<site.getPos().z()<<"\n";
    return out;
    }
>>>>>>> 2f9a64da
private:

     virtual std::string writePolarisation()const;

    Eigen::Matrix3d _Ps=Eigen::Matrix3d::Zero();;
    Eigen::Vector3d _localinducedField=Eigen::Vector3d::Zero();
    Eigen::Vector3d _inducedDipole=Eigen::Vector3d::Zero();
    Eigen::Vector3d _inducedDipole_old=Eigen::Vector3d::Zero();
    double _eigendamp=0.0;

    double PhiU=0.0;                            // Electric potential (due to indu.)

};


}}


#endif<|MERGE_RESOLUTION|>--- conflicted
+++ resolved
@@ -114,8 +114,6 @@
 
     std::string identify()const{return "polarsite";}
 
-<<<<<<< HEAD
-=======
 
     friend std::ostream &operator<<(std::ostream &out, const PolarSite& site) {
     out <<site.getId()<<" "<<site.getElement()<<" "<<site.getRank();
@@ -123,7 +121,6 @@
         site.getPos().y()<<","<<site.getPos().z()<<"\n";
     return out;
     }
->>>>>>> 2f9a64da
 private:
 
      virtual std::string writePolarisation()const;
