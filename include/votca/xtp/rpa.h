--- conflicted
+++ resolved
@@ -66,14 +66,6 @@
   void UpdateRPAInputEnergies(const Eigen::VectorXd& dftenergies,
                               const Eigen::VectorXd& gwaenergies, Index qpmin);
 
-<<<<<<< HEAD
-=======
-  void ShiftUncorrectedEnergies(const Eigen::VectorXd& dftenergies, Index qpmin,
-                                Index gwsize);
-
-  double getMaxCorrection(const Eigen::VectorXd& dftenergies, Index min,
-                          Index max);
->>>>>>> bf5a0614
 
   struct rpa_eigensolution {
     Eigen::VectorXd omega;    // Eigenvalues
