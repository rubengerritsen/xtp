/* 
 *            Copyright 2009-2018 The VOTCA Development Team
 *                       (http://www.votca.org)
 *
 *      Licensed under the Apache License, Version 2.0 (the "License")
 *
 * You may not use this file except in compliance with the License.
 * You may obtain a copy of the License at
 *
 *              http://www.apache.org/licenses/LICENSE-2.0
 *
 * Unless required by applicable law or agreed to in writing, software
 * distributed under the License is distributed on an "AS IS" BASIS,
 * WITHOUT WARRANTIES OR CONDITIONS OF ANY KIND, either express or implied.
 * See the License for the specific language governing permissions and
 * limitations under the License.
 *
 */

#ifndef VOTCA_XTP_FORCES_H
#define VOTCA_XTP_FORCES_H


#include <votca/xtp/qmatom.h>
#include <votca/xtp/logger.h>
#include <votca/xtp/segment.h>
#include <stdio.h>
#include <votca/xtp/gwbseengine.h>
#include <votca/xtp/qminterface.h>
#include <votca/xtp/statefilter.h>

namespace votca {
    namespace xtp {


        class Forces {
        public:

            Forces(GWBSEEngine& gwbse_engine,const Statefilter& filter)
            : _gwbse_engine(gwbse_engine),_filter(filter),_remove_total_force(false){};

            void Initialize(tools::Property &options);
            void Calculate(const Orbitals& orbitals);

            void setLog(Logger* pLog) {
                _pLog = pLog;
            }

            const Eigen::MatrixX3d& GetForces() const{
                return _forces;
            };
            void Report()const;

        private:
            
<<<<<<< HEAD
            Eigen::Vector3d NumForceForward(double energy, int atom_index);
            Eigen::Vector3d NumForceCentral(int atom_index);
=======
            Eigen::Vector3d NumForceForward(Orbitals orbitals,int atom_index);
            Eigen::Vector3d NumForceCentral(Orbitals orbitals,int atom_index);
>>>>>>> 2d0e2ab2
            void RemoveTotalForce();

            double _displacement;
            std::string _force_method;

            GWBSEEngine& _gwbse_engine;
            const Statefilter& _filter;
            bool _remove_total_force;

            Eigen::MatrixX3d _forces;
            Logger *_pLog;
        };

    }
}
#endif // VOTCA_XTP_FORCES_H<|MERGE_RESOLUTION|>--- conflicted
+++ resolved
@@ -53,13 +53,8 @@
 
         private:
             
-<<<<<<< HEAD
-            Eigen::Vector3d NumForceForward(double energy, int atom_index);
-            Eigen::Vector3d NumForceCentral(int atom_index);
-=======
             Eigen::Vector3d NumForceForward(Orbitals orbitals,int atom_index);
             Eigen::Vector3d NumForceCentral(Orbitals orbitals,int atom_index);
->>>>>>> 2d0e2ab2
             void RemoveTotalForce();
 
             double _displacement;
