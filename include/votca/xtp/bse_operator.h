/*
 *            Copyright 2009-2019 The VOTCA Development Team
 *                       (http://www.votca.org)
 *
 *      Licensed under the Apache License, Version 2.0 (the "License")
 *
 * You may not use this file except in compliance with the License.
 * You may obtain a copy of the License at
 *
 *              http://www.apache.org/licenses/LICENSE-2.0
 *
 * Unless required by applicable law or agreed to in writing, software
 * distributed under the License is distributed on an "AS IS" BASIS,
 * WITHOUT WARRANTIES OR CONDITIONS OF ANY KIND, either express or implied.
 * See the License for the specific language governing permissions and
 * limitations under the License.
 *
 */

#ifndef _VOTCA_XTP_BSE_OPERATOR_H
#define _VOTCA_XTP_BSE_OPERATOR_H

#include <votca/xtp/eigen.h>
#include <votca/xtp/logger.h>
#include <votca/xtp/matrixfreeoperator.h>
#include <votca/xtp/threecenter.h>

namespace votca {
namespace xtp {

struct BSEOperator_Options {
  int homo;
  int rpamin;
  int qpmin;
  int vmin;
  int cmax;
};

template <int cqp, int cx, int cd, int cd2>
class BSE_OPERATOR : public MatrixFreeOperator {

 public:
<<<<<<< HEAD
  BSE_OPERATOR(const Eigen::VectorXd& Hd_operator, Logger& log,
               TCMatrix_gwbse& Mmn, const Eigen::MatrixXd& Hqp)
      : _epsilon_0_inv(Hd_operator), _log(log), _Mmn(Mmn), _Hqp(Hqp){};
=======
  BSE_OPERATOR(const Eigen::VectorXd& Hd_operator, TCMatrix_gwbse& Mmn,
               const Eigen::MatrixXd& Hqp)
      : _epsilon_0_inv(Hd_operator), _Mmn(Mmn), _Hqp(Hqp){};
>>>>>>> 9b059f85

  ~BSE_OPERATOR() {}

  void configure(BSEOperator_Options opt) {
    _opt = opt;
    int bse_vmax = _opt.homo;
    _bse_cmin = _opt.homo + 1;
    _bse_vtotal = bse_vmax - _opt.vmin + 1;
    _bse_ctotal = _opt.cmax - _bse_cmin + 1;
    _bse_size = _bse_vtotal * _bse_ctotal;
    this->set_size(_bse_size);

    int threads = 1;
#ifdef _OPENMP
    threads = omp_get_max_threads();
#endif
    if (cx != 0) {
      _Hx_cache = std::vector<cache_block>(threads);
    }
  }

  Eigen::RowVectorXd row(int index) const;

 private:
  Eigen::RowVectorXd Hqp_row(int index) const;
  Eigen::RowVectorXd Hx_row(int index) const;
  Eigen::RowVectorXd Hd_row(int index) const;
  Eigen::RowVectorXd Hd2_row(int index) const;

  class cache_block {

   public:
    bool hasValue(int index) const {
      if (index >= _index && index < (_index + _size)) {
        return true;
      } else {
        return false;
      }
    }
    Eigen::RowVectorXd getValue(int index) {
      return std::move(_values[index - _index]);
    }

    void FillCache(const Eigen::MatrixXd& matrix, int index) {
      _index = index + 1;
      _size = matrix.cols() - 1;
      _values.resize(_size);
      for (int i = 0; i < _size; i++) {
        _values[i] = matrix.col(i + 1).transpose();
      }
    }

   private:
    std::vector<Eigen::RowVectorXd> _values;
    int _index = -1;
    int _size = -1;
  };

  BSEOperator_Options _opt;
  int _bse_size;
  int _bse_vtotal;
  int _bse_ctotal;
  int _bse_cmin;

  mutable std::vector<cache_block> _Hx_cache;

  const Eigen::VectorXd& _epsilon_0_inv;
<<<<<<< HEAD
  Logger& _log;
=======
>>>>>>> 9b059f85
  const TCMatrix_gwbse& _Mmn;
  const Eigen::MatrixXd& _Hqp;
};

// type defs for the different operators
typedef BSE_OPERATOR<1, 2, 1, 0> SingletOperator_TDA;
typedef BSE_OPERATOR<1, 0, 1, 0> TripletOperator_TDA;

typedef BSE_OPERATOR<1, 4, 1, 1> SingletOperator_BTDA_ApB;
typedef BSE_OPERATOR<1, 0, 1, 1> TripletOperator_BTDA_ApB;
typedef BSE_OPERATOR<1, 0, 1, -1> Operator_BTDA_AmB;

typedef BSE_OPERATOR<1, 0, 0, 0> HqpOperator;
typedef BSE_OPERATOR<0, 1, 0, 0> HxOperator;
typedef BSE_OPERATOR<0, 0, 1, 0> HdOperator;
typedef BSE_OPERATOR<0, 0, 0, 1> Hd2Operator;

}  // namespace xtp
}  // namespace votca

#endif /* _VOTCA_XTP_BSE_OP_H */<|MERGE_RESOLUTION|>--- conflicted
+++ resolved
@@ -21,7 +21,6 @@
 #define _VOTCA_XTP_BSE_OPERATOR_H
 
 #include <votca/xtp/eigen.h>
-#include <votca/xtp/logger.h>
 #include <votca/xtp/matrixfreeoperator.h>
 #include <votca/xtp/threecenter.h>
 
@@ -40,15 +39,9 @@
 class BSE_OPERATOR : public MatrixFreeOperator {
 
  public:
-<<<<<<< HEAD
-  BSE_OPERATOR(const Eigen::VectorXd& Hd_operator, Logger& log,
-               TCMatrix_gwbse& Mmn, const Eigen::MatrixXd& Hqp)
-      : _epsilon_0_inv(Hd_operator), _log(log), _Mmn(Mmn), _Hqp(Hqp){};
-=======
   BSE_OPERATOR(const Eigen::VectorXd& Hd_operator, TCMatrix_gwbse& Mmn,
                const Eigen::MatrixXd& Hqp)
       : _epsilon_0_inv(Hd_operator), _Mmn(Mmn), _Hqp(Hqp){};
->>>>>>> 9b059f85
 
   ~BSE_OPERATOR() {}
 
@@ -116,10 +109,6 @@
   mutable std::vector<cache_block> _Hx_cache;
 
   const Eigen::VectorXd& _epsilon_0_inv;
-<<<<<<< HEAD
-  Logger& _log;
-=======
->>>>>>> 9b059f85
   const TCMatrix_gwbse& _Mmn;
   const Eigen::MatrixXd& _Hqp;
 };
