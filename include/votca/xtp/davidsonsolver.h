--- conflicted
+++ resolved
@@ -78,23 +78,13 @@
     switch (this->_davidson_ortho) {
 
       case ORTHO::GS:
-<<<<<<< HEAD
         XTP_LOG(logDEBUG, _log)
-            << TimeStamp() << " Gram-Schmidt Ortgonalization" << flush;
+            << TimeStamp() << " Gram-Schmidt Orthogonalization" << flush;
         break;
 
       case ORTHO::QR:
         XTP_LOG(logDEBUG, _log)
-            << TimeStamp() << " QR Ortgonalization" << flush;
-=======
-        CTP_LOG(ctp::logDEBUG, _log)
-            << ctp::TimeStamp() << " Gram-Schmidt Orthogonalization" << flush;
-        break;
-
-      case ORTHO::QR:
-        CTP_LOG(ctp::logDEBUG, _log)
-            << ctp::TimeStamp() << " QR Orthogonalization" << flush;
->>>>>>> 9b059f85
+            << TimeStamp() << " QR Orthogonalization" << flush;
         break;
     }
 
