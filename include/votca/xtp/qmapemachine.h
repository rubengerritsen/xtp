/* 
 *            Copyright 2009-2017 The VOTCA Development Team
 *                       (http://www.votca.org)
 *
 *      Licensed under the Apache License, Version 2.0 (the "License")
 *
 * You may not use this file except in compliance with the License.
 * You may obtain a copy of the License at
 *
 *              http://www.apache.org/licenses/LICENSE-2.0
 *
 * Unless required by applicable law or agreed to in writing, software
 * distributed under the License is distributed on an "AS IS" BASIS,
 * WITHOUT WARRANTIES OR CONDITIONS OF ANY KIND, either express or implied.
 * See the License for the specific language governing permissions and
 * limitations under the License.
 *
 */

#ifndef __QMAPEMACHINE__H
#define	__QMAPEMACHINE__H



#include <votca/xtp/dftengine.h>
#include <votca/xtp/gwbse.h>
#include <votca/xtp/qmpackagefactory.h>
#include <votca/xtp/orbitals.h>
#include <votca/xtp/espfit.h>

#include <votca/ctp/ewaldnd.h>
#include <votca/ctp/xjob.h>
#include <votca/ctp/xinductor.h>

#include <votca/xtp/qminterface.h>
#include <votca/xtp/qmiter.h>
#include <votca/xtp/statefilter.h>

namespace votca { namespace xtp {



class QMAPEMachine
{
    
public:

    QMAPEMachine(ctp::XJob *job, ctp::Ewald3DnD *cape, 
              Property *opt, std::string sfx);
   ~QMAPEMachine();
    
    void Evaluate(ctp::XJob *job);
 
    bool AssertConvergence() { return _isConverged; }
    
    void setLog(ctp::Logger *log) { _log = log; }
    
private:
    QMMIter *CreateNewIter();
    bool EvaluateGWBSE(Orbitals &orb, std::string runFolder);
    bool hasConverged();
    bool Iterate(std::string jobFolder, int iterCnt);
    void SetupPolarSiteGrids( const std::vector< const vec *>& gridpoints,const std::vector< QMAtom* >& atoms);
    std::vector<double> ExtractNucGrid_fromPolarsites();
    std::vector<double> ExtractElGrid_fromPolarsites();
    
<<<<<<< HEAD
=======
    Statefilter _filter;
>>>>>>> d4744c08
    QMInterface qminterface;
    ctp::Logger *_log;

    bool _run_ape;
    bool _run_dft;
    bool _run_gwbse;

    ctp::XJob *_job;
    ctp::Ewald3DnD *_cape;
<<<<<<< HEAD
    
    DFTEngine dftengine;
    
    void SetupPolarSiteGrids( const std::vector< const vec *>& gridpoints,const std::vector< QMAtom* >& atoms);
    
    std::vector<double> ExtractNucGrid_fromPolarsites();
    std::vector<double> ExtractElGrid_fromPolarsites();
=======
>>>>>>> d4744c08

    std::vector<QMMIter*> _iters;
    int _maxIter;
    bool _isConverged;
    
    unsigned NumberofAtoms;
    string _externalgridaccuracy;
    
    Property _gwbse_options;
    Property _dft_options;
    QMState  _initialstate;
    
    double _crit_dR;
    double _crit_dQ;
    double _crit_dE_QM;
    double _crit_dE_MM;   
    
    std::vector< ctp::PolarSeg* > target_bg;     
    std::vector< ctp::PolarSeg* > target_fg;     

};


}}

#endif<|MERGE_RESOLUTION|>--- conflicted
+++ resolved
@@ -64,10 +64,7 @@
     std::vector<double> ExtractNucGrid_fromPolarsites();
     std::vector<double> ExtractElGrid_fromPolarsites();
     
-<<<<<<< HEAD
-=======
     Statefilter _filter;
->>>>>>> d4744c08
     QMInterface qminterface;
     ctp::Logger *_log;
 
@@ -77,16 +74,6 @@
 
     ctp::XJob *_job;
     ctp::Ewald3DnD *_cape;
-<<<<<<< HEAD
-    
-    DFTEngine dftengine;
-    
-    void SetupPolarSiteGrids( const std::vector< const vec *>& gridpoints,const std::vector< QMAtom* >& atoms);
-    
-    std::vector<double> ExtractNucGrid_fromPolarsites();
-    std::vector<double> ExtractElGrid_fromPolarsites();
-=======
->>>>>>> d4744c08
 
     std::vector<QMMIter*> _iters;
     int _maxIter;
