/*
 *            Copyright 2009-2018 The VOTCA Development Team
 *                       (http://www.votca.org)
 *
 *      Licensed under the Apache License, Version 2.0 (the "License")
 *
 * You may not use this file except in compliance with the License.
 * You may obtain a copy of the License at
 *
 *              http://www.apache.org/licenses/LICENSE-2.0
 *
 * Unless required by applicable law or agreed to in writing, software
 * distributed under the License is distributed on an "AS IS" BASIS,
 * WITHOUT WARRANTIES OR CONDITIONS OF ANY KIND, either express or implied.
 * See the License for the specific language governing permissions and
 * limitations under the License.
 *
 */

#ifndef _VOTCA_XTP_DFTENGINE_H
#define _VOTCA_XTP_DFTENGINE_H

<<<<<<< HEAD


#include <votca/xtp/segment.h>
#include <votca/xtp/orbitals.h>
#include <votca/xtp/polarseg.h>

#include <votca/xtp/topology.h>
#include <votca/xtp/numerical_integrations.h>
#include <votca/xtp/apolarsite.h>
=======
#include <votca/xtp/numerical_integrations.h>
>>>>>>> 6201e219
#include <boost/filesystem.hpp>
#include <votca/ctp/logger.h>
#include <votca/ctp/polarseg.h>
#include <votca/ctp/topology.h>
#include <votca/xtp/ERIs.h>
#include <votca/xtp/convergenceacc.h>
<<<<<<< HEAD
#include <votca/xtp/logger.h>
=======
>>>>>>> 6201e219

namespace votca {
    namespace xtp {
        class Orbitals;

/**
         * \brief Electronic ground-state via Density-Functional Theory
         *
         * Evaluates electronic ground state in molecular systems based on
         * density functional theory with Gaussian Orbitals.
         * 
         */

        class DFTEngine {
        public:

            DFTEngine() {
                _numofelectrons = 0;
                _addexternalsites = false;
                _do_externalfield = false;
                _integrate_ext_density=false;
            };

         
            void Initialize(tools::Property &options);

            void CleanUp();

            void setLogger(xtp::Logger* pLog) {
                _pLog = pLog;
            }

            void ConfigureExternalGrid(const std::string& grid_name_ext) {
                _grid_name_ext = grid_name_ext;
                _do_externalfield = true;
            }

<<<<<<< HEAD
            void setExternalcharges(std::vector<xtp::PolarSeg*> externalsites) {
                

                _externalsites = externalsites;
                //for ( int i = 0; i < externalsites.size(); i++){
                //    xtp::PolarSeg* pseg = &externalsites[i];
                //    _externalsites.push_back(xtp::PolarSeg(pseg, false));
                //}
=======
            void setExternalcharges(std::vector<std::shared_ptr<ctp::PolarSeg> > externalsites) {
                _externalsites = externalsites;           
>>>>>>> 6201e219
                _addexternalsites = true;
            }
                   
            
<<<<<<< HEAD
           /* void SetExternalMultipoles( xtp::PolarTop *ptop  ){
                
                
                return;
                
            }*/
            
            

=======
>>>>>>> 6201e219
            void setExternalGrid(std::vector<double> electrongrid, std::vector<double> nucleigrid) {
                _externalgrid = electrongrid;
                _externalgrid_nuc = nucleigrid;
            }

            std::vector< const tools::vec *> getExternalGridpoints() {
                return _gridIntegration_ext.getGridpoints();
            }

            bool Evaluate(Orbitals& orbitals);
            

            void Prepare(Orbitals& orbitals);

            std::string getDFTBasisName() const{
                return _dftbasis_name;
            };
            
            

        private:
            
            Eigen::MatrixXd OrthogonalizeGuess(const Eigen::MatrixXd& GuessMOs );
            void PrintMOs(const Eigen::VectorXd& MOEnergies);
<<<<<<< HEAD
            xtp::Logger *_pLog;

            void ConfigOrbfile(Orbitals* _orbitals);
=======
            void CalcElDipole();
            void CalculateERIs(const AOBasis& dftbasis, const Eigen::MatrixXd &DMAT);
            void ConfigOrbfile(Orbitals& orbitals);
>>>>>>> 6201e219
            void SetupInvariantMatrices();
            Eigen::MatrixXd AtomicGuess(Orbitals& orbitals);
            std::string ReturnSmallGrid(const std::string& largegrid);
            
            Eigen::MatrixXd IntegrateExternalDensity(Orbitals& extdensity);
            
            Eigen::MatrixXd RunAtomicDFT_unrestricted(QMAtom* uniqueAtom);
            Eigen::MatrixXd RunAtomicDFT_fractional(QMAtom* uniqueAtom);
            
            void NuclearRepulsion();
            double ExternalRepulsion(xtp::Topology* top = NULL);
            double ExternalGridRepulsion(std::vector<double> externalpotential_nuc);
            Eigen::MatrixXd SphericalAverageShells(const Eigen::MatrixXd& dmat, AOBasis& dftbasis);

            ctp::Logger *_pLog;

            int _openmp_threads;

            // atoms
            std::vector<QMAtom*> _atoms;

            // basis sets
            std::string _auxbasis_name;
            std::string _dftbasis_name;
            std::string _ecp_name;
            BasisSet _dftbasisset;
            BasisSet _auxbasisset;
            BasisSet _ecpbasisset;
            AOBasis _dftbasis;
            AOBasis _auxbasis;
            AOBasis _ecp;

            bool _with_ecp;
            bool _with_RI;
            
            std::string _four_center_method; // direct | cache
            
            // Pre-screening
            bool _with_screening;
            double _screening_eps;
            
            // numerical integration Vxc
            std::string _grid_name;
            std::string _grid_name_small;
            bool _use_small_grid;
            NumericalIntegration _gridIntegration;
            NumericalIntegration _gridIntegration_small;
            //used to store Vxc after final iteration

            //numerical integration externalfield;
            //this will not remain here but be moved to qmape
            bool _do_externalfield;
            std::string _grid_name_ext;
            NumericalIntegration _gridIntegration_ext;
            std::vector<double> _externalgrid;
            std::vector<double> _externalgrid_nuc;

            Eigen::MatrixXd _dftAOdmat;

            // AO Matrices
            AOOverlap _dftAOoverlap;
            AOKinetic _dftAOkinetic;
            AOESP _dftAOESP;
            AOECP _dftAOECP;
            AODipole_Potential _dftAODipole_Potential;
            AOQuadrupole_Potential _dftAOQuadrupole_Potential;
            AOPlanewave _dftAOplanewave;
            double _E_nucnuc;
            
            bool _with_guess;
            std::string _initial_guess;

            // Convergence 
            double _mixingparameter;
            double _Econverged;
            double _error_converged;
            int _numofelectrons;
            int _max_iter;
            
        
            //levelshift
            double _levelshiftend;
            double _levelshift;

            //DIIS variables
            ConvergenceAcc _conv_accelerator;
            bool _usediis;
            int _histlength;
            bool _maxout;
            double _diis_start;
            double _adiis_start;
            //Electron repulsion integrals
            ERIs _ERIs;

            // external charges
<<<<<<< HEAD
            std::vector<xtp::PolarSeg*> _externalsites;
=======
            std::vector<std::shared_ptr<ctp::PolarSeg> > _externalsites;
>>>>>>> 6201e219
            bool _addexternalsites;

            // exchange and correlation
            double _ScaHFX;
            std::string _xc_functional_name;

            bool _integrate_ext_density;
            //integrate external density
            std::string _orbfilename;
            std::string _gridquality;
            std::string _state;
        };


    }
}

#endif /* _VOTCA_XTP_DFTENGINE_H */<|MERGE_RESOLUTION|>--- conflicted
+++ resolved
@@ -20,29 +20,13 @@
 #ifndef _VOTCA_XTP_DFTENGINE_H
 #define _VOTCA_XTP_DFTENGINE_H
 
-<<<<<<< HEAD
-
-
-#include <votca/xtp/segment.h>
-#include <votca/xtp/orbitals.h>
+#include <votca/xtp/numerical_integrations.h>
+#include <boost/filesystem.hpp>
+#include <votca/xtp/logger.h>
 #include <votca/xtp/polarseg.h>
-
 #include <votca/xtp/topology.h>
-#include <votca/xtp/numerical_integrations.h>
-#include <votca/xtp/apolarsite.h>
-=======
-#include <votca/xtp/numerical_integrations.h>
->>>>>>> 6201e219
-#include <boost/filesystem.hpp>
-#include <votca/ctp/logger.h>
-#include <votca/ctp/polarseg.h>
-#include <votca/ctp/topology.h>
 #include <votca/xtp/ERIs.h>
 #include <votca/xtp/convergenceacc.h>
-<<<<<<< HEAD
-#include <votca/xtp/logger.h>
-=======
->>>>>>> 6201e219
 
 namespace votca {
     namespace xtp {
@@ -80,35 +64,11 @@
                 _do_externalfield = true;
             }
 
-<<<<<<< HEAD
-            void setExternalcharges(std::vector<xtp::PolarSeg*> externalsites) {
-                
-
-                _externalsites = externalsites;
-                //for ( int i = 0; i < externalsites.size(); i++){
-                //    xtp::PolarSeg* pseg = &externalsites[i];
-                //    _externalsites.push_back(xtp::PolarSeg(pseg, false));
-                //}
-=======
-            void setExternalcharges(std::vector<std::shared_ptr<ctp::PolarSeg> > externalsites) {
+            void setExternalcharges(std::vector<std::shared_ptr<xtp::PolarSeg> > externalsites) {
                 _externalsites = externalsites;           
->>>>>>> 6201e219
                 _addexternalsites = true;
             }
                    
-            
-<<<<<<< HEAD
-           /* void SetExternalMultipoles( xtp::PolarTop *ptop  ){
-                
-                
-                return;
-                
-            }*/
-            
-            
-
-=======
->>>>>>> 6201e219
             void setExternalGrid(std::vector<double> electrongrid, std::vector<double> nucleigrid) {
                 _externalgrid = electrongrid;
                 _externalgrid_nuc = nucleigrid;
@@ -133,15 +93,9 @@
             
             Eigen::MatrixXd OrthogonalizeGuess(const Eigen::MatrixXd& GuessMOs );
             void PrintMOs(const Eigen::VectorXd& MOEnergies);
-<<<<<<< HEAD
-            xtp::Logger *_pLog;
-
-            void ConfigOrbfile(Orbitals* _orbitals);
-=======
             void CalcElDipole();
             void CalculateERIs(const AOBasis& dftbasis, const Eigen::MatrixXd &DMAT);
             void ConfigOrbfile(Orbitals& orbitals);
->>>>>>> 6201e219
             void SetupInvariantMatrices();
             Eigen::MatrixXd AtomicGuess(Orbitals& orbitals);
             std::string ReturnSmallGrid(const std::string& largegrid);
@@ -156,7 +110,7 @@
             double ExternalGridRepulsion(std::vector<double> externalpotential_nuc);
             Eigen::MatrixXd SphericalAverageShells(const Eigen::MatrixXd& dmat, AOBasis& dftbasis);
 
-            ctp::Logger *_pLog;
+            xtp::Logger *_pLog;
 
             int _openmp_threads;
 
@@ -237,11 +191,7 @@
             ERIs _ERIs;
 
             // external charges
-<<<<<<< HEAD
-            std::vector<xtp::PolarSeg*> _externalsites;
-=======
-            std::vector<std::shared_ptr<ctp::PolarSeg> > _externalsites;
->>>>>>> 6201e219
+            std::vector<std::shared_ptr<xtp::PolarSeg> > _externalsites;
             bool _addexternalsites;
 
             // exchange and correlation
