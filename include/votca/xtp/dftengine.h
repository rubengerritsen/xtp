--- conflicted
+++ resolved
@@ -128,11 +128,7 @@
             Eigen::MatrixXd AtomicGuess(Orbitals* _orbitals);
             Eigen::MatrixXd DensityMatrix_unres(const Eigen::MatrixXd& MOs, int numofelec);
             Eigen::MatrixXd DensityMatrix_frac(const Eigen::MatrixXd& MOs, const Eigen::VectorXd& MOEnergies, int numofelec);
-<<<<<<< HEAD
-            string Choosesmallgrid(string largegrid);
-=======
             std::string Choosesmallgrid(std::string largegrid);
->>>>>>> 2e8b6b50
             void NuclearRepulsion();
             double ExternalRepulsion(ctp::Topology* top = NULL);
             double ExternalGridRepulsion(std::vector<double> externalpotential_nuc);
@@ -163,11 +159,7 @@
             bool _with_ecp;
             bool _with_RI;
             
-<<<<<<< HEAD
-            string _four_center_method; // direct | cache
-=======
             std::string _four_center_method; // direct | cache
->>>>>>> 2e8b6b50
             
             // Pre-screening
             bool _with_screening;
