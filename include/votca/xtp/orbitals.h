--- conflicted
+++ resolved
@@ -299,15 +299,9 @@
 
     
     // functions for calculating density matrices
-<<<<<<< HEAD
     ub::matrix<double> DensityMatrixGroundState( ub::matrix<double>& _MOs ) ;
     std::vector<ub::matrix<double> > DensityMatrixExcitedState( ub::matrix<double>& _MOs , ub::matrix<real_gwbse>& _BSECoefs, int state = 0 ) ;
     ub::matrix<double > TransitionDensityMatrix( ub::matrix<double>& _MOs , ub::matrix<real_gwbse>& _BSECoefs, int state = 0);
-=======
-    ub::matrix<double> &DensityMatrixGroundState( ub::matrix<double>& _MOs ) ;
-    std::vector<ub::matrix<double> > &DensityMatrixExcitedState( ub::matrix<double>& _MOs , ub::matrix<real_gwbse>& _BSECoefs, int state = 0 ) ;
-    ub::matrix<double > &TransitionDensityMatrix( ub::matrix<double>& _MOs , ub::matrix<real_gwbse>& _BSECoefs, int state = 0);
->>>>>>> 8072bf04
     
     
     // functions for analyzing fragment charges via Mulliken populations
