/*
 *            Copyright 2009-2018 The VOTCA Development Team
 *                       (http://www.votca.org)
 *
 *      Licensed under the Apache License, Version 2.0 (the "License")
 *
 * You may not use this file except in compliance with the License.
 * You may obtain a copy of the License at
 *
 *              http://www.apache.org/licenses/LICENSE-2.0
 *
 * Unless required by applicable law or agreed to in writing, software
 * distributed under the License is distributed on an "AS IS" BASIS,
 * WITHOUT WARRANTIES OR CONDITIONS OF ANY KIND, either express or implied.
 * See the License for the specific language governing permissions and
 * limitations under the License.
 *
 */

#ifndef VOTCA_XTP_ORBITALS_H
#define VOTCA_XTP_ORBITALS_H

#include <votca/xtp/eigen.h>

#include <votca/xtp/qmatom.h>

#include <votca/xtp/checkpoint.h>
#include <votca/tools/globals.h>
#include <votca/tools/property.h>
#include <votca/xtp/logger.h>
#include <boost/format.hpp>
#include <votca/tools/constants.h>
#include <votca/xtp/qmstate.h>
#include "qmmolecule.h"
#include "basisset.h"


namespace votca {
    namespace xtp {
       

        /**
         * \brief container for molecular orbitals
         *
         * The Orbitals class stores orbital id, energy, MO coefficients, basis set
         *
         */
        class Orbitals {
        public:

            Orbitals();
            ~Orbitals();

            
             // functions for analyzing fragment charges via Mulliken populations
            static Eigen::VectorXd LoewdinPopulation(const Eigen::MatrixXd& densitymatrix, const Eigen::MatrixXd& overlapmatrix, int frag);

            bool hasBasisSetSize() const{
                return ( _basis_set_size > 0) ? true : false;
            }

            int getBasisSetSize() const{
                return _basis_set_size;
            }

            void setBasisSetSize(int basis_set_size) {
                _basis_set_size = basis_set_size;
            }

            int getLumo()const{
                return _occupied_levels;
            }
            
            int getHomo()const{
                return _occupied_levels-1;
            }
            // access to DFT number of levels, new, tested

            bool hasNumberOfLevels() const{
                return ( (_occupied_levels > 0) && (_unoccupied_levels > 0) ? true : false);
            }

            int getNumberOfLevels() const{
                return ( _occupied_levels + _unoccupied_levels);
            }
            void setNumberOfLevels(int occupied_levels, int unoccupied_levels);

            // access to DFT number of electrons, new, tested

            bool hasNumberOfElectrons() const{
                return ( _number_of_electrons > 0) ? true : false;
            }

            int getNumberOfElectrons() const{
                return _number_of_electrons;
            };

            void setNumberOfElectrons(int electrons) {
                _number_of_electrons = electrons;
            }


            bool hasECP()const{
                return ( _ECP !="") ? true : false;
            }

            const std::string& getECP() const{
                return _ECP;
            };

            void setECP(const std::string& ECP) {
                _ECP = ECP;
            };

            // access to QM package name, new, tested

            bool hasQMpackage() const{
                return (!_qm_package.empty());
            }

            const std::string& getQMpackage() const{
                return _qm_package;
            }

            void setQMpackage(const std::string& qmpackage) {
                _qm_package = qmpackage;
            }

            // access to DFT AO overlap matrix, new, tested

            bool hasAOOverlap() const{
                return ( _overlap.rows() > 0) ? true : false;
            }

            const Eigen::MatrixXd &AOOverlap() const {
                return _overlap;
            }

            Eigen::MatrixXd &AOOverlap() {
                return _overlap;
            }

            // access to DFT molecular orbital energies, new, tested

            bool hasMOEnergies() const{
                return ( _mo_energies.size() > 0) ? true : false;
            }

            const Eigen::VectorXd &MOEnergies() const {
                return _mo_energies;
            }

            Eigen::VectorXd &MOEnergies() {
                return _mo_energies;
            }

            // access to DFT molecular orbital energy of a specific level (in eV)
            double getEnergy(int level) const{
                return ( hasMOEnergies()) ? votca::tools::conv::hrt2ev * _mo_energies[level] : 0;
            }

            // access to DFT molecular orbital coefficients, new, tested
            bool hasMOCoefficients() const{
                return ( _mo_coefficients.cols() > 0) ? true : false;
            }

            const Eigen::MatrixXd &MOCoefficients() const {
                return _mo_coefficients;
            }

            Eigen::MatrixXd &MOCoefficients() {
                return _mo_coefficients;
            }

            // determine (pseudo-)degeneracy of a DFT molecular orbital
            std::vector<int> CheckDegeneracy(int level, double energy_difference)const;

            // access to QM atoms
            bool hasQMAtoms() {
                return ( _atoms.size() > 0) ? true : false;
            }

            const QMMolecule &QMAtoms() const {
                return _atoms;
            }

            QMMolecule &QMAtoms() {
                return _atoms;
            }

            // access to classical self-energy in MM environment, new, tested
            bool hasSelfEnergy() const{
                return ( _self_energy != 0.0) ? true : false;
            }

            double getSelfEnergy() const{
                return _self_energy;
            }

            void setSelfEnergy(double selfenergy) {
                _self_energy = selfenergy;
            }

            // access to QM total energy, new, tested
            bool hasQMEnergy() const{
                return ( _qm_energy != 0.0) ? true : false;
            }

            double getQMEnergy() const{
                return _qm_energy;
            }

            void setQMEnergy(double qmenergy) {
                _qm_energy = qmenergy;
            }

            // access to DFT basis set name

            bool hasDFTbasis() const{
                return ( !_dftbasis.empty()) ? true : false;
            }

            void setDFTbasis(const std::string basis) {
                _dftbasis = basis;
            }

            const std::string& getDFTbasis() const {
                return _dftbasis;
            }



            /*
             *  ======= GW-BSE related functions =======
             */

            // access to exchange-correlation AO matrix, new, tested

            bool hasAOVxc() const{
                return ( _vxc.rows() > 0) ? true : false;
            }

            Eigen::MatrixXd &AOVxc() {
                return _vxc;
            }

            const Eigen::MatrixXd &AOVxc() const {
                return _vxc;
            }

            // access to auxiliary basis set name

            bool hasAuxbasis() const{
                return ( !_auxbasis.empty()) ? true : false;
            }

            void setAuxbasis(std::string basis) {
                _auxbasis = basis;
            }

            const std::string& getAuxbasis() const {
                return _auxbasis;
            }


            // access to list of indices used in GWA

            bool hasGWAindices() const{
                return ( _qpmax > 0) ? true : false;
            }

            void setGWAindices(int qpmin, int qpmax) {
                _qpmin = qpmin;
                _qpmax = qpmax;
                _qptotal = _qpmax - _qpmin + 1;
            }

            int getGWAmin() const {
                return _qpmin;
            }

            int getGWAmax() const {
                return _qpmax;
            }

            int getGWAtot() const {
                return (_qpmax - _qpmin + 1);
            }

            // access to list of indices used in RPA

            bool hasRPAindices() const{
                return ( _rpamax > 0) ? true : false;
            }

            void setRPAindices(int rpamin, int rpamax) {
                _rpamin = rpamin;
                _rpamax = rpamax;
            }

            int getRPAmin() const {
                return _rpamin;
            }

            int getRPAmax() const {
                return _rpamax;
            }

            // access to list of indices used in BSE

            void setTDAApprox(bool usedTDA){_useTDA=usedTDA;}
            bool getTDAApprox() const{return _useTDA;}


            bool hasBSEindices() const{
                return ( _bse_cmax > 0) ? true : false;
            }

            void setBSEindices(int vmin, int cmax, int nmax){
                _bse_vmin = vmin;
                _bse_vmax = this->getHomo();
                _bse_cmin = this->getLumo();
                _bse_cmax = cmax;
                _bse_nmax = nmax;
                _bse_vtotal = _bse_vmax - _bse_vmin + 1;
                _bse_ctotal = _bse_cmax - _bse_cmin + 1;
                _bse_size = _bse_vtotal * _bse_ctotal;
                return;
            }

            int getBSEvmin() const {
                return _bse_vmin;
            }

            int getBSEvmax() const {
                return _bse_vmax;
            }

            int getBSEcmin() const {
                return _bse_cmin;
            }

            int getBSEcmax() const {
                return _bse_cmax;
            }

            double getScaHFX() const {
                return _ScaHFX;
            }

            void setScaHFX(double ScaHFX) {
                _ScaHFX = ScaHFX;
            }

            // access to perturbative QP energies

            bool hasQPpert() const{
                return ( _QPpert_energies.size() > 0) ? true : false;
            }

            const Eigen::MatrixXd &QPpertEnergies() const {
                return _QPpert_energies;
            }

            Eigen::MatrixXd &QPpertEnergies() {
                return _QPpert_energies;
            }

            // access to diagonalized QP energies and wavefunctions

            bool hasQPdiag() const{
                return ( _QPdiag_energies.size() > 0) ? true : false;
            }

            const Eigen::VectorXd &QPdiagEnergies() const {
                return _QPdiag_energies;
            }

            Eigen::VectorXd &QPdiagEnergies() {
                return _QPdiag_energies;
            }

            const Eigen::MatrixXd &QPdiagCoefficients() const {
                return _QPdiag_coefficients;
            }

            Eigen::MatrixXd &QPdiagCoefficients() {
                return _QPdiag_coefficients;
            }

            // access to eh interaction



            bool hasEHinteraction_triplet() const{
                return ( _eh_t.cols() > 0) ? true : false;
            }
            
            bool hasEHinteraction_singlet() const{
                return ( _eh_s.cols() > 0) ? true : false;
            }

            const MatrixXfd &eh_s() const {
                return _eh_s;
            }

            MatrixXfd &eh_s() {
                return _eh_s;
            }

            const MatrixXfd &eh_t() const {
                return _eh_t;
            }

            MatrixXfd &eh_t() {
                return _eh_t;
            }

            // access to triplet energies and wave function coefficients

            bool hasBSETriplets() const{
                return ( _BSE_triplet_energies.cols() > 0) ? true : false;
            }

            const VectorXfd &BSETripletEnergies() const {
                return _BSE_triplet_energies;
            }

            VectorXfd &BSETripletEnergies() {
                return _BSE_triplet_energies;
            }

            const MatrixXfd &BSETripletCoefficients() const {
                return _BSE_triplet_coefficients;
            }

            MatrixXfd &BSETripletCoefficients() {
                return _BSE_triplet_coefficients;
            }

            // access to singlet energies and wave function coefficients

            bool hasBSESinglets() const{
                return (_BSE_singlet_energies.cols() > 0) ? true : false;
            }

            const VectorXfd &BSESingletEnergies() const {
                return _BSE_singlet_energies;
            }

            VectorXfd &BSESingletEnergies() {
                return _BSE_singlet_energies;
            }

            const MatrixXfd &BSESingletCoefficients() const {
                return _BSE_singlet_coefficients;
            }

            MatrixXfd &BSESingletCoefficients() {
                return _BSE_singlet_coefficients;
            }

            // for anti-resonant part in full BSE

            const MatrixXfd &BSESingletCoefficientsAR() const {
                return _BSE_singlet_coefficients_AR;
            }

            MatrixXfd &BSESingletCoefficientsAR() {
                return _BSE_singlet_coefficients_AR;
            }

            // access to transition dipole moments

            bool hasTransitionDipoles() const{
                return (_transition_dipoles.size() > 0) ? true : false;
            }

            const std::vector< Eigen::Vector3d > &TransitionDipoles() const {
                return _transition_dipoles;
            }

            std::vector< Eigen::Vector3d > &TransitionDipoles() {
                return _transition_dipoles;
            }

            std::vector<double> Oscillatorstrengths()const;
            
<<<<<<< HEAD
            Eigen::Vector3d CalcElDipole(const QMState& state)const;
=======
            Eigen::Vector3d CalcCoM()const;
            
            Eigen::Vector3d CalcElDipole(const QMState& state);
>>>>>>> 4361d58c
        
            //Calculates full electron density for state or transition density, if you want to calculate only the density contribution of hole or electron use DensityMatrixExcitedState
            Eigen::MatrixXd DensityMatrixFull(const QMState& state)const;
            
            // functions for calculating density matrices
            Eigen::MatrixXd DensityMatrixGroundState() const;
            std::vector<Eigen::MatrixXd > DensityMatrixExcitedState(const QMState& state)const;         
            Eigen::MatrixXd DensityMatrixQuasiParticle(const QMState& state)const;
            Eigen::MatrixXd CalculateQParticleAORepresentation()const;
            double getTotalStateEnergy(const QMState& state)const;//Hartree
            double getExcitedStateEnergy (const QMState& state)const;//Hartree
            


            // access to fragment charges of singlet excitations
            bool hasFragmentChargesSingEXC() const{
                return (_DqS_frag.size() > 0) ? true : false;
            }

            const std::vector< Eigen::VectorXd > &getFragmentChargesSingEXC() const {
                return _DqS_frag;
            }

             void setFragmentChargesSingEXC(const std::vector< Eigen::VectorXd >& DqS_frag) {
                _DqS_frag=DqS_frag;
            }



            // access to fragment charges of triplet excitations
            bool hasFragmentChargesTripEXC() const{
                return (_DqT_frag.size() > 0) ? true : false;
            }

            const std::vector< Eigen::VectorXd > &getFragmentChargesTripEXC() const {
                return _DqT_frag;
            }

            void setFragmentChargesTripEXC(const std::vector< Eigen::VectorXd >& DqT_frag) {
                _DqT_frag=DqT_frag;
            }

            // access to fragment charges in ground state

            const Eigen::VectorXd &getFragmentChargesGS() const {
                return _GSq_frag;
            }

             void setFragmentChargesGS(const Eigen::VectorXd& GSq_frag) {
                 _GSq_frag=GSq_frag;
            }

            void setFragment_E_localisation_singlet(const std::vector< Eigen::VectorXd >& popE){
                _popE_s=popE;
            }

            void setFragment_H_localisation_singlet(const std::vector< Eigen::VectorXd > & popH){
                _popH_s=popH;
            }

            void setFragment_E_localisation_triplet(const std::vector< Eigen::VectorXd > & popE){
                _popE_t=popE;
            }

            void setFragment_H_localisation_triplet(const std::vector< Eigen::VectorXd > & popH){
                _popE_s=popH;
            }

            const std::vector< Eigen::VectorXd >& getFragment_E_localisation_singlet()const{
                return _popE_s;
            }
            const std::vector< Eigen::VectorXd >& getFragment_H_localisation_singlet()const{
                return _popH_s;
            }
            const std::vector< Eigen::VectorXd >& getFragment_E_localisation_triplet()const{
                return _popE_t;
            }
            const std::vector< Eigen::VectorXd >& getFragment_H_localisation_triplet()const{
                return _popH_t;
            }

            void PrepareDimerGuess(const Orbitals& orbitalsA,const Orbitals& orbitalsB);
            
            Eigen::VectorXd FragmentNuclearCharges(int frag)const;

            // returns indeces of a re-sorted vector of energies from lowest to highest
            std::vector<int> SortEnergies();
            
            void OrderMOsbyEnergy();

            void WriteToCpt (const std::string& filename)const;
            
            void ReadFromCpt(const std::string& filename);
            
        private:

            struct Index2MO{
                std::vector<int> I2v;
                std::vector<int> I2c;
            };
            
            
            Index2MO BSEIndex2MOIndex()const;


            void WriteToCpt(CheckpointFile f)const;
            void WriteToCpt(CptLoc parent)const;
            
            void ReadFromCpt(CheckpointFile f);
            void ReadFromCpt(CptLoc parent);
            
            
            Eigen::MatrixXd TransitionDensityMatrix(const QMState& state)const;
            std::vector<Eigen::MatrixXd > DensityMatrixExcitedState_R(const QMState& state)const;
            std::vector<Eigen::MatrixXd >DensityMatrixExcitedState_AR(const QMState& state)const;

            int _basis_set_size;
            int _occupied_levels;
            int _unoccupied_levels;
            int _number_of_electrons;
            std::string _ECP;
            bool _useTDA;


            Eigen::VectorXd _mo_energies;
            Eigen::MatrixXd _mo_coefficients;

            Eigen::MatrixXd _overlap;
            Eigen::MatrixXd _vxc;

            QMMolecule _atoms;

            double _qm_energy;
            double _self_energy;

            // new variables for GW-BSE storage
            int _rpamin;
            int _rpamax;

             int _qpmin;
             int _qpmax;
             int _qptotal;

             int _bse_vmin;
             int _bse_vmax;
             int _bse_cmin;
             int _bse_cmax;
             int _bse_size;
             int _bse_vtotal;
             int _bse_ctotal;
            int _bse_nmax;

            double _ScaHFX;

            std::string _dftbasis;
            std::string _auxbasis;

            std::string _qm_package;

            // perturbative quasiparticle energies
            Eigen::MatrixXd _QPpert_energies;

            // quasiparticle energies and coefficients after diagonalization
            Eigen::VectorXd _QPdiag_energies;
            Eigen::MatrixXd _QPdiag_coefficients;
            // excitons

            MatrixXfd _eh_t;
            MatrixXfd _eh_s;
            VectorXfd _BSE_singlet_energies;
            MatrixXfd _BSE_singlet_coefficients;
            MatrixXfd _BSE_singlet_coefficients_AR;

            std::vector< Eigen::Vector3d > _transition_dipoles;
            VectorXfd _BSE_triplet_energies;
            MatrixXfd _BSE_triplet_coefficients;

            std::vector< Eigen::VectorXd > _DqS_frag; // fragment charge changes in exciton

            std::vector< Eigen::VectorXd > _DqT_frag;

            Eigen::VectorXd _GSq_frag; // ground state effective fragment charges

            std::vector< Eigen::VectorXd > _popE_s;
            std::vector< Eigen::VectorXd > _popE_t;
            std::vector< Eigen::VectorXd > _popH_s;
            std::vector< Eigen::VectorXd > _popH_t;
 
        };

    }
}


#endif // VOTCA_XTP_ORBITALS_H <|MERGE_RESOLUTION|>--- conflicted
+++ resolved
@@ -486,13 +486,8 @@
 
             std::vector<double> Oscillatorstrengths()const;
             
-<<<<<<< HEAD
             Eigen::Vector3d CalcElDipole(const QMState& state)const;
-=======
-            Eigen::Vector3d CalcCoM()const;
-            
-            Eigen::Vector3d CalcElDipole(const QMState& state);
->>>>>>> 4361d58c
+            
         
             //Calculates full electron density for state or transition density, if you want to calculate only the density contribution of hole or electron use DensityMatrixExcitedState
             Eigen::MatrixXd DensityMatrixFull(const QMState& state)const;
