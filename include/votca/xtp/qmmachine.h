--- conflicted
+++ resolved
@@ -53,11 +53,7 @@
     bool RunDFT(string& runFolder, std::vector<std::shared_ptr<ctp::PolarSeg> >& MultipolesBackground);
     void RunGWBSE(string& runFolder);
     void RunGDMA(QMMIter* thisIter, string& runFolder);
-<<<<<<< HEAD
-    void Density2Charges( std::vector<int> state_index ={});
-=======
     void Density2Charges(const QMState& state);
->>>>>>> d4744c08
     
     QMMIter *CreateNewIter();
     bool hasConverged();
@@ -72,10 +68,6 @@
 
     Property _gdma_options;
     bool _do_gdma;
-<<<<<<< HEAD
-
-=======
->>>>>>> d4744c08
 
     Property _gwbse_options;
     QMState  _initialstate;
@@ -87,11 +79,7 @@
     double _crit_dE_QM;
     double _crit_dE_MM;
 
-<<<<<<< HEAD
-    bool _do_gwbse; // needs to be set by options!!!
-=======
     bool _do_gwbse=false; 
->>>>>>> d4744c08
     bool _do_archive;
     bool _static_qmmm;
     Orbitals orb_iter_input;
