--- conflicted
+++ resolved
@@ -80,20 +80,6 @@
   Eigen::Vector3d _pos;  // Bohr
   int _nuccharge = 0;    // nuc charge is set in aobasis fill and ecpfill
   int _ecpcharge = 0;
-<<<<<<< HEAD
-=======
-
- public:
-  struct data {
-    int index;
-    char* element;
-    double x;
-    double y;
-    double z;
-    int nuccharge;
-    int ecpcharge;
-  };
->>>>>>> 9dda5b02
 
  public:
   void SetupCptTable(CptTable& table) const;
@@ -103,11 +89,7 @@
   void WriteToCpt(CptTable& table, const std::size_t& idx) const;
 
   void ReadFromCpt(CptTable& table, const std::size_t& idx);
-<<<<<<< HEAD
-
   void ReadData(data& d);
-=======
->>>>>>> 9dda5b02
 };
 }  // namespace xtp
 }  // namespace votca
