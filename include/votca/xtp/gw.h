/*
 *            Copyright 2009-2018 The VOTCA Development Team
 *                       (http://www.votca.org)
 *
 *      Licensed under the Apache License, Version 2.0 (the "License")
 *
 * You may not use this file except in compliance with the License.
 * You may obtain a copy of the License at
 *
 *              http://www.apache.org/licenses/LICENSE-2.0
 *
 * Unless required by applicable law or agreed to in writing, software
 * distributed under the License is distributed on an "AS IS" BASIS,
 * WITHOUT WARRANTIES OR CONDITIONS OF ANY KIND, either express or implied.
 * See the License for the specific language governing permissions and
 * limitations under the License.
 *
 */

#ifndef _VOTCA_XTP_GW_H
#define _VOTCA_XTP_GW_H

#include <votca/xtp/orbitals.h>
#include <votca/xtp/threecenter.h>
#include <votca/xtp/sigma_base.h>
<<<<<<< HEAD
#include "votca/xtp/logger.h"
=======
#include <votca/xtp/rpa.h>
>>>>>>> 0430b98e
namespace votca {
namespace xtp {

class GW {     
 public:
    GW(Logger &log, TCMatrix_gwbse& Mmn,const Eigen::MatrixXd& vxc,
       const Eigen::VectorXd& dft_energies):
     _log(log),_Mmn(Mmn),_vxc(vxc),_dft_energies(dft_energies),_rpa(Mmn){};
    
    struct options{
        int homo;
        int qpmin;
        int qpmax;
        int rpamin;
        int rpamax;
        double g_sc_limit=1e-5;//default 1e-5
        int g_sc_max_iterations=50;
        double gw_sc_limit=1e-5;
        int gw_sc_max_iterations=50;
        double shift=0;
        double ScaHFX=0.0;
        std::string sigma_integration="ppm";
        int reset_3c=5; //how often the 3c integrals in iterate should be rebuild
    };

    void configure(const options& opt);

    Eigen::MatrixXd getGWAResults()const;
    //Calculates the diagonal elements up to self consistency
    void CalculateGWPerturbation();



    //Calculated offdiagonal elements as well
    void CalculateHQP();

    Eigen::MatrixXd getHQP()const;
    
    //Diagonalize QP particle Hamiltonian
    Eigen::SelfAdjointEigenSolver<Eigen::MatrixXd> DiagonalizeQPHamiltonian()const;

 private:
    int _qptotal;

    Eigen::VectorXd _gwa_energies;

    Eigen::MatrixXd _Sigma_x;
    Eigen::MatrixXd _Sigma_c;

    options _opt;

    std::unique_ptr<Sigma_base> _sigma=nullptr;
    Logger &_log;
    TCMatrix_gwbse& _Mmn;
    const Eigen::MatrixXd& _vxc;
    const Eigen::VectorXd& _dft_energies;
 
    RPA _rpa;

    Eigen::VectorXd CalculateExcitationFreq(Eigen::VectorXd frequencies);
    double CalcHomoLumoShift()const;
    Eigen::VectorXd ScissorShift_DFTlevel(const Eigen::VectorXd& dft_energies)const;
    void PrintQP_Energies(const Eigen::VectorXd& qp_diag_energies)const;
    void PrintGWA_Energies()const;
    Eigen::VectorXd CalcDiagonalEnergies()const;
    bool Converged(const Eigen::VectorXd& e1,const Eigen::VectorXd& e2,double epsilon)const;

};
}
}

#endif /* _VOTCA_XTP_BSE_H */<|MERGE_RESOLUTION|>--- conflicted
+++ resolved
@@ -23,17 +23,14 @@
 #include <votca/xtp/orbitals.h>
 #include <votca/xtp/threecenter.h>
 #include <votca/xtp/sigma_base.h>
-<<<<<<< HEAD
 #include "votca/xtp/logger.h"
-=======
 #include <votca/xtp/rpa.h>
->>>>>>> 0430b98e
 namespace votca {
 namespace xtp {
 
 class GW {     
  public:
-    GW(Logger &log, TCMatrix_gwbse& Mmn,const Eigen::MatrixXd& vxc,
+    GW(ctp::Logger &log, TCMatrix_gwbse& Mmn,const Eigen::MatrixXd& vxc,
        const Eigen::VectorXd& dft_energies):
      _log(log),_Mmn(Mmn),_vxc(vxc),_dft_energies(dft_energies),_rpa(Mmn){};
     
