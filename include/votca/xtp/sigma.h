--- conflicted
+++ resolved
@@ -51,15 +51,7 @@
 
   inline double SumSymmetric(real_gwbse Mmn1xMmn2, double qpmin1, double qpmin2, const double gwa_energy);
   inline double Stabilize(double denom);
-<<<<<<< HEAD
   inline void Stabilize(Eigen::ArrayXd& denom);
-
-  void X_offdiag(const TCMatrix_gwbse& Mmn);   
-  void X_diag(const TCMatrix_gwbse& Mmn);
-ctp::Logger *_log;
-=======
-
->>>>>>> d7a2145e
   int _homo;   // HOMO index
   int _qpmin;
   int _qpmax;
