--- conflicted
+++ resolved
@@ -50,12 +50,7 @@
 private:
     
      ctp::Logger *_log;
-<<<<<<< HEAD
-     Elements _elements; 
-=======
      votca::tools::Elements _elements; 
-     bool _ECP;
->>>>>>> e6fe4c34
     
     ub::matrix<double> IntercenterOrthogonalisation(ub::matrix<double> &P,ub::matrix<double> &Overlap,vector< QMAtom* >& _atomlist, BasisSet &bs);
     void TransformMatrixtoNewBasis(ub::matrix<double>& Matrix,const ub::matrix<double>& transformation);
