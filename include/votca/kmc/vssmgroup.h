/*
 * Copyright 2009-2013 The VOTCA Development Team (http://www.votca.org)
 *
 * Licensed under the Apache License, Version 2.0 (the "License");
 * you may not use this file except in compliance with the License.
 * You may obtain a copy of the License at
 *
 *     http://www.apache.org/licenses/LICENSE-2.0
 *
 * Unless required by applicable law or agreed to in writing, software
 * distributed under the License is distributed on an "AS IS" BASIS,
 * WITHOUT WARRANTIES OR CONDITIONS OF ANY KIND, either express or implied.
 * See the License for the specific language governing permissions and
 * limitations under the License.
 *
 */

#ifndef __VOTCA_KMC_VSSMGROUP_H_
#define __VOTCA_KMC_VSSMGROUP_H_


#include <votca/kmc/events.h>
#include <votca/kmc/globaleventinfo.h>

namespace votca { namespace kmc {
  
using namespace std;

class Vssmgroup {
    
public:
    
    void Recompute_in_device(Events* events);
    void Recompute_in_bulk(Events* events);
    double Timestep(votca::tools::Random2 *RandomVariable);
<<<<<<< HEAD
    void Perform_one_step_in_device(Events* events,Graph* graph, State* state, Globaleventinfo* globevent, votca::tools::Random2 *RandomVariable);
    void Perform_one_step_in_bulk(Events* events,Graph* graph, State* state, Globaleventinfo* globevent, votca::tools::Random2 *RandomVariable);
=======
    void Perform_one_step_in_device(Events* events,GraphLattice* graph, State* state, Globaleventinfo* globevent, votca::tools::Random2 *RandomVariable);
    void Perform_one_step_in_bulk(Events* events,GraphLattice* graph, State* state, Globaleventinfo* globevent, votca::tools::Random2 *RandomVariable);
>>>>>>> 2dda0d90
    
    votca::tools::Random2 *RandomVariable;   
 

    
private:

<<<<<<< HEAD
    double el_probsum;
    double ho_probsum;
    double tot_probsum;
    
    double el_non_inject_probsum;
    double ho_non_inject_probsum;
    double el_inject_probsum;
    double ho_inject_probsum;
=======
    double tot_probsum;
    
    double non_inject_probsum;
    double inject_probsum;
>>>>>>> 2dda0d90
    
};

double Vssmgroup::Timestep(votca::tools::Random2 *RandomVariable){

    double timestep;
    
    double rand_u = 1-RandomVariable->rand_uniform();
    while(rand_u == 0) {
        rand_u = 1-RandomVariable->rand_uniform();
    }
        
    timestep = -1/tot_probsum*log(rand_u);
    return timestep;
    
<<<<<<< HEAD
}

void Vssmgroup::Recompute_in_device(Events* events){
    
    if(events->el_dirty) {
        el_non_inject_probsum = events->El_non_injection_rates->compute_sum();
        el_inject_probsum = events->El_injection_rates->compute_sum();       
        el_probsum = el_non_inject_probsum + el_inject_probsum;
        events->el_dirty = false;
    }

    if(events->ho_dirty) {
        ho_non_inject_probsum = events->Ho_non_injection_rates->compute_sum();
        ho_inject_probsum = events->Ho_injection_rates->compute_sum();       
        ho_probsum = ho_non_inject_probsum + ho_inject_probsum;
        events->ho_dirty = false;
    }

    tot_probsum = el_probsum + ho_probsum;
}

void Vssmgroup::Recompute_in_bulk(Events* events){
    
    if(events->el_dirty) {
        el_probsum = events->El_non_injection_rates->compute_sum();
        events->el_dirty = false;
    }

    if(events->ho_dirty) {
        ho_probsum = events->Ho_non_injection_rates->compute_sum();
        events->ho_dirty = false;
    }

    tot_probsum = el_probsum + ho_probsum;
    
}

void Vssmgroup::Perform_one_step_in_device(Events* events, Graph* graph, State* state, Globaleventinfo* globevent, votca::tools::Random2 *RandomVariable){

    double randn = RandomVariable->rand_uniform();    
    
    long event_ID;
    Event* chosenevent;
    
    if(randn<el_probsum/tot_probsum) { // electron event
        if(randn< el_non_inject_probsum/tot_probsum) { // non injection event
            randn *= el_non_inject_probsum;
            event_ID = events->El_non_injection_rates->search(randn);
            chosenevent = events->El_non_injection_events[event_ID];
        }
        else { // injection event
            randn -= el_non_inject_probsum/tot_probsum;
            randn *= el_inject_probsum;
            event_ID = events->El_injection_rates->search(randn);
            chosenevent = events->El_injection_events[event_ID];
        }
    }
    else { //Hole event
        randn -= el_probsum/tot_probsum;
        if(randn< ho_non_inject_probsum/tot_probsum) { // non injection event
            randn *= ho_non_inject_probsum;
            event_ID = events->Ho_non_injection_rates->search(randn);
            chosenevent = events->Ho_non_injection_events[event_ID];
        }
        else { // injection event
            randn -= ho_non_inject_probsum/tot_probsum;
            randn *= ho_inject_probsum;
            event_ID = events->Ho_injection_rates->search(randn);
            chosenevent = events->Ho_injection_events[event_ID];
        }
    }
    events->On_execute(chosenevent, graph, state, globevent);
}

void Vssmgroup::Perform_one_step_in_bulk(Events* events, Graph* graph, State* state, Globaleventinfo* globevent, votca::tools::Random2 *RandomVariable){

    double randn = RandomVariable->rand_uniform();    
    
    //first search the particular bsumtree
   
    long event_ID;
    Event* chosenevent;
    
    if(randn<el_probsum/tot_probsum) { // electron event
        randn *= el_probsum;
        event_ID = events->El_non_injection_rates->search(randn);
        chosenevent = events->El_non_injection_events[event_ID];
    }
    else { //Hole event
        randn -= el_probsum/tot_probsum;
        randn *= ho_probsum;
        event_ID = events->Ho_non_injection_rates->search(randn);
        chosenevent = events->Ho_non_injection_events[event_ID];
    }
    events->On_execute(chosenevent, graph, state, globevent);
}


}} 

=======
}

void Vssmgroup::Recompute_in_device(Events* events){

    non_inject_probsum = events->Non_injection_rates->compute_sum();
    inject_probsum = events->Injection_rates->compute_sum();       
    tot_probsum = non_inject_probsum + inject_probsum;
}

void Vssmgroup::Recompute_in_bulk(Events* events){

    tot_probsum = events->Non_injection_rates->compute_sum();

}

void Vssmgroup::Perform_one_step_in_device(Events* events, GraphLattice* graph, State* state, Globaleventinfo* globevent, votca::tools::Random2 *RandomVariable){

    double randn = RandomVariable->rand_uniform();    
    
    long event_ID;
    Event* chosenevent;
    
    if(randn<inject_probsum/tot_probsum) { // injection event
        randn *= inject_probsum;
        event_ID = events->Injection_rates->search(randn);
        chosenevent = events->Injection_events[event_ID];
    }
    else {
        randn -= inject_probsum/tot_probsum;
        randn *= non_inject_probsum;
        event_ID = events->Non_injection_rates->search(randn);
        chosenevent = events->Non_injection_events[event_ID];        
    }

    events->On_execute(chosenevent, graph, state, globevent);

}

void Vssmgroup::Perform_one_step_in_bulk(Events* events, GraphLattice* graph, State* state, Globaleventinfo* globevent, votca::tools::Random2 *RandomVariable){

    double randn = RandomVariable->rand_uniform();    
    
    long event_ID;
    Event* chosenevent;

    randn *= tot_probsum;
    event_ID = events->Non_injection_rates->search(randn);
    chosenevent = events->Non_injection_events[event_ID];

    events->On_execute(chosenevent, graph, state, globevent);
}


}} 

>>>>>>> 2dda0d90
#endif<|MERGE_RESOLUTION|>--- conflicted
+++ resolved
@@ -33,13 +33,8 @@
     void Recompute_in_device(Events* events);
     void Recompute_in_bulk(Events* events);
     double Timestep(votca::tools::Random2 *RandomVariable);
-<<<<<<< HEAD
-    void Perform_one_step_in_device(Events* events,Graph* graph, State* state, Globaleventinfo* globevent, votca::tools::Random2 *RandomVariable);
-    void Perform_one_step_in_bulk(Events* events,Graph* graph, State* state, Globaleventinfo* globevent, votca::tools::Random2 *RandomVariable);
-=======
     void Perform_one_step_in_device(Events* events,GraphLattice* graph, State* state, Globaleventinfo* globevent, votca::tools::Random2 *RandomVariable);
     void Perform_one_step_in_bulk(Events* events,GraphLattice* graph, State* state, Globaleventinfo* globevent, votca::tools::Random2 *RandomVariable);
->>>>>>> 2dda0d90
     
     votca::tools::Random2 *RandomVariable;   
  
@@ -47,21 +42,10 @@
     
 private:
 
-<<<<<<< HEAD
-    double el_probsum;
-    double ho_probsum;
-    double tot_probsum;
-    
-    double el_non_inject_probsum;
-    double ho_non_inject_probsum;
-    double el_inject_probsum;
-    double ho_inject_probsum;
-=======
     double tot_probsum;
     
     double non_inject_probsum;
     double inject_probsum;
->>>>>>> 2dda0d90
     
 };
 
@@ -77,108 +61,6 @@
     timestep = -1/tot_probsum*log(rand_u);
     return timestep;
     
-<<<<<<< HEAD
-}
-
-void Vssmgroup::Recompute_in_device(Events* events){
-    
-    if(events->el_dirty) {
-        el_non_inject_probsum = events->El_non_injection_rates->compute_sum();
-        el_inject_probsum = events->El_injection_rates->compute_sum();       
-        el_probsum = el_non_inject_probsum + el_inject_probsum;
-        events->el_dirty = false;
-    }
-
-    if(events->ho_dirty) {
-        ho_non_inject_probsum = events->Ho_non_injection_rates->compute_sum();
-        ho_inject_probsum = events->Ho_injection_rates->compute_sum();       
-        ho_probsum = ho_non_inject_probsum + ho_inject_probsum;
-        events->ho_dirty = false;
-    }
-
-    tot_probsum = el_probsum + ho_probsum;
-}
-
-void Vssmgroup::Recompute_in_bulk(Events* events){
-    
-    if(events->el_dirty) {
-        el_probsum = events->El_non_injection_rates->compute_sum();
-        events->el_dirty = false;
-    }
-
-    if(events->ho_dirty) {
-        ho_probsum = events->Ho_non_injection_rates->compute_sum();
-        events->ho_dirty = false;
-    }
-
-    tot_probsum = el_probsum + ho_probsum;
-    
-}
-
-void Vssmgroup::Perform_one_step_in_device(Events* events, Graph* graph, State* state, Globaleventinfo* globevent, votca::tools::Random2 *RandomVariable){
-
-    double randn = RandomVariable->rand_uniform();    
-    
-    long event_ID;
-    Event* chosenevent;
-    
-    if(randn<el_probsum/tot_probsum) { // electron event
-        if(randn< el_non_inject_probsum/tot_probsum) { // non injection event
-            randn *= el_non_inject_probsum;
-            event_ID = events->El_non_injection_rates->search(randn);
-            chosenevent = events->El_non_injection_events[event_ID];
-        }
-        else { // injection event
-            randn -= el_non_inject_probsum/tot_probsum;
-            randn *= el_inject_probsum;
-            event_ID = events->El_injection_rates->search(randn);
-            chosenevent = events->El_injection_events[event_ID];
-        }
-    }
-    else { //Hole event
-        randn -= el_probsum/tot_probsum;
-        if(randn< ho_non_inject_probsum/tot_probsum) { // non injection event
-            randn *= ho_non_inject_probsum;
-            event_ID = events->Ho_non_injection_rates->search(randn);
-            chosenevent = events->Ho_non_injection_events[event_ID];
-        }
-        else { // injection event
-            randn -= ho_non_inject_probsum/tot_probsum;
-            randn *= ho_inject_probsum;
-            event_ID = events->Ho_injection_rates->search(randn);
-            chosenevent = events->Ho_injection_events[event_ID];
-        }
-    }
-    events->On_execute(chosenevent, graph, state, globevent);
-}
-
-void Vssmgroup::Perform_one_step_in_bulk(Events* events, Graph* graph, State* state, Globaleventinfo* globevent, votca::tools::Random2 *RandomVariable){
-
-    double randn = RandomVariable->rand_uniform();    
-    
-    //first search the particular bsumtree
-   
-    long event_ID;
-    Event* chosenevent;
-    
-    if(randn<el_probsum/tot_probsum) { // electron event
-        randn *= el_probsum;
-        event_ID = events->El_non_injection_rates->search(randn);
-        chosenevent = events->El_non_injection_events[event_ID];
-    }
-    else { //Hole event
-        randn -= el_probsum/tot_probsum;
-        randn *= ho_probsum;
-        event_ID = events->Ho_non_injection_rates->search(randn);
-        chosenevent = events->Ho_non_injection_events[event_ID];
-    }
-    events->On_execute(chosenevent, graph, state, globevent);
-}
-
-
-}} 
-
-=======
 }
 
 void Vssmgroup::Recompute_in_device(Events* events){
@@ -234,5 +116,4 @@
 
 }} 
 
->>>>>>> 2dda0d90
 #endif