/*
 * Copyright 2009-2013 The VOTCA Development Team (http://www.votca.org)
 *
 * Licensed under the Apache License, Version 2.0 (the "License");
 * you may not use this file except in compliance with the License.
 * You may obtain a copy of the License at
 *
 *     http://www.apache.org/licenses/LICENSE-2.0
 *
 * Unless required by applicable law or agreed to in writing, software
 * distributed under the License is distributed on an "AS IS" BASIS,
 * WITHOUT WARRANTIES OR CONDITIONS OF ANY KIND, either express or implied.
 * See the License for the specific language governing permissions and
 * limitations under the License.
 *
 */

#ifndef __VOTCA_KMC_STATE_H_
#define __VOTCA_KMC_STATE_H_

#include <vector>
#include <list>
#include <fstream>
#include <iostream>
#include <votca/kmc/carrier.h>
#include <votca/kmc/node.h>
#include <votca/kmc/graph.h>

namespace votca { namespace kmc {

template <class TGraph, class TCarrier>
class State {    

    public:

    State(){}
    ~State(){
        typename std::vector<TCarrier*>::iterator it;
        for (it = _carriers.begin(); it != _carriers.end(); it++ ) delete *it;        
    }
    
    /// Add a node to the Graph
    TCarrier* AddCarrier(int id) { 
        TCarrier* carrier = new TCarrier(id);
        _carriers.push_back(carrier); 
        return carrier;
    } 

    void Print(std::ostream& out);
    
    TCarrier* GetCarrier(int id) { return _carriers[id];}
    int GetCarrierSize() {return _carriers.size();}
    
    virtual void AddCarrier( TCarrier* carrier) { _carriers.push_back(carrier); }
    
    void InitState();
    
    // Storage and readout of the node_id's of the nodes on which the carriers are to/from a SQL database
    void Save(const char* filename);
    void Load(const char* filename, TGraph* graph);

    bool In_sim_box(TCarrier* carrier) {return carrier->inbox();}    
private:
    vector<TCarrier*> _carriers;
};

<<<<<<< HEAD
void State::Initialize_inject_trees(Graph* graph, Inject_Type injecttype, Globaleventinfo* globevent) {
    electron_inject->initialize(graph->nodes.size());
    hole_inject->initialize(graph->nodes.size());
    
    for (unsigned int inode = 0; inode < graph->nodes.size(); inode++) {
        if (injecttype == Equal) {
            electron_inject->setrate(inode, 1.0);
            hole_inject->setrate(inode, 1.0);
        }
        else if(injecttype == Fermi) {
            electron_inject->setrate(inode, exp(-1.0*globevent->beta*graph->nodes[inode]->static_electron_node_energy));
            hole_inject->setrate(inode, exp(-1.0*globevent->beta*graph->nodes[inode]->static_hole_node_energy));
        }
    }
}

void State::Init(){
    electrons.clear();
    holes.clear();
    electron_reservoir.clear();
    hole_reservoir.clear();
=======
template <class TGraph, class TCarrier>
void State<TGraph, TCarrier>::InitState(){
    _carriers.clear();
>>>>>>> 725e4cf1
}

template <class TGraph, class TCarrier>
void State<TGraph, TCarrier>::Save(const char* filename){
    
    ofstream statestore;
    statestore.open(filename);
    
    if(statestore.is_open()) {
        typename std::vector<TCarrier*>::iterator it;
        for (it = _carriers.begin(); it != _carriers.end(); it++ ) {
            if(In_sim_box((*it))) {
                votca::tools::vec c_distance = (*it)->distance();
                statestore << (*it)->node()->id() << " " << (*it)->type() << " " << c_distance.x() << " " << c_distance.y() << " " << c_distance.z() << "\n";
            }
        }
    }
<<<<<<< HEAD
    
    for(unsigned int ic=0;ic<electrons.size();ic++){
        Add_to_coulomb_mesh(graph, electrons[ic], globevent);
    }

    for(unsigned int ic=0;ic<holes.size();ic++){
        Add_to_coulomb_mesh(graph, holes[ic], globevent);
=======
    else {
        std::cout << "WARNING: Can't open state store file" << "\n";
>>>>>>> 725e4cf1
    }
    
    statestore.close();
}

<<<<<<< HEAD
void State::Add_to_coulomb_mesh(Graph* graph, Carrier* carrier, Globaleventinfo* globevent){

    int charge;
    if(carrier->carrier_type == Electron) {
        charge = 0;
    }
    else if(carrier->carrier_type == Hole) {
        charge = 1;
    } else {
        throw runtime_error("carrier->carrier_type should be Hole or Electron");
    }
=======
template <class TGraph, class TCarrier>
void State<TGraph,TCarrier>::Load(const char* filename, TGraph* graph){
>>>>>>> 725e4cf1
    
    ifstream statestore;
    statestore.open(filename);
    string line;
    
<<<<<<< HEAD
    coulomb_mesh[iposx][iposy][iposz][charge].push_back(carrier->carrier_ID);    
}

void State::Remove_from_coulomb_mesh(Graph* graph, Carrier* carrier, Globaleventinfo* globevent){

    int charge;
    if(carrier->carrier_type == Electron) {
        charge = 0;
    }
    else if(carrier->carrier_type == Hole) {
        charge = 1;
    } else {
        throw runtime_error("carrier->carrier_type should be Hole or Electron");
    }
=======
    int car_nodeID; int car_type;
    double car_distancex; double car_distancey; double car_distancez;
>>>>>>> 725e4cf1
    
    int carrier_ID = 0;
    
    if(statestore.is_open()) {
        while (getline(statestore,line)) {

            //read and parse lines
            std::istringstream linestream(line);
            linestream >> car_nodeID >> car_type >> car_distancex >> car_distancey >> car_distancez;
            
            //add carrier to node
            TCarrier* newcarrier = AddCarrier(carrier_ID);
            Node* carrier_node =  graph->GetNode(car_nodeID);
            newcarrier->SetCarrierNode(carrier_node);
            carrier_node->AddCarrier(carrier_ID);

            //set carrier type
            newcarrier->SetCarrierType(car_type);

<<<<<<< HEAD
    votca::tools::Statement *stmt;
    stmt = db.Prepare( "INSERT INTO carriers ("
                            "node_id, carrier_type,  distanceX,  "
                            "distanceY, distanceZ)"
                            "VALUES ("
                            "?,     ?,     ?,"
                            "?,     ?)");
    
    for(unsigned int electron_nr = 0;electron_nr<electrons.size();electron_nr++) {
        if (El_in_sim_box(electron_nr)) {
            stmt->Bind(1, electrons[electron_nr]->carrier_node_ID);
            stmt->Bind(2, 0);
            myvec carrier_distance = electrons[electron_nr]->carrier_distance;
            stmt->Bind(3, carrier_distance.x());
            stmt->Bind(4, carrier_distance.y()); 
            stmt->Bind(5, carrier_distance.z());
            stmt->InsertStep();
            stmt->Reset();
        }        
    }
    
    for(unsigned int hole_nr = 0;hole_nr<holes.size();hole_nr++) {
        if (Ho_in_sim_box(hole_nr)) {
            stmt->Bind(1, holes[hole_nr]->carrier_node_ID);
            stmt->Bind(2, 1);
            myvec carrier_distance = holes[hole_nr]->carrier_distance;
            stmt->Bind(3, carrier_distance.x());
            stmt->Bind(4, carrier_distance.y()); 
            stmt->Bind(5, carrier_distance.z());
            stmt->InsertStep();
            stmt->Reset();
        }        
    }
    
    delete stmt;
    stmt = NULL;
    
    db.EndTransaction();
}
=======
            // Set distance travelled
            votca::tools::vec carrier_distance(car_distancex,car_distancey,car_distancez);
            newcarrier->SetDistance(carrier_distance);
>>>>>>> 725e4cf1

            // New carrier is in the simulation box
            newcarrier->SetInBox(true);
            carrier_ID++;
        }
    }
    else {
        std::cout << "WARNING: Can't open state store file" << "\n";
    }

    statestore.close();    
}

template <class TGraph, class TCarrier>
void State<TGraph,TCarrier>::Print(std::ostream& out) {
    
    typename std::vector<TCarrier*>::iterator it;    
    for(it = _carriers.begin(); it != _carriers.end(); it++)  out << (*it)->id() << " " << (*it)->node()->position() << " " << 
            (*it)->type() << " " << (*it)->distance() << " " << (*it)->inbox() << "\n";
}

}} 

#endif
<|MERGE_RESOLUTION|>--- conflicted
+++ resolved
@@ -64,33 +64,9 @@
     vector<TCarrier*> _carriers;
 };
 
-<<<<<<< HEAD
-void State::Initialize_inject_trees(Graph* graph, Inject_Type injecttype, Globaleventinfo* globevent) {
-    electron_inject->initialize(graph->nodes.size());
-    hole_inject->initialize(graph->nodes.size());
-    
-    for (unsigned int inode = 0; inode < graph->nodes.size(); inode++) {
-        if (injecttype == Equal) {
-            electron_inject->setrate(inode, 1.0);
-            hole_inject->setrate(inode, 1.0);
-        }
-        else if(injecttype == Fermi) {
-            electron_inject->setrate(inode, exp(-1.0*globevent->beta*graph->nodes[inode]->static_electron_node_energy));
-            hole_inject->setrate(inode, exp(-1.0*globevent->beta*graph->nodes[inode]->static_hole_node_energy));
-        }
-    }
-}
-
-void State::Init(){
-    electrons.clear();
-    holes.clear();
-    electron_reservoir.clear();
-    hole_reservoir.clear();
-=======
 template <class TGraph, class TCarrier>
 void State<TGraph, TCarrier>::InitState(){
     _carriers.clear();
->>>>>>> 725e4cf1
 }
 
 template <class TGraph, class TCarrier>
@@ -108,63 +84,22 @@
             }
         }
     }
-<<<<<<< HEAD
-    
-    for(unsigned int ic=0;ic<electrons.size();ic++){
-        Add_to_coulomb_mesh(graph, electrons[ic], globevent);
-    }
-
-    for(unsigned int ic=0;ic<holes.size();ic++){
-        Add_to_coulomb_mesh(graph, holes[ic], globevent);
-=======
     else {
         std::cout << "WARNING: Can't open state store file" << "\n";
->>>>>>> 725e4cf1
     }
     
     statestore.close();
 }
 
-<<<<<<< HEAD
-void State::Add_to_coulomb_mesh(Graph* graph, Carrier* carrier, Globaleventinfo* globevent){
-
-    int charge;
-    if(carrier->carrier_type == Electron) {
-        charge = 0;
-    }
-    else if(carrier->carrier_type == Hole) {
-        charge = 1;
-    } else {
-        throw runtime_error("carrier->carrier_type should be Hole or Electron");
-    }
-=======
 template <class TGraph, class TCarrier>
 void State<TGraph,TCarrier>::Load(const char* filename, TGraph* graph){
->>>>>>> 725e4cf1
     
     ifstream statestore;
     statestore.open(filename);
     string line;
     
-<<<<<<< HEAD
-    coulomb_mesh[iposx][iposy][iposz][charge].push_back(carrier->carrier_ID);    
-}
-
-void State::Remove_from_coulomb_mesh(Graph* graph, Carrier* carrier, Globaleventinfo* globevent){
-
-    int charge;
-    if(carrier->carrier_type == Electron) {
-        charge = 0;
-    }
-    else if(carrier->carrier_type == Hole) {
-        charge = 1;
-    } else {
-        throw runtime_error("carrier->carrier_type should be Hole or Electron");
-    }
-=======
     int car_nodeID; int car_type;
     double car_distancex; double car_distancey; double car_distancez;
->>>>>>> 725e4cf1
     
     int carrier_ID = 0;
     
@@ -184,51 +119,9 @@
             //set carrier type
             newcarrier->SetCarrierType(car_type);
 
-<<<<<<< HEAD
-    votca::tools::Statement *stmt;
-    stmt = db.Prepare( "INSERT INTO carriers ("
-                            "node_id, carrier_type,  distanceX,  "
-                            "distanceY, distanceZ)"
-                            "VALUES ("
-                            "?,     ?,     ?,"
-                            "?,     ?)");
-    
-    for(unsigned int electron_nr = 0;electron_nr<electrons.size();electron_nr++) {
-        if (El_in_sim_box(electron_nr)) {
-            stmt->Bind(1, electrons[electron_nr]->carrier_node_ID);
-            stmt->Bind(2, 0);
-            myvec carrier_distance = electrons[electron_nr]->carrier_distance;
-            stmt->Bind(3, carrier_distance.x());
-            stmt->Bind(4, carrier_distance.y()); 
-            stmt->Bind(5, carrier_distance.z());
-            stmt->InsertStep();
-            stmt->Reset();
-        }        
-    }
-    
-    for(unsigned int hole_nr = 0;hole_nr<holes.size();hole_nr++) {
-        if (Ho_in_sim_box(hole_nr)) {
-            stmt->Bind(1, holes[hole_nr]->carrier_node_ID);
-            stmt->Bind(2, 1);
-            myvec carrier_distance = holes[hole_nr]->carrier_distance;
-            stmt->Bind(3, carrier_distance.x());
-            stmt->Bind(4, carrier_distance.y()); 
-            stmt->Bind(5, carrier_distance.z());
-            stmt->InsertStep();
-            stmt->Reset();
-        }        
-    }
-    
-    delete stmt;
-    stmt = NULL;
-    
-    db.EndTransaction();
-}
-=======
             // Set distance travelled
             votca::tools::vec carrier_distance(car_distancex,car_distancey,car_distancez);
             newcarrier->SetDistance(carrier_distance);
->>>>>>> 725e4cf1
 
             // New carrier is in the simulation box
             newcarrier->SetInBox(true);
