For more detailed information about the changes see the history of the
[repository](https://github.com/votca/xtp/commits/master).

## Version 1.7-dev
* G0W0 rpa energies are fixed in BSE (#383) 
* Hqp part of BSE can be separate from QP range (#388)
* Fixed Cuda implementation (#391)
* Plain, linear, and Anderson mixing in evGW
* Use a general syntax to represent all QMPackages input (#318)
* Remove support for both Gaussian and NWChem (#318)
* Fixed executable path check (#400)
* Usage of offdiagonal elements of Hqp in BSE optional, default: with offdiagonals (#402)

<<<<<<< HEAD

=======
>>>>>>> 186454d9
## Version 1.6 _SuperPelagia_ (released XX.02.20)
* fix 32-bit build (#381, #380)
* remove duplicated basissets (#384, #386, #387)
* fix clang-10 warnings (#394)

## Version 1.6_rc2 (released 10.02.20)
* fix remove giant logo from tarball (#337)
* fix assertions related to GLIBCXX_ASSERTIONS (#345)
* remove unused boost serialisation (#346)
* fix build on 32-bit archs (#347)
* add ENABLE_HIGH_MEMORY_TESTS cmake option (#356)
* fix copyright (#363)
* remove old doxygen target (#365)
* fix some gcc10 warnings (#376)
* Add external fields to dft calculations (#351, #353)
* added def2 and cc basis sets (#355)
* added apdft (#350)
* added test to cubefile reader (#344)
* fix state tracker (#333)
* grid class refator (#335)
* changed ppm screening (#371)

## Version 1.6_rc1 (released 04.12.19)
 * completely new statefile in hdf5 format for larger systems
 * new electrostatics with PCG solver
 * new QM/MM engine with freely configurable regions
 * exact GW-BSE for small systems
 * new iterative matrix solvers for large systems
 * CUDA support for parts of GW-BSE
 * full LAMMPS support
 * improved testing
 * new tutorial with more functionality
 * deleted netbeans support
 * removed old manual
 * Major CMake refactor
 
## Version 1.5.1 (released 20.11.19)
 * remove exit() calls in the library
 * fix build on CentOs7

## Version 1.5 _SuperVictor_ (released 31.01.19)
* enable gitlab CI

## Version 1.5_rc3 (released 19.01.19)
* travis: fixed bug in building tags

## Version 1.5_rc2 (released 16.01.19)
* fix parallel build of manual
* fix usage on inkscape on arm arch
* clean up namespace in header

## Version 1.5_rc1 (released 28.12.18)
* optimized GW-BSE code and integral engine
* added closed shell DFT code which supports hybrid functionals
* removed ctp dependency
* atm no support for site energy calculation
* CHELPG fit for ground and excited states
* merged igwbse and idft into one calculator
* added unit and integration test
* improved geometry optimiser
* replaced ublas with Eigen3
* replaced boost serialisation with hdf5 files

## Version 1.4.1 (released 02.09.17)

* fix pkg-config file

## Version 1.4 (released 29.10.16)

* fixed a bug in gwbse
* added missing copyright
* cmake: fixed underlinking

## Version 1.4_rc1 (released 26.09.16)

* include manual
* an extension of the whole workflow from: electrons and holes, to singlet and triplet excitons
* a fully functional GW-BSE code optimized for: molecular properties, including excited state geometry optimizsation
* Inclusion of LIBXC to calculate Exchange correlation matrices
* allowing interfacing GW-BSE with many quantum mechanical packages
* support for ORCA DFT package
* framework to use stochastic models to generate larger system
* better performance of larger systems
* new calculators: egwbse,igwbse,ewald,.....
* support for intel mkl library and compilers for better performance
* A periodic polarisation embedding: to calculate classical configuration energies without cutoffs
* xtp_update_exciton to update state file to newest format
* integration of moo and kmc into xtp for easier installation
* kmc_lifetime calculator to simulate exciton movement with lifetimes
* partialcharges to extract atomic charges from qm calculation
* renaming from ctp to xtp
* many bugfixes

## Version 1.3 (released XX.09.15)

* new executables: ctp_tools, ctp_dump, ctp_parallel, xtp_testsuite, xtp_update
* ctp_tools wraps light-weight tools that assist e.g. in generating the system mapping file
* ctp_dump extracts information from the state file to human-readable format
* ctp_parallel wraps heavy-duty job-based calculators: allows synchronization across processes
* ctp_testsuite provides an easy-to-use environment to run: selected tests, individual calculators
* ctp_update updates an existent state file to the current version
* new calculators: edft, idft, pdb2map, xqmultipole, ...
* edft / idft: provide interfaces to the GAUSSIAN, TURBOMOLE & NWCHEM package, using packages computes: couplings, internal energies, partial charges
* pdb2map (generates a system mapping file from an input coordinate file)
* xqmultipole computes classical configuration energies of: charged clusters embedded in a molecular environment
* enhanced usability via the command-line help, tutorial & test-suite
* a GUI tutorial assists with the first practical steps in using VOTCA-CTP
* an extended and homogenized help system provides: short infos on individual calculator options from the command line

## Version 1.0 (released 23.10.11)

* parallel evaluation of site energies using: Thole model + GDMA - Tinker no longer required
* much clearer input files (and many more checks for input errors)
* most of calculators are parallel and can be used on a cluster
* bug in zindo/ctp interface fixed
* state file now contains: the atomistic trajectory, rigid fragments, conjugated segments
* support for several MD frames<|MERGE_RESOLUTION|>--- conflicted
+++ resolved
@@ -11,10 +11,6 @@
 * Fixed executable path check (#400)
 * Usage of offdiagonal elements of Hqp in BSE optional, default: with offdiagonals (#402)
 
-<<<<<<< HEAD
-
-=======
->>>>>>> 186454d9
 ## Version 1.6 _SuperPelagia_ (released XX.02.20)
 * fix 32-bit build (#381, #380)
 * remove duplicated basissets (#384, #386, #387)
