--- conflicted
+++ resolved
@@ -7,17 +7,5 @@
     <editor-bookmarks xmlns="http://www.netbeans.org/ns/editor-bookmarks/1"/>
     <editor-bookmarks xmlns="http://www.netbeans.org/ns/editor-bookmarks/2" lastBookmarkId="0"/>
     <open-files xmlns="http://www.netbeans.org/ns/projectui-open-files/2">
-<<<<<<< HEAD
-        <group/>
-=======
-        <group>
-            <file>file:/home/andrienko/votca/src/kmc/include/votca/kmc/carrier.h</file>
-            <file>file:/home/andrienko/votca/src/kmc/include/votca/kmc/link.h</file>
-            <file>file:/home/andrienko/votca/src/kmc/include/votca/kmc/kmcapplication.h</file>
-            <file>file:/home/andrienko/votca/src/kmc/include/votca/kmc/dnode.h</file>
-            <file>file:/home/andrienko/votca/src/kmc/src/libkmc/calculators/kmcsingle.h</file>
-            <file>file:/home/andrienko/votca/src/kmc/include/votca/kmc/gnode.h</file>
-        </group>
->>>>>>> 6310e808
     </open-files>
 </project-private>