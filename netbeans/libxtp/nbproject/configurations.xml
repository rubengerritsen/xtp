--- conflicted
+++ resolved
@@ -1382,6 +1382,11 @@
       </item>
       <item path="../../include/votca/xtp/orbitals.h" ex="false" tool="3" flavor2="0">
       </item>
+      <item path="../../include/votca/xtp/polarsite.h"
+            ex="false"
+            tool="3"
+            flavor2="0">
+      </item>
       <item path="../../include/votca/xtp/ppm.h" ex="false" tool="3" flavor2="0">
       </item>
       <item path="../../include/votca/xtp/qmapemachine.h"
@@ -1502,39 +1507,12 @@
             tool="3"
             flavor2="0">
       </item>
-<<<<<<< HEAD
-      <item path="../../include/votca/xtp/lowdin.h" ex="false" tool="3" flavor2="0">
-      </item>
-      <item path="../../include/votca/xtp/mixing.h" ex="false" tool="3" flavor2="0">
-      </item>
-      <item path="../../include/votca/xtp/molecule.h" ex="false" tool="3" flavor2="0">
-      </item>
-      <item path="../../include/votca/xtp/mulliken.h" ex="false" tool="3" flavor2="0">
-      </item>
-      <item path="../../include/votca/xtp/nbo.h" ex="false" tool="3" flavor2="0">
-      </item>
-      <item path="../../include/votca/xtp/numerical_integrations.h"
-=======
       <item path="../../share/packages/gaussian_egwbse_molecule.xml"
->>>>>>> d4744c08
-            ex="false"
-            tool="3"
-            flavor2="0">
-      </item>
-<<<<<<< HEAD
-      <item path="../../include/votca/xtp/orbitals.h" ex="false" tool="3" flavor2="0">
-      </item>
-      <item path="../../include/votca/xtp/polarsite.h"
-            ex="false"
-            tool="3"
-            flavor2="0">
-      </item>
-      <item path="../../include/votca/xtp/ppm.h" ex="false" tool="3" flavor2="0">
-      </item>
-      <item path="../../include/votca/xtp/qmapemachine.h"
-=======
+            ex="false"
+            tool="3"
+            flavor2="0">
+      </item>
       <item path="../../share/packages/gaussian_idft_molecule.xml"
->>>>>>> d4744c08
             ex="false"
             tool="3"
             flavor2="0">
