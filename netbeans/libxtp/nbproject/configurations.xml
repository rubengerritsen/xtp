<?xml version="1.0" encoding="UTF-8"?>
<configurationDescriptor version="100">
  <logicalFolder name="root" displayName="root" projectFiles="true" kind="ROOT">
    <logicalFolder name="f1" displayName="Calculators" projectFiles="true">
      <logicalFolder name="f2" displayName="Calculators" projectFiles="true">
        <itemPath>../../src/libxtp/calculators/eanalyze.h</itemPath>
        <itemPath>../../src/libxtp/calculators/einternal.h</itemPath>
        <itemPath>../../src/libxtp/calculators/ianalyze.h</itemPath>
        <itemPath>../../src/libxtp/calculators/jobwriter.cc</itemPath>
        <itemPath>../../src/libxtp/calculators/jobwriter.h</itemPath>
        <itemPath>../../src/libxtp/calculators/kmclifetime.cc</itemPath>
        <itemPath>../../src/libxtp/calculators/kmclifetime.h</itemPath>
        <itemPath>../../src/libxtp/calculators/kmcmultiple.cc</itemPath>
        <itemPath>../../src/libxtp/calculators/kmcmultiple.h</itemPath>
        <itemPath>../../src/libxtp/calculators/neighborlist.h</itemPath>
        <itemPath>../../src/libxtp/calculators/rates.h</itemPath>
        <itemPath>../../src/libxtp/calculators/sandbox.h</itemPath>
        <itemPath>../../src/libxtp/calculators/stateserver.h</itemPath>
      </logicalFolder>
      <logicalFolder name="f1" displayName="JobCalculators" projectFiles="true">
        <itemPath>../../src/libxtp/jobcalculators/dma.cc</itemPath>
        <itemPath>../../src/libxtp/jobcalculators/dma.h</itemPath>
        <itemPath>../../src/libxtp/jobcalculators/edft.h</itemPath>
        <itemPath>../../src/libxtp/jobcalculators/egwbse.cc</itemPath>
        <itemPath>../../src/libxtp/jobcalculators/egwbse.h</itemPath>
        <itemPath>../../src/libxtp/jobcalculators/idft.cc</itemPath>
        <itemPath>../../src/libxtp/jobcalculators/idft.h</itemPath>
        <itemPath>../../src/libxtp/jobcalculators/iexcitoncl.cc</itemPath>
        <itemPath>../../src/libxtp/jobcalculators/iexcitoncl.h</itemPath>
        <itemPath>../../src/libxtp/jobcalculators/igwbse.cc</itemPath>
        <itemPath>../../src/libxtp/jobcalculators/igwbse.h</itemPath>
        <itemPath>../../src/libxtp/jobcalculators/qmape.h</itemPath>
        <itemPath>../../src/libxtp/jobcalculators/qmmm.h</itemPath>
      </logicalFolder>
      <logicalFolder name="f3" displayName="Tools" projectFiles="true">
        <itemPath>../../src/libxtp/tools/dft.h</itemPath>
        <itemPath>../../src/libxtp/tools/exciton.cc</itemPath>
        <itemPath>../../src/libxtp/tools/exciton.h</itemPath>
        <itemPath>../../src/libxtp/tools/excitoncoupling.h</itemPath>
        <itemPath>../../src/libxtp/tools/gencube.h</itemPath>
        <itemPath>../../src/libxtp/tools/log2mps.h</itemPath>
        <itemPath>../../src/libxtp/tools/partialcharges.h</itemPath>
        <itemPath>../../src/libxtp/tools/pdb2map.h</itemPath>
        <itemPath>../../src/libxtp/tools/pdb2top.h</itemPath>
        <itemPath>../../src/libxtp/tools/qmsandbox.h</itemPath>
        <itemPath>../../src/libxtp/tools/spectrum.h</itemPath>
      </logicalFolder>
    </logicalFolder>
    <logicalFolder name="f5" displayName="Executables" projectFiles="true">
      <itemPath>../../src/tools/Md2QmEngine.cc</itemPath>
      <itemPath>../../src/tools/Md2QmEngine.h</itemPath>
      <itemPath>../../src/tools/xtp_dump.cc</itemPath>
      <itemPath>../../src/tools/xtp_map.cc</itemPath>
      <itemPath>../../src/tools/xtp_parallel.cc</itemPath>
      <itemPath>../../src/tools/xtp_run.cc</itemPath>
      <itemPath>../../src/tools/xtp_tools.cc</itemPath>
    </logicalFolder>
    <logicalFolder name="f3" displayName="Extractors" projectFiles="true">
      <itemPath>../../src/libxtp/extractors/energyextractor.h</itemPath>
      <itemPath>../../src/libxtp/extractors/integralsextractor.h</itemPath>
      <itemPath>../../src/libxtp/extractors/occupationsextractor.h</itemPath>
      <itemPath>../../src/libxtp/extractors/pairsextractor.h</itemPath>
      <itemPath>../../src/libxtp/extractors/ratesextractor.h</itemPath>
      <itemPath>../../src/libxtp/extractors/segmentsextractor.h</itemPath>
      <itemPath>../../src/libxtp/extractors/trajextractor.h</itemPath>
    </logicalFolder>
    <logicalFolder name="HeaderFiles"
                   displayName="Header Files"
                   projectFiles="true">
      <itemPath>../../include/votca/xtp/ERIs.h</itemPath>
      <itemPath>../../include/votca/xtp/adiis.h</itemPath>
      <itemPath>../../include/votca/xtp/adiis_costfunction.h</itemPath>
      <itemPath>../../include/votca/xtp/aobasis.h</itemPath>
      <itemPath>../../include/votca/xtp/aomatrix.h</itemPath>
      <itemPath>../../include/votca/xtp/aoshell.h</itemPath>
<<<<<<< HEAD
=======
      <itemPath>../../include/votca/xtp/apolarsite.h</itemPath>
>>>>>>> 2e8b6b50
      <itemPath>../../include/votca/xtp/atom.h</itemPath>
      <itemPath>../../include/votca/xtp/basisset.h</itemPath>
      <itemPath>../../include/votca/xtp/bfgs-trm.h</itemPath>
      <itemPath>../../include/votca/xtp/bse.h</itemPath>
      <itemPath>../../include/votca/xtp/bsecoupling.h</itemPath>
      <itemPath>../../include/votca/xtp/calculatorfactory.h</itemPath>
      <itemPath>../../include/votca/xtp/chargecarrier.h</itemPath>
      <itemPath>../../include/votca/xtp/checkpoint.h</itemPath>
      <itemPath>../../include/votca/xtp/checkpoint_utils.h</itemPath>
      <itemPath>../../include/votca/xtp/checkpointreader.h</itemPath>
      <itemPath>../../include/votca/xtp/checkpointwriter.h</itemPath>
      <itemPath>../../include/votca/xtp/convergenceacc.h</itemPath>
      <itemPath>../../include/votca/xtp/dftcoupling.h</itemPath>
      <itemPath>../../include/votca/xtp/dftengine.h</itemPath>
      <itemPath>../../include/votca/xtp/diis.h</itemPath>
      <itemPath>../../include/votca/xtp/eigen.h</itemPath>
      <itemPath>../../include/votca/xtp/esp2multipole.h</itemPath>
      <itemPath>../../include/votca/xtp/espfit.h</itemPath>
      <itemPath>../../include/votca/xtp/extractorfactory.h</itemPath>
      <itemPath>../../include/votca/xtp/forces.h</itemPath>
      <itemPath>../../include/votca/xtp/fourcenter.h</itemPath>
      <itemPath>../../include/votca/xtp/fragment.h</itemPath>
      <itemPath>../../include/votca/xtp/gdma.h</itemPath>
      <itemPath>../../include/votca/xtp/geometry_optimization.h</itemPath>
      <itemPath>../../include/votca/xtp/glink.h</itemPath>
      <itemPath>../../include/votca/xtp/gnode.h</itemPath>
      <itemPath>../../include/votca/xtp/grid.h</itemPath>
      <itemPath>../../include/votca/xtp/grid_containers.h</itemPath>
      <itemPath>../../include/votca/xtp/gridbox.h</itemPath>
      <itemPath>../../include/votca/xtp/gwbse.h</itemPath>
      <itemPath>../../include/votca/xtp/gwbseengine.h</itemPath>
      <itemPath>../../include/votca/xtp/gyration.h</itemPath>
      <itemPath>../../include/votca/xtp/jobapplication.h</itemPath>
      <itemPath>../../include/votca/xtp/jobcalculatorfactory.h</itemPath>
      <itemPath>../../include/votca/xtp/kmccalculator.h</itemPath>
      <itemPath>../../include/votca/xtp/linalg.h</itemPath>
      <itemPath>../../include/votca/xtp/lowdin.h</itemPath>
      <itemPath>../../include/votca/xtp/mixing.h</itemPath>
      <itemPath>../../include/votca/xtp/molecule.h</itemPath>
      <itemPath>../../include/votca/xtp/mulliken.h</itemPath>
      <itemPath>../../include/votca/xtp/nbo.h</itemPath>
      <itemPath>../../include/votca/xtp/numerical_integrations.h</itemPath>
      <itemPath>../../include/votca/xtp/orbitals.h</itemPath>
<<<<<<< HEAD
      <itemPath>../../include/votca/xtp/polarsite.h</itemPath>
=======
>>>>>>> 2e8b6b50
      <itemPath>../../include/votca/xtp/ppm.h</itemPath>
      <itemPath>../../include/votca/xtp/qmapemachine.h</itemPath>
      <itemPath>../../include/votca/xtp/qmatom.h</itemPath>
      <itemPath>../../include/votca/xtp/qmdatabase.h</itemPath>
      <itemPath>../../include/votca/xtp/qminterface.h</itemPath>
      <itemPath>../../include/votca/xtp/qmiter.h</itemPath>
      <itemPath>../../include/votca/xtp/qmmachine.h</itemPath>
      <itemPath>../../include/votca/xtp/qmnblist.h</itemPath>
      <itemPath>../../include/votca/xtp/qmpackage.h</itemPath>
      <itemPath>../../include/votca/xtp/qmpackagefactory.h</itemPath>
      <itemPath>../../include/votca/xtp/qmpair.h</itemPath>
      <itemPath>../../include/votca/xtp/radial_euler_maclaurin_rule.h</itemPath>
      <itemPath>../../include/votca/xtp/rpa.h</itemPath>
      <itemPath>../../include/votca/xtp/segment.h</itemPath>
      <itemPath>../../include/votca/xtp/segmenttype.h</itemPath>
      <itemPath>../../include/votca/xtp/sigma.h</itemPath>
      <itemPath>../../include/votca/xtp/sphere_lebedev_rule.h</itemPath>
      <itemPath>../../include/votca/xtp/sqlapplication.h</itemPath>
      <itemPath>../../include/votca/xtp/statesaversqlite.h</itemPath>
      <itemPath>../../include/votca/xtp/symmetric_matrix.h</itemPath>
      <itemPath>../../include/votca/xtp/threecenter.h</itemPath>
      <itemPath>../../include/votca/xtp/toolfactory.h</itemPath>
      <itemPath>../../include/votca/xtp/topology.h</itemPath>
      <itemPath>../../include/votca/xtp/version.h</itemPath>
      <itemPath>../../include/votca/xtp/votca_config.h.in</itemPath>
      <itemPath>../../include/votca/xtp/vxc_functionals.h</itemPath>
      <itemPath>../../include/votca/xtp/xtpapplication.h</itemPath>
    </logicalFolder>
    <logicalFolder name="f2" displayName="QMPackages" projectFiles="true">
      <itemPath>../../src/libxtp/qmpackages/gaussian.cc</itemPath>
      <itemPath>../../src/libxtp/qmpackages/gaussian.h</itemPath>
      <itemPath>../../src/libxtp/qmpackages/nwchem.cc</itemPath>
      <itemPath>../../src/libxtp/qmpackages/nwchem.h</itemPath>
      <itemPath>../../src/libxtp/qmpackages/orca.cc</itemPath>
      <itemPath>../../src/libxtp/qmpackages/orca.h</itemPath>
<<<<<<< HEAD
=======
      <itemPath>../../src/libxtp/qmpackages/xtpdft.cc</itemPath>
      <itemPath>../../src/libxtp/qmpackages/xtpdft.h</itemPath>
>>>>>>> 2e8b6b50
    </logicalFolder>
    <logicalFolder name="ResourceFiles"
                   displayName="Resource Files"
                   projectFiles="true">
    </logicalFolder>
    <logicalFolder name="SourceFiles"
                   displayName="Source Files"
                   projectFiles="true">
      <logicalFolder name="f9" displayName="3and4_center" projectFiles="true">
        <itemPath>../../src/libxtp/fourcenter.cc</itemPath>
        <itemPath>../../src/libxtp/fourcenter_rep.cc</itemPath>
        <itemPath>../../src/libxtp/threecenter_dft.cc</itemPath>
        <itemPath>../../src/libxtp/threecenter_gwbse.cc</itemPath>
        <itemPath>../../src/libxtp/threecenter_ol.cc</itemPath>
        <itemPath>../../src/libxtp/threecenter_rep.cc</itemPath>
      </logicalFolder>
      <logicalFolder name="f5" displayName="aomatrices" projectFiles="true">
        <itemPath>../../src/libxtp/aomatrices/aocoulomb.cc</itemPath>
        <itemPath>../../src/libxtp/aomatrices/aodipole.cc</itemPath>
        <itemPath>../../src/libxtp/aomatrices/aodipole_potential.cc</itemPath>
        <itemPath>../../src/libxtp/aomatrices/aoecp.cc</itemPath>
        <itemPath>../../src/libxtp/aomatrices/aoesp.cc</itemPath>
        <itemPath>../../src/libxtp/aomatrices/aokinetic.cc</itemPath>
        <itemPath>../../src/libxtp/aomatrices/aomatrix.cc</itemPath>
        <itemPath>../../src/libxtp/aomatrices/aomomentum.cc</itemPath>
        <itemPath>../../src/libxtp/aomatrices/aooverlap.cc</itemPath>
        <itemPath>../../src/libxtp/aomatrices/aoplanewave.cc</itemPath>
        <itemPath>../../src/libxtp/aomatrices/aoquadrupole_potential.cc</itemPath>
      </logicalFolder>
      <logicalFolder name="f2" displayName="Applications" projectFiles="true">
        <itemPath>../../src/libxtp/jobapplication.cc</itemPath>
        <itemPath>../../src/libxtp/sqlapplication.cc</itemPath>
        <itemPath>../../src/libxtp/xtpapplication.cc</itemPath>
      </logicalFolder>
      <logicalFolder name="f7" displayName="dftengine" projectFiles="true">
        <itemPath>../../src/libxtp/adiis.cc</itemPath>
        <itemPath>../../src/libxtp/convergenceacc.cc</itemPath>
        <itemPath>../../src/libxtp/dftengine/dftengine.cc</itemPath>
        <itemPath>../../src/libxtp/diis.cc</itemPath>
        <itemPath>../../src/libxtp/mixing.cc</itemPath>
      </logicalFolder>
      <logicalFolder name="f10" displayName="Embedding" projectFiles="true">
        <itemPath>../../src/libxtp/polarsite.cc</itemPath>
      </logicalFolder>
      <logicalFolder name="f1" displayName="Factories" projectFiles="true">
        <itemPath>../../src/libxtp/calculatorfactory.cc</itemPath>
        <itemPath>../../src/libxtp/extractorfactory.cc</itemPath>
        <itemPath>../../src/libxtp/jobcalculatorfactory.cc</itemPath>
        <itemPath>../../src/libxtp/qmpackagefactory.cc</itemPath>
        <itemPath>../../src/libxtp/toolfactory.cc</itemPath>
      </logicalFolder>
      <logicalFolder name="f8" displayName="geometryopt" projectFiles="true">
        <itemPath>../../src/libxtp/bfgs-trm.cc</itemPath>
        <itemPath>../../src/libxtp/forces.cc</itemPath>
        <itemPath>../../src/libxtp/geometry_optimization.cc</itemPath>
      </logicalFolder>
      <logicalFolder name="f3" displayName="kmc" projectFiles="true">
        <itemPath>../../src/libxtp/gnode.cc</itemPath>
        <itemPath>../../src/libxtp/kmccalculator.cc</itemPath>
      </logicalFolder>
      <logicalFolder name="f4" displayName="mbgft" projectFiles="true">
        <itemPath>../../src/libxtp/gwbse/bse.cc</itemPath>
        <itemPath>../../src/libxtp/gwbse/gwbse.cc</itemPath>
        <itemPath>../../src/libxtp/gwbse/gwbseengine.cc</itemPath>
        <itemPath>../../src/libxtp/gwbse/ppm.cc</itemPath>
        <itemPath>../../src/libxtp/gwbse/rpa.cc</itemPath>
        <itemPath>../../src/libxtp/gwbse/sigma.cc</itemPath>
      </logicalFolder>
      <logicalFolder name="f6" displayName="NumInt" projectFiles="true">
        <itemPath>../../src/libxtp/gridbox.cc</itemPath>
        <itemPath>../../src/libxtp/numerical_integration/numerical_integrations.cc</itemPath>
        <itemPath>../../src/libxtp/numerical_integration/radial_euler_maclaurin_rule.cc</itemPath>
        <itemPath>../../src/libxtp/numerical_integration/sphere_lebedev_rule.cc</itemPath>
      </logicalFolder>
      <itemPath>../../src/libxtp/ERIs.cc</itemPath>
      <itemPath>../../src/libxtp/aobasis.cc</itemPath>
      <itemPath>../../src/libxtp/aoshell.cc</itemPath>
      <itemPath>../../src/libxtp/apolarsite.cc</itemPath>
      <itemPath>../../src/libxtp/basisset.cc</itemPath>
      <itemPath>../../src/libxtp/bsecoupling.cc</itemPath>
      <itemPath>../../src/libxtp/checkpoint.cc</itemPath>
      <itemPath>../../src/libxtp/dftcoupling.cc</itemPath>
      <itemPath>../../src/libxtp/esp2multipole.cc</itemPath>
      <itemPath>../../src/libxtp/espfit.cc</itemPath>
<<<<<<< HEAD
      <itemPath>../../src/libxtp/fragment.cc</itemPath>
=======
>>>>>>> 2e8b6b50
      <itemPath>../../src/libxtp/gdma.cc</itemPath>
      <itemPath>../../src/libxtp/grid.cc</itemPath>
      <itemPath>../../src/libxtp/gyration.cc</itemPath>
      <itemPath>../../src/libxtp/lowdin.cc</itemPath>
      <itemPath>../../src/libxtp/mulliken.cc</itemPath>
      <itemPath>../../src/libxtp/nbo.cc</itemPath>
      <itemPath>../../src/libxtp/orbitals.cc</itemPath>
      <itemPath>../../src/libxtp/qmapemachine.cc</itemPath>
      <itemPath>../../src/libxtp/qmdatabase.cc</itemPath>
      <itemPath>../../src/libxtp/qminterface.cc</itemPath>
      <itemPath>../../src/libxtp/qmiter.cc</itemPath>
      <itemPath>../../src/libxtp/qmmachine.cc</itemPath>
      <itemPath>../../src/libxtp/qmpackage.cc</itemPath>
      <itemPath>../../src/libxtp/segment.cc</itemPath>
      <itemPath>../../src/libxtp/statesaversqlite.cc</itemPath>
      <itemPath>../../src/libxtp/symmetric_matrix.cc</itemPath>
<<<<<<< HEAD
      <itemPath>../../src/libxtp/topology.cc</itemPath>
=======
>>>>>>> 2e8b6b50
      <itemPath>../../src/libxtp/version.cc</itemPath>
      <itemPath>../../src/libxtp/version_nb.cc</itemPath>
    </logicalFolder>
    <logicalFolder name="f4" displayName="tests" projectFiles="true">
      <itemPath>../../src/tests/test_adiis.cc</itemPath>
      <itemPath>../../src/tests/test_aobasis.cc</itemPath>
      <itemPath>../../src/tests/test_aomatrix.cc</itemPath>
<<<<<<< HEAD
=======
      <itemPath>../../src/tests/test_apolarsite.cc</itemPath>
>>>>>>> 2e8b6b50
      <itemPath>../../src/tests/test_atom.cc</itemPath>
      <itemPath>../../src/tests/test_bse.cc</itemPath>
      <itemPath>../../src/tests/test_convergenceacc.cc</itemPath>
      <itemPath>../../src/tests/test_diis.cc</itemPath>
      <itemPath>../../src/tests/test_eigen.cc</itemPath>
      <itemPath>../../src/tests/test_eris.cc</itemPath>
      <itemPath>../../src/tests/test_espfit.cc</itemPath>
      <itemPath>../../src/tests/test_fragment.cc</itemPath>
      <itemPath>../../src/tests/test_glink.cc</itemPath>
      <itemPath>../../src/tests/test_hdf5.cc</itemPath>
<<<<<<< HEAD
      <itemPath>../../src/tests/test_linalg.cc</itemPath>
      <itemPath>../../src/tests/test_molecule.cc</itemPath>
      <itemPath>../../src/tests/test_numericalintegration.cc</itemPath>
      <itemPath>../../src/tests/test_orbitals.cc</itemPath>
      <itemPath>../../src/tests/test_polarsite.cc</itemPath>
=======
      <itemPath>../../src/tests/test_linalg_xtp.cc</itemPath>
      <itemPath>../../src/tests/test_molecule.cc</itemPath>
      <itemPath>../../src/tests/test_numericalintegration.cc</itemPath>
      <itemPath>../../src/tests/test_orbitals.cc</itemPath>
>>>>>>> 2e8b6b50
      <itemPath>../../src/tests/test_ppm.cc</itemPath>
      <itemPath>../../src/tests/test_qmnblist.cc</itemPath>
      <itemPath>../../src/tests/test_qmpair.cc</itemPath>
      <itemPath>../../src/tests/test_rpa.cc</itemPath>
      <itemPath>../../src/tests/test_segment.cc</itemPath>
      <itemPath>../../src/tests/test_segmenttype.cc</itemPath>
      <itemPath>../../src/tests/test_sigma.cc</itemPath>
      <itemPath>../../src/tests/test_symmetric_matrix.cc</itemPath>
      <itemPath>../../src/tests/test_threecenter.cc</itemPath>
      <itemPath>../../src/tests/test_topology.cc</itemPath>
    </logicalFolder>
  </logicalFolder>
  <sourceRootList>
    <Elem>../../include</Elem>
    <Elem>../../../../include</Elem>
    <Elem>../../include</Elem>
    <Elem>../../../../include</Elem>
    <Elem>../../include</Elem>
    <Elem>../../../../include</Elem>
    <Elem>../../include</Elem>
    <Elem>../../../../include</Elem>
    <Elem>../../include</Elem>
    <Elem>../../../../include</Elem>
    <Elem>../../include</Elem>
    <Elem>../../../../include</Elem>
    <Elem>../../include</Elem>
    <Elem>../../../../include</Elem>
    <Elem>../../include</Elem>
    <Elem>../../../../include</Elem>
    <Elem>../../include</Elem>
    <Elem>../../../../include</Elem>
    <Elem>../../include</Elem>
    <Elem>../../../../include</Elem>
    <Elem>../../include</Elem>
    <Elem>../../../../include</Elem>
    <Elem>../../include</Elem>
    <Elem>../../../../include</Elem>
    <Elem>../../include</Elem>
    <Elem>../../../../include</Elem>
    <Elem>../../include</Elem>
    <Elem>../../../../include</Elem>
    <Elem>../../include</Elem>
    <Elem>../../../../include</Elem>
    <Elem>../../include</Elem>
    <Elem>../../../../include</Elem>
    <Elem>../../include</Elem>
    <Elem>../../../../include</Elem>
    <Elem>../../include</Elem>
    <Elem>../../../../include</Elem>
    <Elem>../../include</Elem>
    <Elem>../../../../include</Elem>
    <Elem>../../include</Elem>
    <Elem>../../../../include</Elem>
    <Elem>../../include</Elem>
    <Elem>../../../../include</Elem>
    <Elem>../../include</Elem>
    <Elem>../../../../include</Elem>
    <Elem>../../include</Elem>
    <Elem>../../../../include</Elem>
    <Elem>../../include</Elem>
    <Elem>../../../../include</Elem>
    <Elem>../../include</Elem>
    <Elem>../../../../include</Elem>
    <Elem>../../include</Elem>
    <Elem>../../../../include</Elem>
    <Elem>../../include</Elem>
    <Elem>../../../../include</Elem>
    <Elem>../../include</Elem>
    <Elem>../../../../include</Elem>
    <Elem>../../include</Elem>
    <Elem>../../../../include</Elem>
    <Elem>../../include</Elem>
    <Elem>../../../../include</Elem>
    <Elem>../../include</Elem>
    <Elem>../../../../include</Elem>
    <Elem>../../include</Elem>
    <Elem>../../../../include</Elem>
    <Elem>../../include</Elem>
    <Elem>../../../../include</Elem>
    <Elem>../../include</Elem>
    <Elem>../../../../include</Elem>
    <Elem>../../include</Elem>
    <Elem>../../../../include</Elem>
    <Elem>../../include</Elem>
    <Elem>../../../../include</Elem>
<<<<<<< HEAD
=======
    <Elem>../../include</Elem>
    <Elem>../../../../include</Elem>
    <Elem>../../include</Elem>
    <Elem>../../../../include</Elem>
    <Elem>../../include</Elem>
    <Elem>../../../../include</Elem>
    <Elem>../../include</Elem>
    <Elem>../../../../include</Elem>
    <Elem>../../include</Elem>
    <Elem>../../../../include</Elem>
    <Elem>../../include</Elem>
    <Elem>../../../../include</Elem>
    <Elem>../../include</Elem>
    <Elem>../../../../include</Elem>
    <Elem>../../include</Elem>
    <Elem>../../../../include</Elem>
    <Elem>../../include</Elem>
    <Elem>../../../../include</Elem>
    <Elem>../../include</Elem>
    <Elem>../../../../include</Elem>
    <Elem>../../include</Elem>
    <Elem>../../../../include</Elem>
    <Elem>../../include</Elem>
    <Elem>../../../../include</Elem>
    <Elem>../../include</Elem>
    <Elem>../../../../include</Elem>
    <Elem>../../include</Elem>
    <Elem>../../../../include</Elem>
    <Elem>../../include</Elem>
    <Elem>../../../../include</Elem>
    <Elem>../../include</Elem>
    <Elem>../../../../include</Elem>
    <Elem>../../include</Elem>
    <Elem>../../../../include</Elem>
    <Elem>../../include</Elem>
    <Elem>../../../../include</Elem>
    <Elem>../../include</Elem>
    <Elem>../../../../include</Elem>
    <Elem>../../include</Elem>
    <Elem>../../../../include</Elem>
    <Elem>../../include</Elem>
    <Elem>../../../../include</Elem>
    <Elem>../../include</Elem>
    <Elem>../../../../include</Elem>
    <Elem>../../include</Elem>
    <Elem>../../../../include</Elem>
    <Elem>../../include</Elem>
    <Elem>../../../../include</Elem>
    <Elem>../../include</Elem>
    <Elem>../../../../include</Elem>
    <Elem>../../include</Elem>
    <Elem>../../../../include</Elem>
    <Elem>../../include</Elem>
    <Elem>../../../../include</Elem>
    <Elem>../../include</Elem>
    <Elem>../../../../include</Elem>
    <Elem>../../include</Elem>
    <Elem>../../../../include</Elem>
    <Elem>../../include</Elem>
    <Elem>../../../../include</Elem>
    <Elem>../../include</Elem>
    <Elem>../../../../include</Elem>
    <Elem>../../include</Elem>
    <Elem>../../../../include</Elem>
    <Elem>../../include</Elem>
    <Elem>../../../../include</Elem>
    <Elem>../../include</Elem>
    <Elem>../../../../include</Elem>
    <Elem>../../include</Elem>
    <Elem>../../../../include</Elem>
    <Elem>../../include</Elem>
    <Elem>../../../../include</Elem>
>>>>>>> 2e8b6b50
  </sourceRootList>
  <projectmakefile>Makefile</projectmakefile>
  <confs>
    <conf name="Debug" type="3">
      <toolsSet>
        <compilerSet>GNU|GNU</compilerSet>
        <dependencyChecking>true</dependencyChecking>
        <rebuildPropChanged>false</rebuildPropChanged>
      </toolsSet>
      <compileType>
        <ccTool>
          <incDir>
            <pElem>../../include</pElem>
            <pElem>../../../tools/include</pElem>
            <pElem>../../../csg/include</pElem>
            <pElem>../../../xtp/include</pElem>
            <pElem>/usr/include/libxml2</pElem>
            <pElem>/sw/linux/intel/XE13u2/mkl/include</pElem>
          </incDir>
        </ccTool>
        <archiverTool>
          <output>../../src/libxtp/libxtp.a</output>
        </archiverTool>
      </compileType>
      <item path="../../include/votca/xtp/ERIs.h" ex="false" tool="3" flavor2="0">
      </item>
      <item path="../../include/votca/xtp/adiis.h" ex="false" tool="3" flavor2="0">
      </item>
      <item path="../../include/votca/xtp/adiis_costfunction.h"
            ex="false"
            tool="3"
            flavor2="0">
      </item>
      <item path="../../include/votca/xtp/aobasis.h" ex="false" tool="3" flavor2="0">
      </item>
      <item path="../../include/votca/xtp/aomatrix.h" ex="false" tool="3" flavor2="0">
      </item>
      <item path="../../include/votca/xtp/aoshell.h" ex="false" tool="3" flavor2="0">
      </item>
<<<<<<< HEAD
=======
      <item path="../../include/votca/xtp/apolarsite.h"
            ex="false"
            tool="3"
            flavor2="0">
      </item>
>>>>>>> 2e8b6b50
      <item path="../../include/votca/xtp/atom.h" ex="false" tool="3" flavor2="0">
      </item>
      <item path="../../include/votca/xtp/basisset.h" ex="false" tool="3" flavor2="0">
      </item>
      <item path="../../include/votca/xtp/bfgs-trm.h" ex="false" tool="3" flavor2="0">
      </item>
      <item path="../../include/votca/xtp/bse.h" ex="false" tool="3" flavor2="0">
      </item>
      <item path="../../include/votca/xtp/bsecoupling.h"
            ex="false"
            tool="3"
            flavor2="0">
      </item>
      <item path="../../include/votca/xtp/calculatorfactory.h"
            ex="false"
            tool="3"
            flavor2="0">
      </item>
      <item path="../../include/votca/xtp/chargecarrier.h"
            ex="false"
            tool="3"
            flavor2="0">
      </item>
      <item path="../../include/votca/xtp/checkpoint.h"
            ex="false"
            tool="3"
            flavor2="0">
      </item>
      <item path="../../include/votca/xtp/checkpoint_utils.h"
            ex="false"
            tool="3"
            flavor2="0">
      </item>
      <item path="../../include/votca/xtp/checkpointreader.h"
            ex="false"
            tool="3"
            flavor2="0">
      </item>
      <item path="../../include/votca/xtp/checkpointwriter.h"
            ex="false"
            tool="3"
            flavor2="0">
      </item>
      <item path="../../include/votca/xtp/convergenceacc.h"
            ex="false"
            tool="3"
            flavor2="0">
      </item>
      <item path="../../include/votca/xtp/dftcoupling.h"
            ex="false"
            tool="3"
            flavor2="0">
      </item>
      <item path="../../include/votca/xtp/dftengine.h"
            ex="false"
            tool="3"
            flavor2="0">
      </item>
      <item path="../../include/votca/xtp/diis.h" ex="false" tool="3" flavor2="0">
      </item>
      <item path="../../include/votca/xtp/eigen.h" ex="false" tool="3" flavor2="0">
      </item>
      <item path="../../include/votca/xtp/esp2multipole.h"
            ex="false"
            tool="3"
            flavor2="0">
      </item>
      <item path="../../include/votca/xtp/espfit.h" ex="false" tool="3" flavor2="0">
      </item>
      <item path="../../include/votca/xtp/extractorfactory.h"
            ex="false"
            tool="3"
            flavor2="0">
      </item>
      <item path="../../include/votca/xtp/forces.h" ex="false" tool="3" flavor2="0">
      </item>
      <item path="../../include/votca/xtp/fourcenter.h"
            ex="false"
            tool="3"
            flavor2="0">
      </item>
      <item path="../../include/votca/xtp/fragment.h" ex="false" tool="3" flavor2="0">
      </item>
      <item path="../../include/votca/xtp/gdma.h" ex="false" tool="3" flavor2="0">
      </item>
      <item path="../../include/votca/xtp/geometry_optimization.h"
            ex="false"
            tool="3"
            flavor2="0">
      </item>
      <item path="../../include/votca/xtp/glink.h" ex="false" tool="3" flavor2="0">
      </item>
      <item path="../../include/votca/xtp/gnode.h" ex="false" tool="3" flavor2="0">
      </item>
      <item path="../../include/votca/xtp/grid.h" ex="false" tool="3" flavor2="0">
      </item>
      <item path="../../include/votca/xtp/grid_containers.h"
            ex="false"
            tool="3"
            flavor2="0">
      </item>
      <item path="../../include/votca/xtp/gridbox.h" ex="false" tool="3" flavor2="0">
      </item>
      <item path="../../include/votca/xtp/gwbse.h" ex="false" tool="3" flavor2="0">
      </item>
      <item path="../../include/votca/xtp/gwbseengine.h"
            ex="false"
            tool="3"
            flavor2="0">
      </item>
      <item path="../../include/votca/xtp/gyration.h" ex="false" tool="3" flavor2="0">
      </item>
      <item path="../../include/votca/xtp/jobapplication.h"
            ex="false"
            tool="3"
            flavor2="0">
      </item>
      <item path="../../include/votca/xtp/jobcalculatorfactory.h"
            ex="false"
            tool="3"
            flavor2="0">
      </item>
      <item path="../../include/votca/xtp/kmccalculator.h"
            ex="false"
            tool="3"
            flavor2="0">
      </item>
      <item path="../../include/votca/xtp/linalg.h" ex="false" tool="3" flavor2="0">
      </item>
      <item path="../../include/votca/xtp/lowdin.h" ex="false" tool="3" flavor2="0">
      </item>
      <item path="../../include/votca/xtp/mixing.h" ex="false" tool="3" flavor2="0">
      </item>
      <item path="../../include/votca/xtp/molecule.h" ex="false" tool="3" flavor2="0">
      </item>
      <item path="../../include/votca/xtp/mulliken.h" ex="false" tool="3" flavor2="0">
      </item>
      <item path="../../include/votca/xtp/nbo.h" ex="false" tool="3" flavor2="0">
      </item>
      <item path="../../include/votca/xtp/numerical_integrations.h"
            ex="false"
            tool="3"
            flavor2="0">
      </item>
      <item path="../../include/votca/xtp/orbitals.h" ex="false" tool="3" flavor2="0">
      </item>
<<<<<<< HEAD
      <item path="../../include/votca/xtp/polarsite.h"
            ex="false"
            tool="3"
            flavor2="0">
      </item>
=======
>>>>>>> 2e8b6b50
      <item path="../../include/votca/xtp/ppm.h" ex="false" tool="3" flavor2="0">
      </item>
      <item path="../../include/votca/xtp/qmapemachine.h"
            ex="false"
            tool="3"
            flavor2="0">
      </item>
      <item path="../../include/votca/xtp/qmatom.h" ex="false" tool="3" flavor2="0">
      </item>
      <item path="../../include/votca/xtp/qmdatabase.h"
            ex="false"
            tool="3"
            flavor2="0">
      </item>
      <item path="../../include/votca/xtp/qminterface.h"
            ex="false"
            tool="3"
            flavor2="0">
      </item>
      <item path="../../include/votca/xtp/qmiter.h" ex="false" tool="3" flavor2="0">
      </item>
      <item path="../../include/votca/xtp/qmnblist.h" ex="false" tool="3" flavor2="0">
      </item>
      <item path="../../include/votca/xtp/qmpackage.h"
            ex="false"
            tool="3"
            flavor2="0">
      </item>
      <item path="../../include/votca/xtp/qmpackagefactory.h"
            ex="false"
            tool="3"
            flavor2="0">
      </item>
      <item path="../../include/votca/xtp/qmpair.h" ex="false" tool="3" flavor2="0">
      </item>
      <item path="../../include/votca/xtp/radial_euler_maclaurin_rule.h"
            ex="false"
            tool="3"
            flavor2="0">
      </item>
      <item path="../../include/votca/xtp/rpa.h" ex="false" tool="3" flavor2="0">
      </item>
      <item path="../../include/votca/xtp/segment.h" ex="false" tool="3" flavor2="0">
      </item>
      <item path="../../include/votca/xtp/segmenttype.h"
            ex="false"
            tool="3"
            flavor2="0">
      </item>
      <item path="../../include/votca/xtp/sigma.h" ex="false" tool="3" flavor2="0">
      </item>
      <item path="../../include/votca/xtp/sphere_lebedev_rule.h"
            ex="false"
            tool="3"
            flavor2="0">
      </item>
      <item path="../../include/votca/xtp/sqlapplication.h"
            ex="false"
            tool="3"
            flavor2="0">
      </item>
      <item path="../../include/votca/xtp/statesaversqlite.h"
            ex="false"
            tool="3"
            flavor2="0">
      </item>
      <item path="../../include/votca/xtp/symmetric_matrix.h"
            ex="false"
            tool="3"
            flavor2="0">
      </item>
      <item path="../../include/votca/xtp/threecenter.h"
            ex="false"
            tool="3"
            flavor2="0">
      </item>
      <item path="../../include/votca/xtp/toolfactory.h"
            ex="false"
            tool="3"
            flavor2="0">
      </item>
      <item path="../../include/votca/xtp/topology.h" ex="false" tool="3" flavor2="0">
      </item>
      <item path="../../include/votca/xtp/version.h" ex="false" tool="3" flavor2="0">
      </item>
      <item path="../../include/votca/xtp/votca_config.h.in"
            ex="false"
            tool="3"
            flavor2="0">
      </item>
      <item path="../../include/votca/xtp/vxc_functionals.h"
            ex="false"
            tool="3"
            flavor2="0">
      </item>
      <item path="../../include/votca/xtp/xtpapplication.h"
            ex="false"
            tool="3"
            flavor2="0">
      </item>
      <item path="../../src/libxtp/ERIs.cc" ex="false" tool="1" flavor2="0">
      </item>
      <item path="../../src/libxtp/adiis.cc" ex="false" tool="1" flavor2="0">
      </item>
      <item path="../../src/libxtp/aobasis.cc" ex="false" tool="1" flavor2="0">
      </item>
      <item path="../../src/libxtp/aomatrices/aodipole.cc"
            ex="false"
            tool="1"
            flavor2="0">
      </item>
      <item path="../../src/libxtp/aomatrices/aodipole_potential.cc"
            ex="false"
            tool="1"
            flavor2="0">
      </item>
      <item path="../../src/libxtp/aomatrices/aoecp.cc"
            ex="false"
            tool="1"
            flavor2="0">
      </item>
      <item path="../../src/libxtp/aomatrices/aoesp.cc"
            ex="false"
            tool="1"
            flavor2="0">
      </item>
      <item path="../../src/libxtp/aomatrices/aokinetic.cc"
            ex="false"
            tool="1"
            flavor2="0">
      </item>
      <item path="../../src/libxtp/aomatrices/aomatrix.cc"
            ex="false"
            tool="1"
            flavor2="0">
      </item>
      <item path="../../src/libxtp/aomatrices/aomomentum.cc"
            ex="false"
            tool="1"
            flavor2="0">
      </item>
      <item path="../../src/libxtp/aomatrices/aooverlap.cc"
            ex="false"
            tool="1"
            flavor2="0">
      </item>
      <item path="../../src/libxtp/aomatrices/aoplanewave.cc"
            ex="false"
            tool="1"
            flavor2="0">
      </item>
      <item path="../../src/libxtp/aomatrices/aoquadrupole_potential.cc"
            ex="false"
            tool="1"
            flavor2="0">
      </item>
      <item path="../../src/libxtp/aoshell.cc" ex="false" tool="1" flavor2="0">
      </item>
      <item path="../../src/libxtp/apolarsite.cc" ex="false" tool="1" flavor2="0">
      </item>
      <item path="../../src/libxtp/basisset.cc" ex="false" tool="1" flavor2="0">
      </item>
      <item path="../../src/libxtp/bfgs-trm.cc" ex="false" tool="1" flavor2="0">
      </item>
      <item path="../../src/libxtp/bsecoupling.cc" ex="false" tool="1" flavor2="0">
      </item>
      <item path="../../src/libxtp/calculatorfactory.cc"
            ex="false"
            tool="1"
            flavor2="0">
      </item>
      <item path="../../src/libxtp/calculators/eanalyze.h"
            ex="false"
            tool="3"
            flavor2="0">
      </item>
      <item path="../../src/libxtp/calculators/einternal.h"
            ex="false"
            tool="3"
            flavor2="0">
      </item>
      <item path="../../src/libxtp/calculators/ianalyze.h"
            ex="false"
            tool="3"
            flavor2="0">
      </item>
      <item path="../../src/libxtp/calculators/jobwriter.cc"
            ex="false"
            tool="1"
            flavor2="0">
      </item>
      <item path="../../src/libxtp/calculators/jobwriter.h"
            ex="false"
            tool="3"
            flavor2="0">
      </item>
      <item path="../../src/libxtp/calculators/kmclifetime.cc"
            ex="false"
            tool="1"
            flavor2="0">
      </item>
      <item path="../../src/libxtp/calculators/kmclifetime.h"
            ex="false"
            tool="3"
            flavor2="0">
      </item>
      <item path="../../src/libxtp/calculators/kmcmultiple.cc"
            ex="false"
            tool="1"
            flavor2="0">
      </item>
      <item path="../../src/libxtp/calculators/kmcmultiple.h"
            ex="false"
            tool="3"
            flavor2="0">
      </item>
      <item path="../../src/libxtp/calculators/neighborlist.h"
            ex="false"
            tool="3"
            flavor2="0">
      </item>
      <item path="../../src/libxtp/calculators/rates.h"
            ex="false"
            tool="3"
            flavor2="0">
      </item>
      <item path="../../src/libxtp/calculators/sandbox.h"
            ex="false"
            tool="3"
            flavor2="0">
      </item>
      <item path="../../src/libxtp/calculators/stateserver.h"
            ex="false"
            tool="3"
            flavor2="0">
      </item>
      <item path="../../src/libxtp/checkpoint.cc" ex="false" tool="1" flavor2="0">
      </item>
      <item path="../../src/libxtp/convergenceacc.cc" ex="false" tool="1" flavor2="0">
      </item>
      <item path="../../src/libxtp/dftcoupling.cc" ex="false" tool="1" flavor2="0">
      </item>
      <item path="../../src/libxtp/dftengine/dftengine.cc"
            ex="false"
            tool="1"
            flavor2="0">
      </item>
      <item path="../../src/libxtp/diis.cc" ex="false" tool="1" flavor2="0">
      </item>
      <item path="../../src/libxtp/esp2multipole.cc" ex="false" tool="1" flavor2="0">
      </item>
      <item path="../../src/libxtp/espfit.cc" ex="false" tool="1" flavor2="0">
      </item>
      <item path="../../src/libxtp/extractorfactory.cc"
            ex="false"
            tool="1"
            flavor2="0">
      </item>
      <item path="../../src/libxtp/extractors/energyextractor.h"
            ex="false"
            tool="3"
            flavor2="0">
      </item>
      <item path="../../src/libxtp/extractors/integralsextractor.h"
            ex="false"
            tool="3"
            flavor2="0">
      </item>
      <item path="../../src/libxtp/extractors/occupationsextractor.h"
            ex="false"
            tool="3"
            flavor2="0">
      </item>
      <item path="../../src/libxtp/extractors/pairsextractor.h"
            ex="false"
            tool="3"
            flavor2="0">
      </item>
      <item path="../../src/libxtp/extractors/ratesextractor.h"
            ex="false"
            tool="3"
            flavor2="0">
      </item>
      <item path="../../src/libxtp/extractors/segmentsextractor.h"
            ex="false"
            tool="3"
            flavor2="0">
      </item>
      <item path="../../src/libxtp/extractors/trajextractor.h"
            ex="false"
            tool="3"
            flavor2="0">
      </item>
      <item path="../../src/libxtp/forces.cc" ex="false" tool="1" flavor2="0">
      </item>
      <item path="../../src/libxtp/fourcenter.cc" ex="false" tool="1" flavor2="0">
<<<<<<< HEAD
      </item>
      <item path="../../src/libxtp/fourcenter_rep.cc" ex="false" tool="1" flavor2="0">
      </item>
      <item path="../../src/libxtp/fragment.cc" ex="false" tool="1" flavor2="0">
=======
      </item>
      <item path="../../src/libxtp/fourcenter_rep.cc" ex="false" tool="1" flavor2="0">
>>>>>>> 2e8b6b50
      </item>
      <item path="../../src/libxtp/gdma.cc" ex="false" tool="1" flavor2="0">
      </item>
      <item path="../../src/libxtp/geometry_optimization.cc"
            ex="false"
            tool="1"
            flavor2="0">
      </item>
      <item path="../../src/libxtp/gnode.cc" ex="false" tool="1" flavor2="0">
      </item>
      <item path="../../src/libxtp/grid.cc" ex="false" tool="1" flavor2="0">
      </item>
      <item path="../../src/libxtp/gridbox.cc" ex="false" tool="1" flavor2="0">
      </item>
      <item path="../../src/libxtp/gwbse/bse.cc" ex="false" tool="1" flavor2="0">
      </item>
      <item path="../../src/libxtp/gwbse/gwbse.cc" ex="false" tool="1" flavor2="0">
      </item>
      <item path="../../src/libxtp/gwbse/gwbseengine.cc"
            ex="false"
            tool="1"
            flavor2="0">
      </item>
      <item path="../../src/libxtp/gwbse/ppm.cc" ex="false" tool="1" flavor2="0">
      </item>
      <item path="../../src/libxtp/gwbse/rpa.cc" ex="false" tool="1" flavor2="0">
      </item>
      <item path="../../src/libxtp/gwbse/sigma.cc" ex="false" tool="1" flavor2="0">
      </item>
      <item path="../../src/libxtp/gyration.cc" ex="false" tool="1" flavor2="0">
      </item>
      <item path="../../src/libxtp/jobapplication.cc" ex="false" tool="1" flavor2="0">
      </item>
      <item path="../../src/libxtp/jobcalculatorfactory.cc"
            ex="false"
            tool="1"
            flavor2="0">
      </item>
      <item path="../../src/libxtp/jobcalculators/dma.cc"
            ex="false"
            tool="1"
            flavor2="0">
      </item>
      <item path="../../src/libxtp/jobcalculators/dma.h"
            ex="false"
            tool="3"
            flavor2="0">
      </item>
      <item path="../../src/libxtp/jobcalculators/edft.h"
            ex="false"
            tool="3"
            flavor2="0">
      </item>
      <item path="../../src/libxtp/jobcalculators/egwbse.cc"
            ex="false"
            tool="1"
            flavor2="0">
      </item>
      <item path="../../src/libxtp/jobcalculators/egwbse.h"
            ex="false"
            tool="3"
            flavor2="0">
      </item>
      <item path="../../src/libxtp/jobcalculators/idft.cc"
            ex="false"
            tool="1"
            flavor2="0">
      </item>
      <item path="../../src/libxtp/jobcalculators/idft.h"
            ex="false"
            tool="3"
            flavor2="0">
      </item>
      <item path="../../src/libxtp/jobcalculators/iexcitoncl.cc"
            ex="false"
            tool="1"
            flavor2="0">
      </item>
      <item path="../../src/libxtp/jobcalculators/iexcitoncl.h"
            ex="false"
            tool="3"
            flavor2="0">
      </item>
      <item path="../../src/libxtp/jobcalculators/igwbse.cc"
            ex="false"
            tool="1"
            flavor2="0">
      </item>
      <item path="../../src/libxtp/jobcalculators/igwbse.h"
            ex="false"
            tool="3"
            flavor2="0">
      </item>
      <item path="../../src/libxtp/jobcalculators/qmape.h"
            ex="false"
            tool="3"
            flavor2="0">
      </item>
      <item path="../../src/libxtp/jobcalculators/qmmm.h"
            ex="false"
            tool="3"
            flavor2="0">
      </item>
      <item path="../../src/libxtp/kmccalculator.cc" ex="false" tool="1" flavor2="0">
      </item>
      <item path="../../src/libxtp/linalg.cc" ex="false" tool="1" flavor2="0">
      </item>
      <item path="../../src/libxtp/lowdin.cc" ex="false" tool="1" flavor2="0">
      </item>
      <item path="../../src/libxtp/mulliken.cc" ex="false" tool="1" flavor2="0">
      </item>
      <item path="../../src/libxtp/nbo.cc" ex="false" tool="1" flavor2="0">
      </item>
      <item path="../../src/libxtp/numerical_integration/numerical_integrations.cc"
            ex="false"
            tool="1"
            flavor2="0">
      </item>
      <item path="../../src/libxtp/numerical_integration/radial_euler_maclaurin_rule.cc"
            ex="false"
            tool="1"
            flavor2="0">
      </item>
      <item path="../../src/libxtp/numerical_integration/sphere_lebedev_rule.cc"
            ex="false"
            tool="1"
            flavor2="0">
      </item>
      <item path="../../src/libxtp/orbitals.cc" ex="false" tool="1" flavor2="0">
      </item>
<<<<<<< HEAD
      <item path="../../src/libxtp/polarsite.cc" ex="false" tool="1" flavor2="0">
      </item>
=======
>>>>>>> 2e8b6b50
      <item path="../../src/libxtp/qmapemachine.cc" ex="false" tool="1" flavor2="0">
      </item>
      <item path="../../src/libxtp/qmdatabase.cc" ex="false" tool="1" flavor2="0">
      </item>
      <item path="../../src/libxtp/qminterface.cc" ex="false" tool="1" flavor2="0">
      </item>
      <item path="../../src/libxtp/qmiter.cc" ex="false" tool="1" flavor2="0">
      </item>
      <item path="../../src/libxtp/qmmachine.cc" ex="false" tool="1" flavor2="0">
      </item>
      <item path="../../src/libxtp/qmpackage.cc" ex="false" tool="1" flavor2="0">
      </item>
      <item path="../../src/libxtp/qmpackagefactory.cc"
            ex="false"
            tool="1"
            flavor2="0">
      </item>
      <item path="../../src/libxtp/qmpackages/gaussian.cc"
            ex="false"
            tool="1"
            flavor2="0">
      </item>
      <item path="../../src/libxtp/qmpackages/gaussian.h"
            ex="false"
            tool="3"
            flavor2="0">
      </item>
      <item path="../../src/libxtp/qmpackages/nwchem.cc"
            ex="false"
            tool="1"
            flavor2="0">
      </item>
      <item path="../../src/libxtp/qmpackages/nwchem.h"
            ex="false"
            tool="3"
            flavor2="0">
      </item>
      <item path="../../src/libxtp/qmpackages/orca.cc"
            ex="false"
            tool="1"
            flavor2="0">
      </item>
      <item path="../../src/libxtp/qmpackages/orca.h" ex="false" tool="3" flavor2="0">
      </item>
<<<<<<< HEAD
      <item path="../../src/libxtp/segment.cc" ex="false" tool="1" flavor2="0">
=======
      <item path="../../src/libxtp/qmpackages/xtpdft.cc"
            ex="false"
            tool="1"
            flavor2="0">
      </item>
      <item path="../../src/libxtp/qmpackages/xtpdft.h"
            ex="false"
            tool="3"
            flavor2="0">
>>>>>>> 2e8b6b50
      </item>
      <item path="../../src/libxtp/sqlapplication.cc" ex="false" tool="1" flavor2="0">
      </item>
      <item path="../../src/libxtp/statesaversqlite.cc"
            ex="false"
            tool="1"
            flavor2="0">
      </item>
      <item path="../../src/libxtp/symmetric_matrix.cc"
            ex="false"
            tool="1"
            flavor2="0">
      </item>
      <item path="../../src/libxtp/threecenter_dft.cc"
            ex="false"
            tool="1"
            flavor2="0">
      </item>
      <item path="../../src/libxtp/threecenter_gwbse.cc"
            ex="false"
            tool="1"
            flavor2="0">
      </item>
      <item path="../../src/libxtp/threecenter_ol.cc" ex="false" tool="1" flavor2="0">
      </item>
      <item path="../../src/libxtp/threecenter_rep.cc"
            ex="false"
            tool="1"
            flavor2="0">
      </item>
      <item path="../../src/libxtp/toolfactory.cc" ex="false" tool="1" flavor2="0">
      </item>
      <item path="../../src/libxtp/tools/dft.h" ex="false" tool="3" flavor2="0">
      </item>
      <item path="../../src/libxtp/tools/exciton.cc" ex="false" tool="1" flavor2="0">
      </item>
      <item path="../../src/libxtp/tools/exciton.h" ex="false" tool="3" flavor2="0">
      </item>
      <item path="../../src/libxtp/tools/excitoncoupling.h"
            ex="false"
            tool="3"
            flavor2="0">
      </item>
      <item path="../../src/libxtp/tools/gencube.h" ex="false" tool="3" flavor2="0">
      </item>
      <item path="../../src/libxtp/tools/log2mps.h" ex="false" tool="3" flavor2="0">
      </item>
      <item path="../../src/libxtp/tools/partialcharges.h"
            ex="false"
            tool="3"
            flavor2="0">
      </item>
      <item path="../../src/libxtp/tools/pdb2map.h" ex="false" tool="3" flavor2="0">
      </item>
      <item path="../../src/libxtp/tools/pdb2top.h" ex="false" tool="3" flavor2="0">
      </item>
      <item path="../../src/libxtp/tools/qmsandbox.h" ex="false" tool="3" flavor2="0">
      </item>
      <item path="../../src/libxtp/tools/spectrum.h" ex="false" tool="3" flavor2="0">
      </item>
      <item path="../../src/libxtp/topology.cc" ex="false" tool="1" flavor2="0">
      </item>
      <item path="../../src/libxtp/version.cc" ex="false" tool="1" flavor2="0">
      </item>
      <item path="../../src/libxtp/version_nb.cc" ex="false" tool="1" flavor2="0">
      </item>
      <item path="../../src/libxtp/xtpapplication.cc" ex="false" tool="1" flavor2="0">
      </item>
      <item path="../../src/tests/test_adiis.cc" ex="false" tool="1" flavor2="0">
      </item>
      <item path="../../src/tests/test_aobasis.cc" ex="false" tool="1" flavor2="0">
      </item>
      <item path="../../src/tests/test_aomatrix.cc" ex="false" tool="1" flavor2="0">
      </item>
<<<<<<< HEAD
=======
      <item path="../../src/tests/test_apolarsite.cc" ex="false" tool="1" flavor2="0">
      </item>
>>>>>>> 2e8b6b50
      <item path="../../src/tests/test_atom.cc" ex="false" tool="1" flavor2="0">
      </item>
      <item path="../../src/tests/test_bse.cc" ex="false" tool="1" flavor2="0">
      </item>
      <item path="../../src/tests/test_convergenceacc.cc"
            ex="false"
            tool="1"
            flavor2="0">
      </item>
      <item path="../../src/tests/test_diis.cc" ex="false" tool="1" flavor2="0">
      </item>
      <item path="../../src/tests/test_eigen.cc" ex="false" tool="1" flavor2="0">
      </item>
      <item path="../../src/tests/test_eris.cc" ex="false" tool="1" flavor2="0">
      </item>
      <item path="../../src/tests/test_espfit.cc" ex="false" tool="1" flavor2="0">
      </item>
      <item path="../../src/tests/test_fragment.cc" ex="false" tool="1" flavor2="0">
      </item>
      <item path="../../src/tests/test_glink.cc" ex="false" tool="1" flavor2="0">
      </item>
      <item path="../../src/tests/test_hdf5.cc" ex="false" tool="1" flavor2="0">
      </item>
<<<<<<< HEAD
      <item path="../../src/tests/test_linalg.cc" ex="false" tool="1" flavor2="0">
      </item>
=======
>>>>>>> 2e8b6b50
      <item path="../../src/tests/test_molecule.cc" ex="false" tool="1" flavor2="0">
      </item>
      <item path="../../src/tests/test_numericalintegration.cc"
            ex="false"
            tool="1"
            flavor2="0">
      </item>
      <item path="../../src/tests/test_orbitals.cc" ex="false" tool="1" flavor2="0">
      </item>
<<<<<<< HEAD
      <item path="../../src/tests/test_polarsite.cc" ex="false" tool="1" flavor2="0">
      </item>
=======
>>>>>>> 2e8b6b50
      <item path="../../src/tests/test_ppm.cc" ex="false" tool="1" flavor2="0">
      </item>
      <item path="../../src/tests/test_qmnblist.cc" ex="false" tool="1" flavor2="0">
      </item>
      <item path="../../src/tests/test_qmpair.cc" ex="false" tool="1" flavor2="0">
      </item>
      <item path="../../src/tests/test_rpa.cc" ex="false" tool="1" flavor2="0">
      </item>
      <item path="../../src/tests/test_segment.cc" ex="false" tool="1" flavor2="0">
      </item>
      <item path="../../src/tests/test_segmenttype.cc"
            ex="false"
            tool="1"
            flavor2="0">
      </item>
      <item path="../../src/tests/test_sigma.cc" ex="false" tool="1" flavor2="0">
      </item>
      <item path="../../src/tests/test_symmetric_matrix.cc"
            ex="false"
            tool="1"
            flavor2="0">
      </item>
      <item path="../../src/tests/test_threecenter.cc"
            ex="false"
            tool="1"
            flavor2="0">
      </item>
      <item path="../../src/tests/test_topology.cc" ex="false" tool="1" flavor2="0">
      </item>
      <item path="../../src/tools/Md2QmEngine.cc" ex="false" tool="1" flavor2="0">
      </item>
      <item path="../../src/tools/Md2QmEngine.h" ex="false" tool="3" flavor2="0">
      </item>
      <item path="../../src/tools/xtp_dump.cc" ex="false" tool="1" flavor2="0">
      </item>
      <item path="../../src/tools/xtp_map.cc" ex="false" tool="1" flavor2="0">
      </item>
      <item path="../../src/tools/xtp_parallel.cc" ex="false" tool="1" flavor2="0">
      </item>
    </conf>
    <conf name="Release" type="3">
      <toolsSet>
        <compilerSet>GNU|GNU</compilerSet>
        <dependencyChecking>true</dependencyChecking>
        <rebuildPropChanged>true</rebuildPropChanged>
      </toolsSet>
      <compileType>
        <cTool>
          <developmentMode>5</developmentMode>
        </cTool>
        <ccTool>
          <developmentMode>5</developmentMode>
        </ccTool>
        <fortranCompilerTool>
          <developmentMode>5</developmentMode>
        </fortranCompilerTool>
        <archiverTool>
        </archiverTool>
      </compileType>
      <item path="../../include/votca/xtp/ERIs.h" ex="false" tool="3" flavor2="0">
      </item>
      <item path="../../include/votca/xtp/adiis.h" ex="false" tool="3" flavor2="0">
      </item>
      <item path="../../include/votca/xtp/adiis_costfunction.h"
            ex="false"
            tool="3"
            flavor2="0">
      </item>
      <item path="../../include/votca/xtp/aobasis.h" ex="false" tool="3" flavor2="0">
      </item>
      <item path="../../include/votca/xtp/aomatrix.h" ex="false" tool="3" flavor2="0">
      </item>
      <item path="../../include/votca/xtp/aoshell.h" ex="false" tool="3" flavor2="0">
      </item>
<<<<<<< HEAD
=======
      <item path="../../include/votca/xtp/apolarsite.h"
            ex="false"
            tool="3"
            flavor2="0">
      </item>
>>>>>>> 2e8b6b50
      <item path="../../include/votca/xtp/atom.h" ex="false" tool="3" flavor2="0">
      </item>
      <item path="../../include/votca/xtp/basisset.h" ex="false" tool="3" flavor2="0">
      </item>
      <item path="../../include/votca/xtp/bfgs-trm.h" ex="false" tool="3" flavor2="0">
      </item>
      <item path="../../include/votca/xtp/bse.h" ex="false" tool="3" flavor2="0">
      </item>
      <item path="../../include/votca/xtp/bsecoupling.h"
            ex="false"
            tool="3"
            flavor2="0">
      </item>
      <item path="../../include/votca/xtp/calculatorfactory.h"
            ex="false"
            tool="3"
            flavor2="0">
      </item>
      <item path="../../include/votca/xtp/chargecarrier.h"
            ex="false"
            tool="3"
            flavor2="0">
      </item>
      <item path="../../include/votca/xtp/checkpoint.h"
            ex="false"
            tool="3"
            flavor2="0">
      </item>
      <item path="../../include/votca/xtp/checkpoint_utils.h"
            ex="false"
            tool="3"
            flavor2="0">
      </item>
      <item path="../../include/votca/xtp/checkpointreader.h"
            ex="false"
            tool="3"
            flavor2="0">
      </item>
      <item path="../../include/votca/xtp/checkpointwriter.h"
            ex="false"
            tool="3"
            flavor2="0">
      </item>
      <item path="../../include/votca/xtp/convergenceacc.h"
            ex="false"
            tool="3"
            flavor2="0">
      </item>
      <item path="../../include/votca/xtp/dftcoupling.h"
            ex="false"
            tool="3"
            flavor2="0">
      </item>
      <item path="../../include/votca/xtp/dftengine.h"
            ex="false"
            tool="3"
            flavor2="0">
      </item>
      <item path="../../include/votca/xtp/diis.h" ex="false" tool="3" flavor2="0">
      </item>
      <item path="../../include/votca/xtp/eigen.h" ex="false" tool="3" flavor2="0">
      </item>
      <item path="../../include/votca/xtp/esp2multipole.h"
            ex="false"
            tool="3"
            flavor2="0">
      </item>
      <item path="../../include/votca/xtp/espfit.h" ex="false" tool="3" flavor2="0">
      </item>
      <item path="../../include/votca/xtp/extractorfactory.h"
            ex="false"
            tool="3"
            flavor2="0">
      </item>
      <item path="../../include/votca/xtp/forces.h" ex="false" tool="3" flavor2="0">
      </item>
      <item path="../../include/votca/xtp/fourcenter.h"
            ex="false"
            tool="3"
            flavor2="0">
      </item>
      <item path="../../include/votca/xtp/fragment.h" ex="false" tool="3" flavor2="0">
      </item>
      <item path="../../include/votca/xtp/gdma.h" ex="false" tool="3" flavor2="0">
      </item>
      <item path="../../include/votca/xtp/geometry_optimization.h"
            ex="false"
            tool="3"
            flavor2="0">
      </item>
      <item path="../../include/votca/xtp/glink.h" ex="false" tool="3" flavor2="0">
      </item>
      <item path="../../include/votca/xtp/gnode.h" ex="false" tool="3" flavor2="0">
      </item>
      <item path="../../include/votca/xtp/grid.h" ex="false" tool="3" flavor2="0">
      </item>
      <item path="../../include/votca/xtp/grid_containers.h"
            ex="false"
            tool="3"
            flavor2="0">
      </item>
      <item path="../../include/votca/xtp/gridbox.h" ex="false" tool="3" flavor2="0">
      </item>
      <item path="../../include/votca/xtp/gwbse.h" ex="false" tool="3" flavor2="0">
      </item>
      <item path="../../include/votca/xtp/gwbseengine.h"
            ex="false"
            tool="3"
            flavor2="0">
      </item>
      <item path="../../include/votca/xtp/gyration.h" ex="false" tool="3" flavor2="0">
      </item>
      <item path="../../include/votca/xtp/jobapplication.h"
            ex="false"
            tool="3"
            flavor2="0">
      </item>
      <item path="../../include/votca/xtp/jobcalculatorfactory.h"
            ex="false"
            tool="3"
            flavor2="0">
      </item>
      <item path="../../include/votca/xtp/kmccalculator.h"
            ex="false"
            tool="3"
            flavor2="0">
      </item>
      <item path="../../include/votca/xtp/linalg.h" ex="false" tool="3" flavor2="0">
      </item>
      <item path="../../include/votca/xtp/lowdin.h" ex="false" tool="3" flavor2="0">
      </item>
      <item path="../../include/votca/xtp/mixing.h" ex="false" tool="3" flavor2="0">
      </item>
      <item path="../../include/votca/xtp/molecule.h" ex="false" tool="3" flavor2="0">
      </item>
      <item path="../../include/votca/xtp/mulliken.h" ex="false" tool="3" flavor2="0">
      </item>
      <item path="../../include/votca/xtp/nbo.h" ex="false" tool="3" flavor2="0">
      </item>
      <item path="../../include/votca/xtp/numerical_integrations.h"
            ex="false"
            tool="3"
            flavor2="0">
      </item>
      <item path="../../include/votca/xtp/orbitals.h" ex="false" tool="3" flavor2="0">
      </item>
<<<<<<< HEAD
      <item path="../../include/votca/xtp/polarsite.h"
            ex="false"
            tool="3"
            flavor2="0">
      </item>
=======
>>>>>>> 2e8b6b50
      <item path="../../include/votca/xtp/ppm.h" ex="false" tool="3" flavor2="0">
      </item>
      <item path="../../include/votca/xtp/qmapemachine.h"
            ex="false"
            tool="3"
            flavor2="0">
      </item>
      <item path="../../include/votca/xtp/qmatom.h" ex="false" tool="3" flavor2="0">
      </item>
      <item path="../../include/votca/xtp/qmdatabase.h"
            ex="false"
            tool="3"
            flavor2="0">
      </item>
      <item path="../../include/votca/xtp/qminterface.h"
            ex="false"
            tool="3"
            flavor2="0">
      </item>
      <item path="../../include/votca/xtp/qmiter.h" ex="false" tool="3" flavor2="0">
      </item>
      <item path="../../include/votca/xtp/qmnblist.h" ex="false" tool="3" flavor2="0">
      </item>
      <item path="../../include/votca/xtp/qmpackage.h"
            ex="false"
            tool="3"
            flavor2="0">
      </item>
      <item path="../../include/votca/xtp/qmpackagefactory.h"
            ex="false"
            tool="3"
            flavor2="0">
      </item>
      <item path="../../include/votca/xtp/qmpair.h" ex="false" tool="3" flavor2="0">
      </item>
      <item path="../../include/votca/xtp/radial_euler_maclaurin_rule.h"
            ex="false"
            tool="3"
            flavor2="0">
      </item>
      <item path="../../include/votca/xtp/rpa.h" ex="false" tool="3" flavor2="0">
      </item>
      <item path="../../include/votca/xtp/segment.h" ex="false" tool="3" flavor2="0">
      </item>
      <item path="../../include/votca/xtp/segmenttype.h"
            ex="false"
            tool="3"
            flavor2="0">
      </item>
      <item path="../../include/votca/xtp/sigma.h" ex="false" tool="3" flavor2="0">
      </item>
      <item path="../../include/votca/xtp/sphere_lebedev_rule.h"
            ex="false"
            tool="3"
            flavor2="0">
      </item>
      <item path="../../include/votca/xtp/sqlapplication.h"
            ex="false"
            tool="3"
            flavor2="0">
      </item>
      <item path="../../include/votca/xtp/statesaversqlite.h"
            ex="false"
            tool="3"
            flavor2="0">
      </item>
      <item path="../../include/votca/xtp/symmetric_matrix.h"
            ex="false"
            tool="3"
            flavor2="0">
      </item>
      <item path="../../include/votca/xtp/threecenter.h"
            ex="false"
            tool="3"
            flavor2="0">
      </item>
      <item path="../../include/votca/xtp/toolfactory.h"
            ex="false"
            tool="3"
            flavor2="0">
      </item>
      <item path="../../include/votca/xtp/topology.h" ex="false" tool="3" flavor2="0">
      </item>
      <item path="../../include/votca/xtp/version.h" ex="false" tool="3" flavor2="0">
      </item>
      <item path="../../include/votca/xtp/votca_config.h.in"
            ex="false"
            tool="3"
            flavor2="0">
      </item>
      <item path="../../include/votca/xtp/vxc_functionals.h"
            ex="false"
            tool="3"
            flavor2="0">
      </item>
      <item path="../../include/votca/xtp/xtpapplication.h"
            ex="false"
            tool="3"
            flavor2="0">
      </item>
      <item path="../../src/libxtp/ERIs.cc" ex="false" tool="0" flavor2="0">
      </item>
      <item path="../../src/libxtp/adiis.cc" ex="false" tool="1" flavor2="0">
      </item>
      <item path="../../src/libxtp/aobasis.cc" ex="false" tool="1" flavor2="0">
      </item>
      <item path="../../src/libxtp/aomatrices/aodipole.cc"
            ex="false"
            tool="1"
            flavor2="0">
      </item>
      <item path="../../src/libxtp/aomatrices/aodipole_potential.cc"
            ex="false"
            tool="1"
            flavor2="0">
      </item>
      <item path="../../src/libxtp/aomatrices/aoecp.cc"
            ex="false"
            tool="1"
            flavor2="0">
      </item>
      <item path="../../src/libxtp/aomatrices/aoesp.cc"
            ex="false"
            tool="1"
            flavor2="0">
      </item>
      <item path="../../src/libxtp/aomatrices/aokinetic.cc"
            ex="false"
            tool="0"
            flavor2="0">
      </item>
      <item path="../../src/libxtp/aomatrices/aomatrix.cc"
            ex="false"
            tool="1"
            flavor2="0">
      </item>
      <item path="../../src/libxtp/aomatrices/aomomentum.cc"
            ex="false"
            tool="1"
            flavor2="0">
      </item>
      <item path="../../src/libxtp/aomatrices/aooverlap.cc"
            ex="false"
            tool="1"
            flavor2="0">
      </item>
      <item path="../../src/libxtp/aomatrices/aoplanewave.cc"
            ex="false"
            tool="1"
            flavor2="0">
      </item>
      <item path="../../src/libxtp/aomatrices/aoquadrupole_potential.cc"
            ex="false"
            tool="1"
            flavor2="0">
      </item>
      <item path="../../src/libxtp/aoshell.cc" ex="false" tool="1" flavor2="0">
      </item>
      <item path="../../src/libxtp/apolarsite.cc" ex="false" tool="1" flavor2="0">
      </item>
      <item path="../../src/libxtp/basisset.cc" ex="false" tool="1" flavor2="0">
      </item>
      <item path="../../src/libxtp/bfgs-trm.cc" ex="false" tool="1" flavor2="0">
      </item>
      <item path="../../src/libxtp/bsecoupling.cc" ex="false" tool="1" flavor2="0">
      </item>
      <item path="../../src/libxtp/calculatorfactory.cc"
            ex="false"
            tool="1"
            flavor2="0">
      </item>
      <item path="../../src/libxtp/calculators/eanalyze.h"
            ex="false"
            tool="3"
            flavor2="0">
      </item>
      <item path="../../src/libxtp/calculators/einternal.h"
            ex="false"
            tool="3"
            flavor2="0">
      </item>
      <item path="../../src/libxtp/calculators/ianalyze.h"
            ex="false"
            tool="3"
            flavor2="0">
      </item>
      <item path="../../src/libxtp/calculators/jobwriter.cc"
            ex="false"
            tool="1"
            flavor2="0">
      </item>
      <item path="../../src/libxtp/calculators/jobwriter.h"
            ex="false"
            tool="3"
            flavor2="0">
      </item>
      <item path="../../src/libxtp/calculators/kmclifetime.cc"
            ex="false"
            tool="1"
            flavor2="0">
      </item>
      <item path="../../src/libxtp/calculators/kmclifetime.h"
            ex="false"
            tool="3"
            flavor2="0">
      </item>
      <item path="../../src/libxtp/calculators/kmcmultiple.cc"
            ex="false"
            tool="1"
            flavor2="0">
      </item>
      <item path="../../src/libxtp/calculators/kmcmultiple.h"
            ex="false"
            tool="3"
            flavor2="0">
      </item>
      <item path="../../src/libxtp/calculators/neighborlist.h"
            ex="false"
            tool="3"
            flavor2="0">
      </item>
      <item path="../../src/libxtp/calculators/rates.h"
            ex="false"
            tool="3"
            flavor2="0">
      </item>
      <item path="../../src/libxtp/calculators/sandbox.h"
            ex="false"
            tool="3"
            flavor2="0">
      </item>
      <item path="../../src/libxtp/calculators/stateserver.h"
            ex="false"
            tool="3"
            flavor2="0">
      </item>
      <item path="../../src/libxtp/checkpoint.cc" ex="false" tool="1" flavor2="0">
      </item>
      <item path="../../src/libxtp/convergenceacc.cc" ex="false" tool="1" flavor2="0">
      </item>
      <item path="../../src/libxtp/dftcoupling.cc" ex="false" tool="1" flavor2="0">
      </item>
      <item path="../../src/libxtp/dftengine/dftengine.cc"
            ex="false"
            tool="1"
            flavor2="0">
      </item>
      <item path="../../src/libxtp/diis.cc" ex="false" tool="1" flavor2="0">
      </item>
      <item path="../../src/libxtp/esp2multipole.cc" ex="false" tool="1" flavor2="0">
      </item>
      <item path="../../src/libxtp/espfit.cc" ex="false" tool="1" flavor2="0">
      </item>
      <item path="../../src/libxtp/extractorfactory.cc"
            ex="false"
            tool="1"
            flavor2="0">
      </item>
      <item path="../../src/libxtp/extractors/energyextractor.h"
            ex="false"
            tool="3"
            flavor2="0">
      </item>
      <item path="../../src/libxtp/extractors/integralsextractor.h"
            ex="false"
            tool="3"
            flavor2="0">
      </item>
      <item path="../../src/libxtp/extractors/occupationsextractor.h"
            ex="false"
            tool="3"
            flavor2="0">
      </item>
      <item path="../../src/libxtp/extractors/pairsextractor.h"
            ex="false"
            tool="3"
            flavor2="0">
      </item>
      <item path="../../src/libxtp/extractors/ratesextractor.h"
            ex="false"
            tool="3"
            flavor2="0">
      </item>
      <item path="../../src/libxtp/extractors/segmentsextractor.h"
            ex="false"
            tool="3"
            flavor2="0">
      </item>
      <item path="../../src/libxtp/extractors/trajextractor.h"
            ex="false"
            tool="3"
            flavor2="0">
      </item>
      <item path="../../src/libxtp/forces.cc" ex="false" tool="1" flavor2="0">
      </item>
      <item path="../../src/libxtp/fourcenter.cc" ex="false" tool="1" flavor2="0">
<<<<<<< HEAD
      </item>
      <item path="../../src/libxtp/fourcenter_rep.cc" ex="false" tool="1" flavor2="0">
      </item>
      <item path="../../src/libxtp/fragment.cc" ex="false" tool="1" flavor2="0">
=======
      </item>
      <item path="../../src/libxtp/fourcenter_rep.cc" ex="false" tool="1" flavor2="0">
>>>>>>> 2e8b6b50
      </item>
      <item path="../../src/libxtp/gdma.cc" ex="false" tool="1" flavor2="0">
      </item>
      <item path="../../src/libxtp/geometry_optimization.cc"
            ex="false"
            tool="1"
            flavor2="0">
      </item>
      <item path="../../src/libxtp/gnode.cc" ex="false" tool="1" flavor2="0">
      </item>
      <item path="../../src/libxtp/grid.cc" ex="false" tool="1" flavor2="0">
      </item>
      <item path="../../src/libxtp/gridbox.cc" ex="false" tool="1" flavor2="0">
      </item>
      <item path="../../src/libxtp/gwbse/bse.cc" ex="false" tool="1" flavor2="0">
      </item>
      <item path="../../src/libxtp/gwbse/gwbse.cc" ex="false" tool="1" flavor2="0">
      </item>
      <item path="../../src/libxtp/gwbse/gwbseengine.cc"
            ex="false"
            tool="1"
            flavor2="0">
      </item>
      <item path="../../src/libxtp/gwbse/ppm.cc" ex="false" tool="1" flavor2="0">
      </item>
      <item path="../../src/libxtp/gwbse/rpa.cc" ex="false" tool="1" flavor2="0">
      </item>
      <item path="../../src/libxtp/gwbse/sigma.cc" ex="false" tool="1" flavor2="0">
      </item>
      <item path="../../src/libxtp/gyration.cc" ex="false" tool="1" flavor2="0">
      </item>
      <item path="../../src/libxtp/jobapplication.cc" ex="false" tool="1" flavor2="0">
      </item>
      <item path="../../src/libxtp/jobcalculatorfactory.cc"
            ex="false"
            tool="1"
            flavor2="0">
      </item>
      <item path="../../src/libxtp/jobcalculators/dma.cc"
            ex="false"
            tool="1"
            flavor2="0">
      </item>
      <item path="../../src/libxtp/jobcalculators/dma.h"
            ex="false"
            tool="3"
            flavor2="0">
      </item>
      <item path="../../src/libxtp/jobcalculators/edft.h"
            ex="false"
            tool="3"
            flavor2="0">
      </item>
      <item path="../../src/libxtp/jobcalculators/egwbse.cc"
            ex="false"
            tool="1"
            flavor2="0">
      </item>
      <item path="../../src/libxtp/jobcalculators/egwbse.h"
            ex="false"
            tool="3"
            flavor2="0">
      </item>
      <item path="../../src/libxtp/jobcalculators/idft.cc"
            ex="false"
            tool="1"
            flavor2="0">
      </item>
      <item path="../../src/libxtp/jobcalculators/idft.h"
            ex="false"
            tool="3"
            flavor2="0">
      </item>
      <item path="../../src/libxtp/jobcalculators/iexcitoncl.cc"
            ex="false"
            tool="1"
            flavor2="0">
      </item>
      <item path="../../src/libxtp/jobcalculators/iexcitoncl.h"
            ex="false"
            tool="3"
            flavor2="0">
      </item>
      <item path="../../src/libxtp/jobcalculators/igwbse.cc"
            ex="false"
            tool="1"
            flavor2="0">
      </item>
      <item path="../../src/libxtp/jobcalculators/igwbse.h"
            ex="false"
            tool="3"
            flavor2="0">
      </item>
      <item path="../../src/libxtp/jobcalculators/qmape.h"
            ex="false"
            tool="3"
            flavor2="0">
      </item>
      <item path="../../src/libxtp/jobcalculators/qmmm.h"
            ex="false"
            tool="3"
            flavor2="0">
      </item>
      <item path="../../src/libxtp/kmccalculator.cc" ex="false" tool="1" flavor2="0">
      </item>
      <item path="../../src/libxtp/linalg.cc" ex="false" tool="1" flavor2="0">
      </item>
      <item path="../../src/libxtp/lowdin.cc" ex="false" tool="1" flavor2="0">
      </item>
      <item path="../../src/libxtp/mulliken.cc" ex="false" tool="1" flavor2="0">
      </item>
      <item path="../../src/libxtp/nbo.cc" ex="false" tool="1" flavor2="0">
      </item>
      <item path="../../src/libxtp/numerical_integration/numerical_integrations.cc"
            ex="false"
            tool="1"
            flavor2="0">
      </item>
      <item path="../../src/libxtp/numerical_integration/radial_euler_maclaurin_rule.cc"
            ex="false"
            tool="1"
            flavor2="0">
      </item>
      <item path="../../src/libxtp/numerical_integration/sphere_lebedev_rule.cc"
            ex="false"
            tool="1"
            flavor2="0">
      </item>
      <item path="../../src/libxtp/orbitals.cc" ex="false" tool="1" flavor2="0">
      </item>
<<<<<<< HEAD
      <item path="../../src/libxtp/polarsite.cc" ex="false" tool="1" flavor2="0">
      </item>
=======
>>>>>>> 2e8b6b50
      <item path="../../src/libxtp/qmapemachine.cc" ex="false" tool="1" flavor2="0">
      </item>
      <item path="../../src/libxtp/qmdatabase.cc" ex="false" tool="1" flavor2="0">
      </item>
      <item path="../../src/libxtp/qminterface.cc" ex="false" tool="1" flavor2="0">
      </item>
      <item path="../../src/libxtp/qmiter.cc" ex="false" tool="1" flavor2="0">
      </item>
      <item path="../../src/libxtp/qmmachine.cc" ex="false" tool="1" flavor2="0">
      </item>
      <item path="../../src/libxtp/qmpackage.cc" ex="false" tool="1" flavor2="0">
      </item>
      <item path="../../src/libxtp/qmpackagefactory.cc"
            ex="false"
            tool="1"
            flavor2="0">
      </item>
      <item path="../../src/libxtp/qmpackages/gaussian.cc"
            ex="false"
            tool="1"
            flavor2="0">
      </item>
      <item path="../../src/libxtp/qmpackages/gaussian.h"
            ex="false"
            tool="3"
            flavor2="0">
      </item>
      <item path="../../src/libxtp/qmpackages/nwchem.cc"
            ex="false"
            tool="1"
            flavor2="0">
      </item>
      <item path="../../src/libxtp/qmpackages/nwchem.h"
            ex="false"
            tool="3"
            flavor2="0">
      </item>
      <item path="../../src/libxtp/qmpackages/orca.cc"
            ex="false"
            tool="1"
            flavor2="0">
      </item>
      <item path="../../src/libxtp/qmpackages/orca.h" ex="false" tool="3" flavor2="0">
      </item>
<<<<<<< HEAD
      <item path="../../src/libxtp/segment.cc" ex="false" tool="1" flavor2="0">
=======
      <item path="../../src/libxtp/qmpackages/xtpdft.cc"
            ex="false"
            tool="1"
            flavor2="0">
      </item>
      <item path="../../src/libxtp/qmpackages/xtpdft.h"
            ex="false"
            tool="3"
            flavor2="0">
>>>>>>> 2e8b6b50
      </item>
      <item path="../../src/libxtp/sqlapplication.cc" ex="false" tool="1" flavor2="0">
      </item>
      <item path="../../src/libxtp/statesaversqlite.cc"
            ex="false"
            tool="1"
            flavor2="0">
      </item>
      <item path="../../src/libxtp/symmetric_matrix.cc"
            ex="false"
            tool="1"
            flavor2="0">
      </item>
      <item path="../../src/libxtp/threecenter_dft.cc"
            ex="false"
            tool="1"
            flavor2="0">
      </item>
      <item path="../../src/libxtp/threecenter_gwbse.cc"
            ex="false"
            tool="1"
            flavor2="0">
      </item>
      <item path="../../src/libxtp/threecenter_ol.cc" ex="false" tool="1" flavor2="0">
      </item>
      <item path="../../src/libxtp/threecenter_rep.cc"
            ex="false"
            tool="1"
            flavor2="0">
      </item>
      <item path="../../src/libxtp/toolfactory.cc" ex="false" tool="1" flavor2="0">
      </item>
      <item path="../../src/libxtp/tools/dft.h" ex="false" tool="3" flavor2="0">
      </item>
      <item path="../../src/libxtp/tools/exciton.cc" ex="false" tool="1" flavor2="0">
      </item>
      <item path="../../src/libxtp/tools/exciton.h" ex="false" tool="3" flavor2="0">
      </item>
      <item path="../../src/libxtp/tools/excitoncoupling.h"
            ex="false"
            tool="3"
            flavor2="0">
      </item>
      <item path="../../src/libxtp/tools/gencube.h" ex="false" tool="3" flavor2="0">
      </item>
      <item path="../../src/libxtp/tools/log2mps.h" ex="false" tool="3" flavor2="0">
      </item>
      <item path="../../src/libxtp/tools/partialcharges.h"
            ex="false"
            tool="3"
            flavor2="0">
      </item>
      <item path="../../src/libxtp/tools/pdb2map.h" ex="false" tool="3" flavor2="0">
      </item>
      <item path="../../src/libxtp/tools/pdb2top.h" ex="false" tool="3" flavor2="0">
      </item>
      <item path="../../src/libxtp/tools/qmsandbox.h" ex="false" tool="3" flavor2="0">
      </item>
      <item path="../../src/libxtp/tools/spectrum.h" ex="false" tool="3" flavor2="0">
      </item>
      <item path="../../src/libxtp/topology.cc" ex="false" tool="1" flavor2="0">
      </item>
      <item path="../../src/libxtp/version.cc" ex="false" tool="1" flavor2="0">
      </item>
      <item path="../../src/libxtp/version_nb.cc" ex="false" tool="1" flavor2="0">
      </item>
      <item path="../../src/libxtp/xtpapplication.cc" ex="false" tool="1" flavor2="0">
      </item>
      <item path="../../src/tests/test_adiis.cc" ex="false" tool="1" flavor2="0">
      </item>
      <item path="../../src/tests/test_aobasis.cc" ex="false" tool="1" flavor2="0">
      </item>
      <item path="../../src/tests/test_aomatrix.cc" ex="false" tool="1" flavor2="0">
      </item>
<<<<<<< HEAD
=======
      <item path="../../src/tests/test_apolarsite.cc" ex="false" tool="1" flavor2="0">
      </item>
>>>>>>> 2e8b6b50
      <item path="../../src/tests/test_atom.cc" ex="false" tool="1" flavor2="0">
      </item>
      <item path="../../src/tests/test_bse.cc" ex="false" tool="1" flavor2="0">
      </item>
      <item path="../../src/tests/test_convergenceacc.cc"
            ex="false"
            tool="1"
            flavor2="0">
      </item>
      <item path="../../src/tests/test_diis.cc" ex="false" tool="1" flavor2="0">
      </item>
      <item path="../../src/tests/test_eigen.cc" ex="false" tool="1" flavor2="0">
      </item>
      <item path="../../src/tests/test_eris.cc" ex="false" tool="1" flavor2="0">
      </item>
      <item path="../../src/tests/test_espfit.cc" ex="false" tool="1" flavor2="0">
      </item>
      <item path="../../src/tests/test_fragment.cc" ex="false" tool="1" flavor2="0">
      </item>
      <item path="../../src/tests/test_glink.cc" ex="false" tool="1" flavor2="0">
      </item>
      <item path="../../src/tests/test_hdf5.cc" ex="false" tool="1" flavor2="0">
      </item>
<<<<<<< HEAD
      <item path="../../src/tests/test_linalg.cc" ex="false" tool="1" flavor2="0">
      </item>
=======
>>>>>>> 2e8b6b50
      <item path="../../src/tests/test_molecule.cc" ex="false" tool="1" flavor2="0">
      </item>
      <item path="../../src/tests/test_numericalintegration.cc"
            ex="false"
            tool="1"
            flavor2="0">
      </item>
      <item path="../../src/tests/test_orbitals.cc" ex="false" tool="1" flavor2="0">
      </item>
<<<<<<< HEAD
      <item path="../../src/tests/test_polarsite.cc" ex="false" tool="1" flavor2="0">
      </item>
=======
>>>>>>> 2e8b6b50
      <item path="../../src/tests/test_ppm.cc" ex="false" tool="1" flavor2="0">
      </item>
      <item path="../../src/tests/test_qmnblist.cc" ex="false" tool="1" flavor2="0">
      </item>
      <item path="../../src/tests/test_qmpair.cc" ex="false" tool="1" flavor2="0">
      </item>
      <item path="../../src/tests/test_rpa.cc" ex="false" tool="1" flavor2="0">
      </item>
      <item path="../../src/tests/test_segment.cc" ex="false" tool="1" flavor2="0">
      </item>
      <item path="../../src/tests/test_segmenttype.cc"
            ex="false"
            tool="1"
            flavor2="0">
      </item>
      <item path="../../src/tests/test_sigma.cc" ex="false" tool="1" flavor2="0">
      </item>
      <item path="../../src/tests/test_symmetric_matrix.cc"
            ex="false"
            tool="1"
            flavor2="0">
      </item>
      <item path="../../src/tests/test_threecenter.cc"
            ex="false"
            tool="1"
            flavor2="0">
      </item>
      <item path="../../src/tests/test_topology.cc" ex="false" tool="1" flavor2="0">
      </item>
    </conf>
  </confs>
</configurationDescriptor><|MERGE_RESOLUTION|>--- conflicted
+++ resolved
@@ -1,5 +1,5 @@
 <?xml version="1.0" encoding="UTF-8"?>
-<configurationDescriptor version="100">
+<configurationDescriptor version="97">
   <logicalFolder name="root" displayName="root" projectFiles="true" kind="ROOT">
     <logicalFolder name="f1" displayName="Calculators" projectFiles="true">
       <logicalFolder name="f2" displayName="Calculators" projectFiles="true">
@@ -73,10 +73,7 @@
       <itemPath>../../include/votca/xtp/aobasis.h</itemPath>
       <itemPath>../../include/votca/xtp/aomatrix.h</itemPath>
       <itemPath>../../include/votca/xtp/aoshell.h</itemPath>
-<<<<<<< HEAD
-=======
       <itemPath>../../include/votca/xtp/apolarsite.h</itemPath>
->>>>>>> 2e8b6b50
       <itemPath>../../include/votca/xtp/atom.h</itemPath>
       <itemPath>../../include/votca/xtp/basisset.h</itemPath>
       <itemPath>../../include/votca/xtp/bfgs-trm.h</itemPath>
@@ -120,10 +117,6 @@
       <itemPath>../../include/votca/xtp/nbo.h</itemPath>
       <itemPath>../../include/votca/xtp/numerical_integrations.h</itemPath>
       <itemPath>../../include/votca/xtp/orbitals.h</itemPath>
-<<<<<<< HEAD
-      <itemPath>../../include/votca/xtp/polarsite.h</itemPath>
-=======
->>>>>>> 2e8b6b50
       <itemPath>../../include/votca/xtp/ppm.h</itemPath>
       <itemPath>../../include/votca/xtp/qmapemachine.h</itemPath>
       <itemPath>../../include/votca/xtp/qmatom.h</itemPath>
@@ -159,11 +152,8 @@
       <itemPath>../../src/libxtp/qmpackages/nwchem.h</itemPath>
       <itemPath>../../src/libxtp/qmpackages/orca.cc</itemPath>
       <itemPath>../../src/libxtp/qmpackages/orca.h</itemPath>
-<<<<<<< HEAD
-=======
       <itemPath>../../src/libxtp/qmpackages/xtpdft.cc</itemPath>
       <itemPath>../../src/libxtp/qmpackages/xtpdft.h</itemPath>
->>>>>>> 2e8b6b50
     </logicalFolder>
     <logicalFolder name="ResourceFiles"
                    displayName="Resource Files"
@@ -205,9 +195,6 @@
         <itemPath>../../src/libxtp/diis.cc</itemPath>
         <itemPath>../../src/libxtp/mixing.cc</itemPath>
       </logicalFolder>
-      <logicalFolder name="f10" displayName="Embedding" projectFiles="true">
-        <itemPath>../../src/libxtp/polarsite.cc</itemPath>
-      </logicalFolder>
       <logicalFolder name="f1" displayName="Factories" projectFiles="true">
         <itemPath>../../src/libxtp/calculatorfactory.cc</itemPath>
         <itemPath>../../src/libxtp/extractorfactory.cc</itemPath>
@@ -248,10 +235,6 @@
       <itemPath>../../src/libxtp/dftcoupling.cc</itemPath>
       <itemPath>../../src/libxtp/esp2multipole.cc</itemPath>
       <itemPath>../../src/libxtp/espfit.cc</itemPath>
-<<<<<<< HEAD
-      <itemPath>../../src/libxtp/fragment.cc</itemPath>
-=======
->>>>>>> 2e8b6b50
       <itemPath>../../src/libxtp/gdma.cc</itemPath>
       <itemPath>../../src/libxtp/grid.cc</itemPath>
       <itemPath>../../src/libxtp/gyration.cc</itemPath>
@@ -265,13 +248,8 @@
       <itemPath>../../src/libxtp/qmiter.cc</itemPath>
       <itemPath>../../src/libxtp/qmmachine.cc</itemPath>
       <itemPath>../../src/libxtp/qmpackage.cc</itemPath>
-      <itemPath>../../src/libxtp/segment.cc</itemPath>
       <itemPath>../../src/libxtp/statesaversqlite.cc</itemPath>
       <itemPath>../../src/libxtp/symmetric_matrix.cc</itemPath>
-<<<<<<< HEAD
-      <itemPath>../../src/libxtp/topology.cc</itemPath>
-=======
->>>>>>> 2e8b6b50
       <itemPath>../../src/libxtp/version.cc</itemPath>
       <itemPath>../../src/libxtp/version_nb.cc</itemPath>
     </logicalFolder>
@@ -279,10 +257,7 @@
       <itemPath>../../src/tests/test_adiis.cc</itemPath>
       <itemPath>../../src/tests/test_aobasis.cc</itemPath>
       <itemPath>../../src/tests/test_aomatrix.cc</itemPath>
-<<<<<<< HEAD
-=======
       <itemPath>../../src/tests/test_apolarsite.cc</itemPath>
->>>>>>> 2e8b6b50
       <itemPath>../../src/tests/test_atom.cc</itemPath>
       <itemPath>../../src/tests/test_bse.cc</itemPath>
       <itemPath>../../src/tests/test_convergenceacc.cc</itemPath>
@@ -293,18 +268,10 @@
       <itemPath>../../src/tests/test_fragment.cc</itemPath>
       <itemPath>../../src/tests/test_glink.cc</itemPath>
       <itemPath>../../src/tests/test_hdf5.cc</itemPath>
-<<<<<<< HEAD
-      <itemPath>../../src/tests/test_linalg.cc</itemPath>
-      <itemPath>../../src/tests/test_molecule.cc</itemPath>
-      <itemPath>../../src/tests/test_numericalintegration.cc</itemPath>
-      <itemPath>../../src/tests/test_orbitals.cc</itemPath>
-      <itemPath>../../src/tests/test_polarsite.cc</itemPath>
-=======
       <itemPath>../../src/tests/test_linalg_xtp.cc</itemPath>
       <itemPath>../../src/tests/test_molecule.cc</itemPath>
       <itemPath>../../src/tests/test_numericalintegration.cc</itemPath>
       <itemPath>../../src/tests/test_orbitals.cc</itemPath>
->>>>>>> 2e8b6b50
       <itemPath>../../src/tests/test_ppm.cc</itemPath>
       <itemPath>../../src/tests/test_qmnblist.cc</itemPath>
       <itemPath>../../src/tests/test_qmpair.cc</itemPath>
@@ -390,81 +357,78 @@
     <Elem>../../../../include</Elem>
     <Elem>../../include</Elem>
     <Elem>../../../../include</Elem>
-<<<<<<< HEAD
-=======
-    <Elem>../../include</Elem>
-    <Elem>../../../../include</Elem>
-    <Elem>../../include</Elem>
-    <Elem>../../../../include</Elem>
-    <Elem>../../include</Elem>
-    <Elem>../../../../include</Elem>
-    <Elem>../../include</Elem>
-    <Elem>../../../../include</Elem>
-    <Elem>../../include</Elem>
-    <Elem>../../../../include</Elem>
-    <Elem>../../include</Elem>
-    <Elem>../../../../include</Elem>
-    <Elem>../../include</Elem>
-    <Elem>../../../../include</Elem>
-    <Elem>../../include</Elem>
-    <Elem>../../../../include</Elem>
-    <Elem>../../include</Elem>
-    <Elem>../../../../include</Elem>
-    <Elem>../../include</Elem>
-    <Elem>../../../../include</Elem>
-    <Elem>../../include</Elem>
-    <Elem>../../../../include</Elem>
-    <Elem>../../include</Elem>
-    <Elem>../../../../include</Elem>
-    <Elem>../../include</Elem>
-    <Elem>../../../../include</Elem>
-    <Elem>../../include</Elem>
-    <Elem>../../../../include</Elem>
-    <Elem>../../include</Elem>
-    <Elem>../../../../include</Elem>
-    <Elem>../../include</Elem>
-    <Elem>../../../../include</Elem>
-    <Elem>../../include</Elem>
-    <Elem>../../../../include</Elem>
-    <Elem>../../include</Elem>
-    <Elem>../../../../include</Elem>
-    <Elem>../../include</Elem>
-    <Elem>../../../../include</Elem>
-    <Elem>../../include</Elem>
-    <Elem>../../../../include</Elem>
-    <Elem>../../include</Elem>
-    <Elem>../../../../include</Elem>
-    <Elem>../../include</Elem>
-    <Elem>../../../../include</Elem>
-    <Elem>../../include</Elem>
-    <Elem>../../../../include</Elem>
-    <Elem>../../include</Elem>
-    <Elem>../../../../include</Elem>
-    <Elem>../../include</Elem>
-    <Elem>../../../../include</Elem>
-    <Elem>../../include</Elem>
-    <Elem>../../../../include</Elem>
-    <Elem>../../include</Elem>
-    <Elem>../../../../include</Elem>
-    <Elem>../../include</Elem>
-    <Elem>../../../../include</Elem>
-    <Elem>../../include</Elem>
-    <Elem>../../../../include</Elem>
-    <Elem>../../include</Elem>
-    <Elem>../../../../include</Elem>
-    <Elem>../../include</Elem>
-    <Elem>../../../../include</Elem>
-    <Elem>../../include</Elem>
-    <Elem>../../../../include</Elem>
-    <Elem>../../include</Elem>
-    <Elem>../../../../include</Elem>
-    <Elem>../../include</Elem>
-    <Elem>../../../../include</Elem>
-    <Elem>../../include</Elem>
-    <Elem>../../../../include</Elem>
-    <Elem>../../include</Elem>
-    <Elem>../../../../include</Elem>
->>>>>>> 2e8b6b50
+    <Elem>../../include</Elem>
+    <Elem>../../../../include</Elem>
+    <Elem>../../include</Elem>
+    <Elem>../../../../include</Elem>
+    <Elem>../../include</Elem>
+    <Elem>../../../../include</Elem>
+    <Elem>../../include</Elem>
+    <Elem>../../../../include</Elem>
+    <Elem>../../include</Elem>
+    <Elem>../../../../include</Elem>
+    <Elem>../../include</Elem>
+    <Elem>../../../../include</Elem>
+    <Elem>../../include</Elem>
+    <Elem>../../../../include</Elem>
+    <Elem>../../include</Elem>
+    <Elem>../../../../include</Elem>
+    <Elem>../../include</Elem>
+    <Elem>../../../../include</Elem>
+    <Elem>../../include</Elem>
+    <Elem>../../../../include</Elem>
+    <Elem>../../include</Elem>
+    <Elem>../../../../include</Elem>
+    <Elem>../../include</Elem>
+    <Elem>../../../../include</Elem>
+    <Elem>../../include</Elem>
+    <Elem>../../../../include</Elem>
+    <Elem>../../include</Elem>
+    <Elem>../../../../include</Elem>
+    <Elem>../../include</Elem>
+    <Elem>../../../../include</Elem>
+    <Elem>../../include</Elem>
+    <Elem>../../../../include</Elem>
+    <Elem>../../include</Elem>
+    <Elem>../../../../include</Elem>
+    <Elem>../../include</Elem>
+    <Elem>../../../../include</Elem>
+    <Elem>../../include</Elem>
+    <Elem>../../../../include</Elem>
+    <Elem>../../include</Elem>
+    <Elem>../../../../include</Elem>
+    <Elem>../../include</Elem>
+    <Elem>../../../../include</Elem>
+    <Elem>../../include</Elem>
+    <Elem>../../../../include</Elem>
+    <Elem>../../include</Elem>
+    <Elem>../../../../include</Elem>
+    <Elem>../../include</Elem>
+    <Elem>../../../../include</Elem>
+    <Elem>../../include</Elem>
+    <Elem>../../../../include</Elem>
+    <Elem>../../include</Elem>
+    <Elem>../../../../include</Elem>
+    <Elem>../../include</Elem>
+    <Elem>../../../../include</Elem>
+    <Elem>../../include</Elem>
+    <Elem>../../../../include</Elem>
+    <Elem>../../include</Elem>
+    <Elem>../../../../include</Elem>
+    <Elem>../../include</Elem>
+    <Elem>../../../../include</Elem>
+    <Elem>../../include</Elem>
+    <Elem>../../../../include</Elem>
+    <Elem>../../include</Elem>
+    <Elem>../../../../include</Elem>
+    <Elem>../../include</Elem>
+    <Elem>../../../../include</Elem>
+    <Elem>../../include</Elem>
+    <Elem>../../../../include</Elem>
+    <Elem>../../include</Elem>
+    <Elem>../../../../include</Elem>
+    <Elem>../../include</Elem>
+    <Elem>../../../../include</Elem>
   </sourceRootList>
   <projectmakefile>Makefile</projectmakefile>
   <confs>
@@ -504,14 +468,11 @@
       </item>
       <item path="../../include/votca/xtp/aoshell.h" ex="false" tool="3" flavor2="0">
       </item>
-<<<<<<< HEAD
-=======
       <item path="../../include/votca/xtp/apolarsite.h"
             ex="false"
             tool="3"
             flavor2="0">
       </item>
->>>>>>> 2e8b6b50
       <item path="../../include/votca/xtp/atom.h" ex="false" tool="3" flavor2="0">
       </item>
       <item path="../../include/votca/xtp/basisset.h" ex="false" tool="3" flavor2="0">
@@ -658,14 +619,6 @@
       </item>
       <item path="../../include/votca/xtp/orbitals.h" ex="false" tool="3" flavor2="0">
       </item>
-<<<<<<< HEAD
-      <item path="../../include/votca/xtp/polarsite.h"
-            ex="false"
-            tool="3"
-            flavor2="0">
-      </item>
-=======
->>>>>>> 2e8b6b50
       <item path="../../include/votca/xtp/ppm.h" ex="false" tool="3" flavor2="0">
       </item>
       <item path="../../include/votca/xtp/qmapemachine.h"
@@ -962,16 +915,9 @@
       <item path="../../src/libxtp/forces.cc" ex="false" tool="1" flavor2="0">
       </item>
       <item path="../../src/libxtp/fourcenter.cc" ex="false" tool="1" flavor2="0">
-<<<<<<< HEAD
       </item>
       <item path="../../src/libxtp/fourcenter_rep.cc" ex="false" tool="1" flavor2="0">
       </item>
-      <item path="../../src/libxtp/fragment.cc" ex="false" tool="1" flavor2="0">
-=======
-      </item>
-      <item path="../../src/libxtp/fourcenter_rep.cc" ex="false" tool="1" flavor2="0">
->>>>>>> 2e8b6b50
-      </item>
       <item path="../../src/libxtp/gdma.cc" ex="false" tool="1" flavor2="0">
       </item>
       <item path="../../src/libxtp/geometry_optimization.cc"
@@ -1101,11 +1047,6 @@
       </item>
       <item path="../../src/libxtp/orbitals.cc" ex="false" tool="1" flavor2="0">
       </item>
-<<<<<<< HEAD
-      <item path="../../src/libxtp/polarsite.cc" ex="false" tool="1" flavor2="0">
-      </item>
-=======
->>>>>>> 2e8b6b50
       <item path="../../src/libxtp/qmapemachine.cc" ex="false" tool="1" flavor2="0">
       </item>
       <item path="../../src/libxtp/qmdatabase.cc" ex="false" tool="1" flavor2="0">
@@ -1150,9 +1091,6 @@
       </item>
       <item path="../../src/libxtp/qmpackages/orca.h" ex="false" tool="3" flavor2="0">
       </item>
-<<<<<<< HEAD
-      <item path="../../src/libxtp/segment.cc" ex="false" tool="1" flavor2="0">
-=======
       <item path="../../src/libxtp/qmpackages/xtpdft.cc"
             ex="false"
             tool="1"
@@ -1162,7 +1100,6 @@
             ex="false"
             tool="3"
             flavor2="0">
->>>>>>> 2e8b6b50
       </item>
       <item path="../../src/libxtp/sqlapplication.cc" ex="false" tool="1" flavor2="0">
       </item>
@@ -1223,8 +1160,6 @@
       </item>
       <item path="../../src/libxtp/tools/spectrum.h" ex="false" tool="3" flavor2="0">
       </item>
-      <item path="../../src/libxtp/topology.cc" ex="false" tool="1" flavor2="0">
-      </item>
       <item path="../../src/libxtp/version.cc" ex="false" tool="1" flavor2="0">
       </item>
       <item path="../../src/libxtp/version_nb.cc" ex="false" tool="1" flavor2="0">
@@ -1237,11 +1172,8 @@
       </item>
       <item path="../../src/tests/test_aomatrix.cc" ex="false" tool="1" flavor2="0">
       </item>
-<<<<<<< HEAD
-=======
       <item path="../../src/tests/test_apolarsite.cc" ex="false" tool="1" flavor2="0">
       </item>
->>>>>>> 2e8b6b50
       <item path="../../src/tests/test_atom.cc" ex="false" tool="1" flavor2="0">
       </item>
       <item path="../../src/tests/test_bse.cc" ex="false" tool="1" flavor2="0">
@@ -1265,11 +1197,6 @@
       </item>
       <item path="../../src/tests/test_hdf5.cc" ex="false" tool="1" flavor2="0">
       </item>
-<<<<<<< HEAD
-      <item path="../../src/tests/test_linalg.cc" ex="false" tool="1" flavor2="0">
-      </item>
-=======
->>>>>>> 2e8b6b50
       <item path="../../src/tests/test_molecule.cc" ex="false" tool="1" flavor2="0">
       </item>
       <item path="../../src/tests/test_numericalintegration.cc"
@@ -1279,11 +1206,6 @@
       </item>
       <item path="../../src/tests/test_orbitals.cc" ex="false" tool="1" flavor2="0">
       </item>
-<<<<<<< HEAD
-      <item path="../../src/tests/test_polarsite.cc" ex="false" tool="1" flavor2="0">
-      </item>
-=======
->>>>>>> 2e8b6b50
       <item path="../../src/tests/test_ppm.cc" ex="false" tool="1" flavor2="0">
       </item>
       <item path="../../src/tests/test_qmnblist.cc" ex="false" tool="1" flavor2="0">
@@ -1358,14 +1280,11 @@
       </item>
       <item path="../../include/votca/xtp/aoshell.h" ex="false" tool="3" flavor2="0">
       </item>
-<<<<<<< HEAD
-=======
       <item path="../../include/votca/xtp/apolarsite.h"
             ex="false"
             tool="3"
             flavor2="0">
       </item>
->>>>>>> 2e8b6b50
       <item path="../../include/votca/xtp/atom.h" ex="false" tool="3" flavor2="0">
       </item>
       <item path="../../include/votca/xtp/basisset.h" ex="false" tool="3" flavor2="0">
@@ -1512,14 +1431,6 @@
       </item>
       <item path="../../include/votca/xtp/orbitals.h" ex="false" tool="3" flavor2="0">
       </item>
-<<<<<<< HEAD
-      <item path="../../include/votca/xtp/polarsite.h"
-            ex="false"
-            tool="3"
-            flavor2="0">
-      </item>
-=======
->>>>>>> 2e8b6b50
       <item path="../../include/votca/xtp/ppm.h" ex="false" tool="3" flavor2="0">
       </item>
       <item path="../../include/votca/xtp/qmapemachine.h"
@@ -1816,16 +1727,9 @@
       <item path="../../src/libxtp/forces.cc" ex="false" tool="1" flavor2="0">
       </item>
       <item path="../../src/libxtp/fourcenter.cc" ex="false" tool="1" flavor2="0">
-<<<<<<< HEAD
       </item>
       <item path="../../src/libxtp/fourcenter_rep.cc" ex="false" tool="1" flavor2="0">
       </item>
-      <item path="../../src/libxtp/fragment.cc" ex="false" tool="1" flavor2="0">
-=======
-      </item>
-      <item path="../../src/libxtp/fourcenter_rep.cc" ex="false" tool="1" flavor2="0">
->>>>>>> 2e8b6b50
-      </item>
       <item path="../../src/libxtp/gdma.cc" ex="false" tool="1" flavor2="0">
       </item>
       <item path="../../src/libxtp/geometry_optimization.cc"
@@ -1955,11 +1859,6 @@
       </item>
       <item path="../../src/libxtp/orbitals.cc" ex="false" tool="1" flavor2="0">
       </item>
-<<<<<<< HEAD
-      <item path="../../src/libxtp/polarsite.cc" ex="false" tool="1" flavor2="0">
-      </item>
-=======
->>>>>>> 2e8b6b50
       <item path="../../src/libxtp/qmapemachine.cc" ex="false" tool="1" flavor2="0">
       </item>
       <item path="../../src/libxtp/qmdatabase.cc" ex="false" tool="1" flavor2="0">
@@ -2004,9 +1903,6 @@
       </item>
       <item path="../../src/libxtp/qmpackages/orca.h" ex="false" tool="3" flavor2="0">
       </item>
-<<<<<<< HEAD
-      <item path="../../src/libxtp/segment.cc" ex="false" tool="1" flavor2="0">
-=======
       <item path="../../src/libxtp/qmpackages/xtpdft.cc"
             ex="false"
             tool="1"
@@ -2016,7 +1912,6 @@
             ex="false"
             tool="3"
             flavor2="0">
->>>>>>> 2e8b6b50
       </item>
       <item path="../../src/libxtp/sqlapplication.cc" ex="false" tool="1" flavor2="0">
       </item>
@@ -2077,8 +1972,6 @@
       </item>
       <item path="../../src/libxtp/tools/spectrum.h" ex="false" tool="3" flavor2="0">
       </item>
-      <item path="../../src/libxtp/topology.cc" ex="false" tool="1" flavor2="0">
-      </item>
       <item path="../../src/libxtp/version.cc" ex="false" tool="1" flavor2="0">
       </item>
       <item path="../../src/libxtp/version_nb.cc" ex="false" tool="1" flavor2="0">
@@ -2091,11 +1984,8 @@
       </item>
       <item path="../../src/tests/test_aomatrix.cc" ex="false" tool="1" flavor2="0">
       </item>
-<<<<<<< HEAD
-=======
       <item path="../../src/tests/test_apolarsite.cc" ex="false" tool="1" flavor2="0">
       </item>
->>>>>>> 2e8b6b50
       <item path="../../src/tests/test_atom.cc" ex="false" tool="1" flavor2="0">
       </item>
       <item path="../../src/tests/test_bse.cc" ex="false" tool="1" flavor2="0">
@@ -2119,11 +2009,6 @@
       </item>
       <item path="../../src/tests/test_hdf5.cc" ex="false" tool="1" flavor2="0">
       </item>
-<<<<<<< HEAD
-      <item path="../../src/tests/test_linalg.cc" ex="false" tool="1" flavor2="0">
-      </item>
-=======
->>>>>>> 2e8b6b50
       <item path="../../src/tests/test_molecule.cc" ex="false" tool="1" flavor2="0">
       </item>
       <item path="../../src/tests/test_numericalintegration.cc"
@@ -2133,11 +2018,6 @@
       </item>
       <item path="../../src/tests/test_orbitals.cc" ex="false" tool="1" flavor2="0">
       </item>
-<<<<<<< HEAD
-      <item path="../../src/tests/test_polarsite.cc" ex="false" tool="1" flavor2="0">
-      </item>
-=======
->>>>>>> 2e8b6b50
       <item path="../../src/tests/test_ppm.cc" ex="false" tool="1" flavor2="0">
       </item>
       <item path="../../src/tests/test_qmnblist.cc" ex="false" tool="1" flavor2="0">
