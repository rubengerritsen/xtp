--- conflicted
+++ resolved
@@ -11,15 +11,6 @@
         <file>file:/home/jens/votca_git/src/xtp/src/libxtp/gwbse/gwbse.cc</file>
         <file>file:/home/bbaumeie/votca/src/xtp/src/libxtp/qmpackages/nwchem.cc</file>
         <group>
-<<<<<<< HEAD
-            <file>file:/home/bbaumeie/votca/src/xtp/include/votca/xtp/gwbse.h</file>
-            <file>file:/home/bbaumeie/votca/src/xtp/src/libxtp/tools/spectrum.h</file>
-            <file>file:/home/bbaumeie/votca/src/xtp/src/libxtp/gwbse/bse.cc</file>
-            <file>file:/home/bbaumeie/votca/src/xtp/src/libxtp/gwbse/gwbse.cc</file>
-=======
-            <file>file:/home/jwehner/Programs/votca_dev/src/xtp/src/libxtp/qmpackages/gaussian.cc</file>
-            <file>file:/home/jwehner/Programs/votca_dev/src/xtp/src/libxtp/numerical_integration/numerical_integrations.cc</file>
->>>>>>> 98d5bc9f
         </group>
     </open-files>
 </project-private>