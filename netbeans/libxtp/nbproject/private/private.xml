--- conflicted
+++ resolved
@@ -11,16 +11,11 @@
         <file>file:/home/jens/votca_git/src/xtp/src/libxtp/gwbse/gwbse.cc</file>
         <file>file:/home/bbaumeie/votca/src/xtp/src/libxtp/qmpackages/nwchem.cc</file>
         <group>
-<<<<<<< HEAD
-            <file>file:/home/bbaumeie/votca/src/xtp/src/libxtp/bsecoupling.cc</file>
-            <file>file:/home/bbaumeie/votca/src/xtp/src/libxtp/gwbse/gwbse.cc</file>
-=======
             <file>file:/home/jens/votca_git/src/xtp/src/libxtp/gwbse/rpa.cc</file>
             <file>file:/home/jens/votca_git/src/xtp/src/libxtp/gwbse/gwbse.cc</file>
             <file>file:/home/jens/votca_git/src/xtp/src/libxtp/gwbse/gwa.cc</file>
             <file>file:/home/jens/votca_git/src/xtp/src/libxtp/gwbse/bse.cc</file>
             <file>file:/home/jens/votca_git/src/xtp/include/votca/xtp/gwbse.h</file>
->>>>>>> 2dcdafe9
         </group>
     </open-files>
 </project-private>