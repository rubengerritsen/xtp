<?xml version="1.0" encoding="UTF-8"?>
<configurationDescriptor version="90">
  <logicalFolder name="root" displayName="root" projectFiles="true" kind="ROOT">
    <logicalFolder name="f1" displayName="Calculators" projectFiles="true">
      <logicalFolder name="f2" displayName="Calculators" projectFiles="true">
        <itemPath>../../src/libctp/calculators/eanalyze.h</itemPath>
        <itemPath>../../src/libctp/calculators/eimport.h</itemPath>
        <itemPath>../../src/libctp/calculators/einternal.h</itemPath>
        <itemPath>../../src/libctp/calculators/emultipole.h</itemPath>
        <itemPath>../../src/libctp/calculators/eoutersphere.cc</itemPath>
        <itemPath>../../src/libctp/calculators/eoutersphere.h</itemPath>
        <itemPath>../../src/libctp/calculators/ewdbgpol.h</itemPath>
        <itemPath>../../src/libctp/calculators/ianalyze.h</itemPath>
        <itemPath>../../src/libctp/calculators/iimport.h</itemPath>
        <itemPath>../../src/libctp/calculators/izindo.h</itemPath>
        <itemPath>../../src/libctp/calculators/jobwriter.cc</itemPath>
        <itemPath>../../src/libctp/calculators/jobwriter.h</itemPath>
        <itemPath>../../src/libctp/calculators/neighborlist.h</itemPath>
        <itemPath>../../src/libctp/calculators/pairdump.h</itemPath>
        <itemPath>../../src/libctp/calculators/profile.h</itemPath>
        <itemPath>../../src/libctp/calculators/rates.h</itemPath>
        <itemPath>../../src/libctp/calculators/sandbox.h</itemPath>
        <itemPath>../../src/libctp/calculators/stateserver.h</itemPath>
        <itemPath>../../src/libctp/calculators/tdump.h</itemPath>
        <itemPath>../../src/libctp/calculators/zmultipole.h</itemPath>
      </logicalFolder>
      <logicalFolder name="f5" displayName="Extractors" projectFiles="true">
        <itemPath>../../src/libctp/extractors/energyextractor.h</itemPath>
        <itemPath>../../src/libctp/extractors/integralsextractor.h</itemPath>
        <itemPath>../../src/libctp/extractors/occupationsextractor.h</itemPath>
        <itemPath>../../src/libctp/extractors/pairsextractor.h</itemPath>
        <itemPath>../../src/libctp/extractors/ratesextractor.h</itemPath>
        <itemPath>../../src/libctp/extractors/segmentsextractor.h</itemPath>
        <itemPath>../../src/libctp/extractors/trajextractor.h</itemPath>
      </logicalFolder>
      <logicalFolder name="f1" displayName="JobCalculators" projectFiles="true">
        <itemPath>../../src/libctp/jobcalculators/dma.cc</itemPath>
        <itemPath>../../src/libctp/jobcalculators/dma.h</itemPath>
        <itemPath>../../src/libctp/jobcalculators/edft.h</itemPath>
        <itemPath>../../src/libctp/jobcalculators/egwbse.cc</itemPath>
        <itemPath>../../src/libctp/jobcalculators/egwbse.h</itemPath>
        <itemPath>../../src/libctp/jobcalculators/ewald.h</itemPath>
        <itemPath>../../src/libctp/jobcalculators/idft.cc</itemPath>
        <itemPath>../../src/libctp/jobcalculators/idft.h</itemPath>
        <itemPath>../../src/libctp/jobcalculators/igwbse.cc</itemPath>
        <itemPath>../../src/libctp/jobcalculators/igwbse.h</itemPath>
        <itemPath>../../src/libctp/jobcalculators/qmmm.h</itemPath>
        <itemPath>../../src/libctp/jobcalculators/xqmultipole.h</itemPath>
      </logicalFolder>
      <logicalFolder name="f4" displayName="Obsolete" projectFiles="true">
        <itemPath>../../src/libctp/calculators/ecoulomb.h</itemPath>
        <itemPath>../../src/libctp/calculators/emultipole_stdal.h</itemPath>
        <itemPath>../../src/libctp/calculators/molpol.h</itemPath>
        <itemPath>../../src/libctp/calculators/qmultipole.h</itemPath>
        <itemPath>../../src/libctp/calculators/velocity.h</itemPath>
        <itemPath>../../src/libctp/calculators/xmultipole.h</itemPath>
        <itemPath>../../src/libctp/calculators/xmultipole2.h</itemPath>
      </logicalFolder>
      <logicalFolder name="f3" displayName="Tools" projectFiles="true">
        <itemPath>../../src/libctp/tools/configReader.h</itemPath>
        <itemPath>../../src/libctp/tools/coupling.h</itemPath>
        <itemPath>../../src/libctp/tools/exciton.h</itemPath>
<<<<<<< HEAD
        <itemPath>../../src/libctp/tools/excitoncoupling.h</itemPath>
=======
        <itemPath>../../src/libctp/tools/log2mps.h</itemPath>
>>>>>>> c79d350f
        <itemPath>../../src/libctp/tools/molpol.cc</itemPath>
        <itemPath>../../src/libctp/tools/molpol.h</itemPath>
        <itemPath>../../src/libctp/tools/orb2isogwa.h</itemPath>
        <itemPath>../../src/libctp/tools/pdb2map.h</itemPath>
        <itemPath>../../src/libctp/tools/qmanalyze.h</itemPath>
        <itemPath>../../src/libctp/tools/spectrum.h</itemPath>
      </logicalFolder>
    </logicalFolder>
    <logicalFolder name="HeaderFiles"
                   displayName="Header Files"
                   projectFiles="true">
      <itemPath>/data/isilon/baumeier/votca_devel/src/ctp/include/votca/ctp/aobasis.h</itemPath>
      <itemPath>../../include/votca/ctp/aomatrix.h</itemPath>
      <itemPath>../../include/votca/ctp/apolarsite.h</itemPath>
      <itemPath>../../include/votca/ctp/atom.h</itemPath>
      <itemPath>../../include/votca/ctp/basisset.h</itemPath>
<<<<<<< HEAD
      <itemPath>../../include/votca/ctp/bsecoupling.h</itemPath>
=======
      <itemPath>../../include/votca/ctp/calculator.h</itemPath>
>>>>>>> c79d350f
      <itemPath>../../include/votca/ctp/calculatorfactory.h</itemPath>
      <itemPath>../../include/votca/ctp/ctpapplication.h</itemPath>
      <itemPath>../../include/votca/ctp/ewald2d.h</itemPath>
      <itemPath>../../include/votca/ctp/ewald3d.h</itemPath>
      <itemPath>../../include/votca/ctp/ewaldactor.h</itemPath>
      <itemPath>../../include/votca/ctp/ewaldnd.h</itemPath>
      <itemPath>../../include/votca/ctp/ewdspace.h</itemPath>
      <itemPath>../../include/votca/ctp/extractorfactory.h</itemPath>
      <itemPath>../../include/votca/ctp/fragment.h</itemPath>
      <itemPath>../../include/votca/ctp/gsl_boost_ublas_matrix_prod.h</itemPath>
      <itemPath>../../include/votca/ctp/gwbse.h</itemPath>
      <itemPath>../../include/votca/ctp/job.h</itemPath>
      <itemPath>../../include/votca/ctp/jobapplication.h</itemPath>
      <itemPath>../../include/votca/ctp/jobcalculator.h</itemPath>
      <itemPath>../../include/votca/ctp/logger.h</itemPath>
      <itemPath>../../include/votca/ctp/mkl_boost_ublas_matrix_prod.h</itemPath>
      <itemPath>../../include/votca/ctp/molecule.h</itemPath>
      <itemPath>../../include/votca/ctp/orbitals.h</itemPath>
      <itemPath>../../include/votca/ctp/overlap.h</itemPath>
      <itemPath>../../include/votca/ctp/paircalculator.h</itemPath>
      <itemPath>../../include/votca/ctp/parallelpaircalc.h</itemPath>
      <itemPath>../../include/votca/ctp/parallelsitecalc.h</itemPath>
      <itemPath>../../include/votca/ctp/parallelxjobcalc.h</itemPath>
      <itemPath>../../include/votca/ctp/pewald3d.h</itemPath>
      <itemPath>../../include/votca/ctp/polarbackground.h</itemPath>
      <itemPath>../../include/votca/ctp/polarseg.h</itemPath>
      <itemPath>../../include/votca/ctp/polarsite.h</itemPath>
      <itemPath>../../include/votca/ctp/polartop.h</itemPath>
      <itemPath>../../include/votca/ctp/progressobserver.h</itemPath>
      <itemPath>../../include/votca/ctp/qmcalculator.h</itemPath>
      <itemPath>../../include/votca/ctp/qmdatabase.h</itemPath>
      <itemPath>../../include/votca/ctp/qmmachine.h</itemPath>
      <itemPath>../../include/votca/ctp/qmnblist.h</itemPath>
      <itemPath>../../include/votca/ctp/qmpackage.h</itemPath>
      <itemPath>../../include/votca/ctp/qmpackagefactory.h</itemPath>
      <itemPath>../../include/votca/ctp/qmpair.h</itemPath>
      <itemPath>../../include/votca/ctp/qmthread.h</itemPath>
      <itemPath>../../include/votca/ctp/qmtool.h</itemPath>
      <itemPath>../../include/votca/ctp/segment.h</itemPath>
      <itemPath>../../include/votca/ctp/segmenttype.h</itemPath>
      <itemPath>../../include/votca/ctp/sqlapplication.h</itemPath>
      <itemPath>../../include/votca/ctp/statesaversqlite.h</itemPath>
      <itemPath>../../include/votca/ctp/threecenters.h</itemPath>
      <itemPath>../../include/votca/ctp/topology.h</itemPath>
      <itemPath>../../include/votca/ctp/version.h</itemPath>
      <itemPath>../../include/votca/ctp/votca_ctp_config.h</itemPath>
      <itemPath>../../include/votca/ctp/xinductor.h</itemPath>
      <itemPath>../../include/votca/ctp/xinteractor.h</itemPath>
      <itemPath>../../include/votca/ctp/xjob.h</itemPath>
      <itemPath>../../include/votca/ctp/xmapper.h</itemPath>
    </logicalFolder>
    <logicalFolder name="f2" displayName="QMPackages" projectFiles="true">
      <itemPath>../../src/libctp/qmpackages/gaussian.cc</itemPath>
      <itemPath>../../src/libctp/qmpackages/gaussian.h</itemPath>
      <itemPath>../../src/libctp/qmpackages/gw.cc</itemPath>
      <itemPath>../../src/libctp/qmpackages/gw.h</itemPath>
      <itemPath>../../src/libctp/qmpackages/nwchem.cc</itemPath>
      <itemPath>../../src/libctp/qmpackages/nwchem.h</itemPath>
      <itemPath>../../src/libctp/qmpackages/turbomole.cc</itemPath>
      <itemPath>../../src/libctp/qmpackages/turbomole.h</itemPath>
    </logicalFolder>
    <logicalFolder name="ResourceFiles"
                   displayName="Resource Files"
                   projectFiles="true">
    </logicalFolder>
    <logicalFolder name="SourceFiles"
                   displayName="Source Files"
                   projectFiles="true">
      <logicalFolder name="f5" displayName="AOmatrices" projectFiles="true">
        <itemPath>../../src/libctp/aomatrices/aocoulomb.cc</itemPath>
        <itemPath>../../src/libctp/aomatrices/aodipole.cc</itemPath>
        <itemPath>../../src/libctp/aomatrices/aomatrix.cc</itemPath>
        <itemPath>../../src/libctp/aomatrices/aomomentum.cc</itemPath>
        <itemPath>../../src/libctp/aomatrices/aooverlap.cc</itemPath>
      </logicalFolder>
      <logicalFolder name="f2" displayName="Applications" projectFiles="true">
        <itemPath>../../src/libctp/ctpapplication.cc</itemPath>
        <itemPath>../../src/libctp/jobapplication.cc</itemPath>
        <itemPath>../../src/libctp/sqlapplication.cc</itemPath>
      </logicalFolder>
      <logicalFolder name="f1" displayName="Factories" projectFiles="true">
        <itemPath>../../src/libctp/calculatorfactory.cc</itemPath>
        <itemPath>../../src/libctp/extractorfactory.cc</itemPath>
        <itemPath>../../src/libctp/jobcalculatorfactory.cc</itemPath>
        <itemPath>../../src/libctp/qmpackagefactory.cc</itemPath>
        <itemPath>../../src/libctp/toolfactory.cc</itemPath>
      </logicalFolder>
      <logicalFolder name="f4" displayName="MBGFT" projectFiles="true">
        <itemPath>../../src/libctp/gwbse/bse.cc</itemPath>
        <itemPath>../../src/libctp/gwbse/gwa.cc</itemPath>
        <itemPath>../../src/libctp/gwbse/gwbse.cc</itemPath>
        <itemPath>../../src/libctp/gwbse/rpa.cc</itemPath>
      </logicalFolder>
      <logicalFolder name="f3" displayName="Topology" projectFiles="true">
        <itemPath>../../src/libctp/fragment.cc</itemPath>
        <itemPath>../../src/libctp/molecule.cc</itemPath>
        <itemPath>../../src/libctp/qmnblist.cc</itemPath>
        <itemPath>../../src/libctp/qmpair.cc</itemPath>
        <itemPath>../../src/libctp/segment.cc</itemPath>
        <itemPath>../../src/libctp/segmenttype.cc</itemPath>
        <itemPath>../../src/libctp/topology.cc</itemPath>
      </logicalFolder>
<<<<<<< HEAD
=======
      <itemPath>../../src/libctp/aomatrices/aocoulomb.cc</itemPath>
      <itemPath>../../src/libctp/aomatrix.cc</itemPath>
      <itemPath>/data/isilon/baumeier/votca_devel/src/ctp/src/libctp/aomatrix.cc</itemPath>
      <itemPath>../../src/libctp/aomatrices/aomatrix.cc</itemPath>
      <itemPath>../../src/libctp/aomatrices/aooverlap.cc</itemPath>
>>>>>>> c79d350f
      <itemPath>../../src/libctp/apolarsite.cc</itemPath>
      <itemPath>../../src/libctp/bsecoupling.cc</itemPath>
      <itemPath>../../src/libctp/ewald2d.cc</itemPath>
      <itemPath>../../src/libctp/ewald3d.cc</itemPath>
      <itemPath>../../src/libctp/ewaldactor.cc</itemPath>
      <itemPath>../../src/libctp/ewaldnd.cc</itemPath>
      <itemPath>../../src/libctp/gsl_boost_ublas_matrix_prod.cc</itemPath>
      <itemPath>../../src/libctp/hgversion.h</itemPath>
      <itemPath>../../src/libctp/job.cc</itemPath>
      <itemPath>../../src/libctp/orbitals.cc</itemPath>
      <itemPath>../../src/libctp/overlap.cc</itemPath>
      <itemPath>../../src/libctp/parallelpaircalc.cc</itemPath>
      <itemPath>../../src/libctp/parallelxjobcalc.cc</itemPath>
      <itemPath>../../src/libctp/pewald3d.cc</itemPath>
      <itemPath>../../src/libctp/polarbackground.cc</itemPath>
      <itemPath>../../src/libctp/polarseg.cc</itemPath>
      <itemPath>../../src/libctp/polarsite.cc</itemPath>
      <itemPath>../../src/libctp/polartop.cc</itemPath>
      <itemPath>../../src/libctp/progressobserver.cc</itemPath>
      <itemPath>../../src/libctp/qmcalculator.cc</itemPath>
      <itemPath>../../src/libctp/qmdatabase.cc</itemPath>
      <itemPath>../../src/libctp/qmmachine.cc</itemPath>
      <itemPath>../../src/libctp/qmtool.cc</itemPath>
      <itemPath>../../src/libctp/statesaversqlite.cc</itemPath>
      <itemPath>../../src/libctp/threecenters.cc</itemPath>
      <itemPath>../../src/libctp/threecenters_tools.cc</itemPath>
      <itemPath>../../src/libctp/version.cc</itemPath>
      <itemPath>../../src/libctp/version_nb.cc</itemPath>
      <itemPath>../../src/libctp/votca_config.h</itemPath>
      <itemPath>../../src/libctp/votca_config.h.in</itemPath>
      <itemPath>../../src/libctp/xinductor.cc</itemPath>
      <itemPath>../../src/libctp/xinteractor.cc</itemPath>
      <itemPath>../../src/libctp/xjob.cc</itemPath>
      <itemPath>../../src/libctp/xmapper.cc</itemPath>
    </logicalFolder>
    <logicalFolder name="ExternalFiles"
                   displayName="Important Files"
                   projectFiles="false">
      <itemPath>Makefile</itemPath>
    </logicalFolder>
    <logicalFolder name="ExternalFiles"
                   displayName="Important Files"
                   projectFiles="false">
      <itemPath>Makefile</itemPath>
    </logicalFolder>
  </logicalFolder>
  <sourceRootList>
    <Elem>../../include</Elem>
    <Elem>../../../../include</Elem>
    <Elem>../../include</Elem>
    <Elem>../../../../include</Elem>
  </sourceRootList>
  <projectmakefile>Makefile</projectmakefile>
  <confs>
    <conf name="Debug" type="3">
      <toolsSet>
        <compilerSet>GNU|GNU</compilerSet>
        <dependencyChecking>true</dependencyChecking>
        <rebuildPropChanged>false</rebuildPropChanged>
      </toolsSet>
      <compileType>
        <ccTool>
          <incDir>
            <pElem>../../include</pElem>
            <pElem>../../../tools/include</pElem>
            <pElem>../../../csg/include</pElem>
            <pElem>../../../moo/include</pElem>
            <pElem>/usr/include/libxml2</pElem>
            <pElem>/sw/linux/intel/XE13u2/mkl/include</pElem>
          </incDir>
        </ccTool>
        <archiverTool>
          <output>../../src/libctp/libctp.a</output>
        </archiverTool>
      </compileType>
      <item path="../../include/votca/ctp/apolarsite.h"
            ex="false"
            tool="3"
            flavor2="0">
      </item>
      <item path="../../include/votca/ctp/atom.h" ex="false" tool="3" flavor2="0">
      </item>
      <item path="../../include/votca/ctp/basisset.h" ex="false" tool="3" flavor2="0">
      </item>
      <item path="../../include/votca/ctp/bsecoupling.h"
            ex="false"
            tool="3"
            flavor2="0">
      </item>
      <item path="../../include/votca/ctp/calculatorfactory.h"
            ex="false"
            tool="3"
            flavor2="0">
      </item>
      <item path="../../include/votca/ctp/ctpapplication.h"
            ex="false"
            tool="3"
            flavor2="0">
      </item>
      <item path="../../include/votca/ctp/ewdspace.h" ex="false" tool="3" flavor2="0">
      </item>
      <item path="../../include/votca/ctp/extractorfactory.h"
            ex="false"
            tool="3"
            flavor2="0">
      </item>
      <item path="../../include/votca/ctp/fragment.h" ex="false" tool="3" flavor2="0">
      </item>
      <item path="../../include/votca/ctp/gwbse.h" ex="false" tool="3" flavor2="0">
      </item>
      <item path="../../include/votca/ctp/job.h" ex="false" tool="3" flavor2="0">
      </item>
      <item path="../../include/votca/ctp/jobapplication.h"
            ex="false"
            tool="3"
            flavor2="0">
      </item>
      <item path="../../include/votca/ctp/jobcalculator.h"
            ex="false"
            tool="3"
            flavor2="0">
      </item>
      <item path="../../include/votca/ctp/logger.h" ex="false" tool="3" flavor2="0">
      </item>
      <item path="../../include/votca/ctp/molecule.h" ex="false" tool="3" flavor2="0">
      </item>
      <item path="../../include/votca/ctp/orbitals.h" ex="false" tool="3" flavor2="0">
      </item>
      <item path="../../include/votca/ctp/paircalculator.h"
            ex="false"
            tool="3"
            flavor2="0">
      </item>
      <item path="../../include/votca/ctp/parallelpaircalc.h"
            ex="false"
            tool="3"
            flavor2="0">
      </item>
      <item path="../../include/votca/ctp/parallelsitecalc.h"
            ex="false"
            tool="3"
            flavor2="0">
      </item>
      <item path="../../include/votca/ctp/parallelxjobcalc.h"
            ex="false"
            tool="3"
            flavor2="0">
      </item>
      <item path="../../include/votca/ctp/polarbackground.h"
            ex="false"
            tool="3"
            flavor2="0">
      </item>
      <item path="../../include/votca/ctp/polarseg.h" ex="false" tool="3" flavor2="0">
      </item>
      <item path="../../include/votca/ctp/polarsite.h"
            ex="false"
            tool="3"
            flavor2="0">
      </item>
      <item path="../../include/votca/ctp/progressobserver.h"
            ex="false"
            tool="3"
            flavor2="0">
      </item>
      <item path="../../include/votca/ctp/qmcalculator.h"
            ex="false"
            tool="3"
            flavor2="0">
      </item>
      <item path="../../include/votca/ctp/qmdatabase.h"
            ex="false"
            tool="3"
            flavor2="0">
      </item>
      <item path="../../include/votca/ctp/qmnblist.h" ex="false" tool="3" flavor2="0">
      </item>
      <item path="../../include/votca/ctp/qmpackage.h"
            ex="false"
            tool="3"
            flavor2="0">
      </item>
      <item path="../../include/votca/ctp/qmpackagefactory.h"
            ex="false"
            tool="3"
            flavor2="0">
      </item>
      <item path="../../include/votca/ctp/qmpair.h" ex="false" tool="3" flavor2="0">
      </item>
      <item path="../../include/votca/ctp/qmthread.h" ex="false" tool="3" flavor2="0">
      </item>
      <item path="../../include/votca/ctp/qmtool.h" ex="false" tool="3" flavor2="0">
      </item>
      <item path="../../include/votca/ctp/segment.h" ex="false" tool="3" flavor2="0">
      </item>
      <item path="../../include/votca/ctp/segmenttype.h"
            ex="false"
            tool="3"
            flavor2="0">
      </item>
      <item path="../../include/votca/ctp/sqlapplication.h"
            ex="false"
            tool="3"
            flavor2="0">
      </item>
      <item path="../../include/votca/ctp/statesaversqlite.h"
            ex="false"
            tool="3"
            flavor2="0">
      </item>
      <item path="../../include/votca/ctp/topology.h" ex="false" tool="3" flavor2="0">
      </item>
      <item path="../../include/votca/ctp/version.h" ex="false" tool="3" flavor2="0">
      </item>
      <item path="../../include/votca/ctp/xinductor.h"
            ex="false"
            tool="3"
            flavor2="0">
      </item>
      <item path="../../include/votca/ctp/xinteractor.h"
            ex="false"
            tool="3"
            flavor2="0">
      </item>
      <item path="../../include/votca/ctp/xjob.h" ex="false" tool="3" flavor2="0">
      </item>
      <item path="../../include/votca/ctp/xmapper.h" ex="false" tool="3" flavor2="0">
      </item>
      <item path="../../src/libctp/aomatrices/aocoulomb.cc"
            ex="false"
            tool="1"
            flavor2="0">
      </item>
<<<<<<< HEAD
      <item path="../../src/libctp/aomatrices/aodipole.cc"
            ex="false"
            tool="1"
            flavor2="0">
      </item>
=======
>>>>>>> c79d350f
      <item path="../../src/libctp/aomatrices/aomatrix.cc"
            ex="false"
            tool="1"
            flavor2="0">
      </item>
      <item path="../../src/libctp/aomatrices/aomomentum.cc"
            ex="false"
            tool="1"
            flavor2="0">
      </item>
      <item path="../../src/libctp/aomatrices/aooverlap.cc"
            ex="false"
            tool="1"
            flavor2="0">
      </item>
      <item path="../../src/libctp/apolarsite.cc" ex="false" tool="1" flavor2="0">
      </item>
      <item path="../../src/libctp/bsecoupling.cc" ex="false" tool="1" flavor2="0">
      </item>
      <item path="../../src/libctp/calculatorfactory.cc"
            ex="false"
            tool="1"
            flavor2="0">
      </item>
      <item path="../../src/libctp/calculators/eanalyze.h"
            ex="false"
            tool="3"
            flavor2="0">
      </item>
      <item path="../../src/libctp/calculators/ecoulomb.h"
            ex="false"
            tool="3"
            flavor2="0">
      </item>
      <item path="../../src/libctp/calculators/eimport.h"
            ex="false"
            tool="3"
            flavor2="0">
      </item>
      <item path="../../src/libctp/calculators/einternal.h"
            ex="false"
            tool="3"
            flavor2="0">
      </item>
      <item path="../../src/libctp/calculators/emultipole.h"
            ex="false"
            tool="3"
            flavor2="0">
      </item>
      <item path="../../src/libctp/calculators/emultipole_stdal.h"
            ex="false"
            tool="3"
            flavor2="0">
      </item>
      <item path="../../src/libctp/calculators/eoutersphere.cc"
            ex="false"
            tool="1"
            flavor2="0">
      </item>
      <item path="../../src/libctp/calculators/eoutersphere.h"
            ex="false"
            tool="3"
            flavor2="0">
      </item>
      <item path="../../src/libctp/calculators/ewdbgpol.h"
            ex="false"
            tool="3"
            flavor2="0">
      </item>
      <item path="../../src/libctp/calculators/ianalyze.h"
            ex="false"
            tool="3"
            flavor2="0">
      </item>
      <item path="../../src/libctp/calculators/iimport.h"
            ex="false"
            tool="3"
            flavor2="0">
      </item>
      <item path="../../src/libctp/calculators/izindo.h"
            ex="false"
            tool="3"
            flavor2="0">
      </item>
      <item path="../../src/libctp/calculators/jobwriter.cc"
            ex="false"
            tool="1"
            flavor2="0">
      </item>
      <item path="../../src/libctp/calculators/jobwriter.h"
            ex="false"
            tool="3"
            flavor2="0">
      </item>
      <item path="../../src/libctp/calculators/molpol.h"
            ex="false"
            tool="3"
            flavor2="0">
      </item>
      <item path="../../src/libctp/calculators/neighborlist.h"
            ex="false"
            tool="3"
            flavor2="0">
      </item>
      <item path="../../src/libctp/calculators/pairdump.h"
            ex="false"
            tool="3"
            flavor2="0">
      </item>
      <item path="../../src/libctp/calculators/profile.h"
            ex="false"
            tool="3"
            flavor2="0">
      </item>
      <item path="../../src/libctp/calculators/qmultipole.h"
            ex="false"
            tool="3"
            flavor2="0">
      </item>
      <item path="../../src/libctp/calculators/rates.h"
            ex="false"
            tool="3"
            flavor2="0">
      </item>
      <item path="../../src/libctp/calculators/sandbox.h"
            ex="false"
            tool="3"
            flavor2="0">
      </item>
      <item path="../../src/libctp/calculators/stateserver.h"
            ex="false"
            tool="3"
            flavor2="0">
      </item>
      <item path="../../src/libctp/calculators/tdump.h"
            ex="false"
            tool="3"
            flavor2="0">
      </item>
      <item path="../../src/libctp/calculators/velocity.h"
            ex="false"
            tool="3"
            flavor2="0">
      </item>
      <item path="../../src/libctp/calculators/xmultipole.h"
            ex="false"
            tool="3"
            flavor2="0">
      </item>
      <item path="../../src/libctp/calculators/xmultipole2.h"
            ex="false"
            tool="3"
            flavor2="0">
      </item>
      <item path="../../src/libctp/calculators/zmultipole.h"
            ex="false"
            tool="3"
            flavor2="0">
      </item>
      <item path="../../src/libctp/ctpapplication.cc" ex="false" tool="1" flavor2="0">
      </item>
      <item path="../../src/libctp/ewaldactor.cc" ex="false" tool="1" flavor2="0">
      </item>
      <item path="../../src/libctp/extractorfactory.cc"
            ex="false"
            tool="1"
            flavor2="0">
      </item>
      <item path="../../src/libctp/extractors/energyextractor.h"
            ex="false"
            tool="3"
            flavor2="0">
      </item>
      <item path="../../src/libctp/extractors/integralsextractor.h"
            ex="false"
            tool="3"
            flavor2="0">
      </item>
      <item path="../../src/libctp/extractors/occupationsextractor.h"
            ex="false"
            tool="3"
            flavor2="0">
      </item>
      <item path="../../src/libctp/extractors/pairsextractor.h"
            ex="false"
            tool="3"
            flavor2="0">
      </item>
      <item path="../../src/libctp/extractors/ratesextractor.h"
            ex="false"
            tool="3"
            flavor2="0">
      </item>
      <item path="../../src/libctp/extractors/segmentsextractor.h"
            ex="false"
            tool="3"
            flavor2="0">
      </item>
      <item path="../../src/libctp/extractors/trajextractor.h"
            ex="false"
            tool="3"
            flavor2="0">
      </item>
      <item path="../../src/libctp/fragment.cc" ex="false" tool="1" flavor2="0">
      </item>
      <item path="../../src/libctp/gwbse/bse.cc" ex="false" tool="1" flavor2="0">
      </item>
      <item path="../../src/libctp/gwbse/gwa.cc" ex="false" tool="1" flavor2="0">
      </item>
      <item path="../../src/libctp/gwbse/gwbse.cc" ex="false" tool="1" flavor2="0">
      </item>
      <item path="../../src/libctp/gwbse/rpa.cc" ex="false" tool="1" flavor2="0">
      </item>
      <item path="../../src/libctp/hgversion.h" ex="false" tool="3" flavor2="0">
      </item>
      <item path="../../src/libctp/job.cc" ex="false" tool="1" flavor2="0">
      </item>
      <item path="../../src/libctp/jobapplication.cc" ex="false" tool="1" flavor2="0">
      </item>
      <item path="../../src/libctp/jobcalculatorfactory.cc"
            ex="false"
            tool="1"
            flavor2="0">
      </item>
      <item path="../../src/libctp/jobcalculators/dma.cc"
            ex="false"
            tool="1"
            flavor2="0">
      </item>
      <item path="../../src/libctp/jobcalculators/dma.h"
            ex="false"
            tool="3"
            flavor2="0">
      </item>
      <item path="../../src/libctp/jobcalculators/edft.h"
            ex="false"
            tool="3"
            flavor2="0">
      </item>
      <item path="../../src/libctp/jobcalculators/egwbse.cc"
            ex="false"
            tool="1"
            flavor2="0">
      </item>
      <item path="../../src/libctp/jobcalculators/egwbse.h"
            ex="false"
            tool="3"
            flavor2="0">
      </item>
      <item path="../../src/libctp/jobcalculators/ewald.h"
            ex="false"
            tool="3"
            flavor2="0">
      </item>
      <item path="../../src/libctp/jobcalculators/idft.cc"
            ex="false"
            tool="1"
            flavor2="0">
      </item>
      <item path="../../src/libctp/jobcalculators/idft.h"
            ex="false"
            tool="3"
            flavor2="0">
      </item>
      <item path="../../src/libctp/jobcalculators/igwbse.cc"
            ex="false"
            tool="1"
            flavor2="0">
      </item>
      <item path="../../src/libctp/jobcalculators/igwbse.h"
            ex="false"
            tool="3"
            flavor2="0">
      </item>
      <item path="../../src/libctp/jobcalculators/qmmm.h"
            ex="false"
            tool="3"
            flavor2="0">
      </item>
      <item path="../../src/libctp/jobcalculators/xqmultipole.h"
            ex="false"
            tool="3"
            flavor2="0">
      </item>
      <item path="../../src/libctp/molecule.cc" ex="false" tool="1" flavor2="0">
      </item>
      <item path="../../src/libctp/orbitals.cc" ex="false" tool="1" flavor2="0">
      </item>
      <item path="../../src/libctp/overlap.cc" ex="false" tool="1" flavor2="0">
      </item>
      <item path="../../src/libctp/parallelpaircalc.cc"
            ex="false"
            tool="1"
            flavor2="0">
      </item>
      <item path="../../src/libctp/parallelxjobcalc.cc"
            ex="false"
            tool="1"
            flavor2="0">
      </item>
      <item path="../../src/libctp/polarbackground.cc"
            ex="false"
            tool="1"
            flavor2="0">
      </item>
      <item path="../../src/libctp/polarseg.cc" ex="false" tool="1" flavor2="0">
      </item>
      <item path="../../src/libctp/polarsite.cc" ex="false" tool="1" flavor2="0">
      </item>
      <item path="../../src/libctp/polartop.cc" ex="false" tool="1" flavor2="0">
      </item>
      <item path="../../src/libctp/progressobserver.cc"
            ex="false"
            tool="1"
            flavor2="0">
      </item>
      <item path="../../src/libctp/qmcalculator.cc" ex="false" tool="1" flavor2="0">
      </item>
      <item path="../../src/libctp/qmdatabase.cc" ex="false" tool="1" flavor2="0">
      </item>
      <item path="../../src/libctp/qmmachine.cc" ex="false" tool="1" flavor2="0">
      </item>
      <item path="../../src/libctp/qmnblist.cc" ex="false" tool="1" flavor2="0">
      </item>
      <item path="../../src/libctp/qmpackagefactory.cc"
            ex="false"
            tool="1"
            flavor2="0">
      </item>
      <item path="../../src/libctp/qmpackages/gaussian.cc"
            ex="false"
            tool="1"
            flavor2="0">
      </item>
      <item path="../../src/libctp/qmpackages/gaussian.h"
            ex="false"
            tool="3"
            flavor2="0">
      </item>
      <item path="../../src/libctp/qmpackages/nwchem.cc"
            ex="false"
            tool="1"
            flavor2="0">
      </item>
      <item path="../../src/libctp/qmpackages/nwchem.h"
            ex="false"
            tool="3"
            flavor2="0">
      </item>
      <item path="../../src/libctp/qmpackages/turbomole.cc"
            ex="false"
            tool="1"
            flavor2="0">
      </item>
      <item path="../../src/libctp/qmpackages/turbomole.h"
            ex="false"
            tool="3"
            flavor2="0">
      </item>
      <item path="../../src/libctp/qmpair.cc" ex="false" tool="1" flavor2="0">
      </item>
      <item path="../../src/libctp/qmtool.cc" ex="false" tool="1" flavor2="0">
      </item>
      <item path="../../src/libctp/segment.cc" ex="false" tool="1" flavor2="0">
      </item>
      <item path="../../src/libctp/segmenttype.cc" ex="false" tool="1" flavor2="0">
      </item>
      <item path="../../src/libctp/sqlapplication.cc" ex="false" tool="1" flavor2="0">
      </item>
      <item path="../../src/libctp/statesaversqlite.cc"
            ex="false"
            tool="1"
            flavor2="0">
      </item>
      <item path="../../src/libctp/threecenters_tools.cc"
            ex="false"
            tool="1"
            flavor2="0">
      </item>
      <item path="../../src/libctp/toolfactory.cc" ex="false" tool="1" flavor2="0">
      </item>
      <item path="../../src/libctp/tools/configReader.h"
            ex="false"
            tool="3"
            flavor2="0">
      </item>
      <item path="../../src/libctp/tools/coupling.h" ex="false" tool="3" flavor2="0">
      </item>
      <item path="../../src/libctp/tools/exciton.h" ex="false" tool="3" flavor2="0">
      </item>
<<<<<<< HEAD
      <item path="../../src/libctp/tools/excitoncoupling.h"
            ex="false"
            tool="3"
            flavor2="0">
=======
      <item path="../../src/libctp/tools/log2mps.h" ex="false" tool="3" flavor2="0">
>>>>>>> c79d350f
      </item>
      <item path="../../src/libctp/tools/molpol.cc" ex="false" tool="1" flavor2="0">
      </item>
      <item path="../../src/libctp/tools/molpol.h" ex="false" tool="3" flavor2="0">
      </item>
      <item path="../../src/libctp/tools/orb2isogwa.h"
            ex="false"
            tool="3"
            flavor2="0">
      </item>
      <item path="../../src/libctp/tools/pdb2map.h" ex="false" tool="3" flavor2="0">
      </item>
      <item path="../../src/libctp/tools/qmanalyze.h" ex="false" tool="3" flavor2="0">
      </item>
      <item path="../../src/libctp/tools/spectrum.h" ex="false" tool="3" flavor2="0">
      </item>
      <item path="../../src/libctp/topology.cc" ex="false" tool="1" flavor2="0">
      </item>
      <item path="../../src/libctp/version.cc" ex="false" tool="1" flavor2="0">
      </item>
      <item path="../../src/libctp/version_nb.cc" ex="false" tool="1" flavor2="0">
      </item>
      <item path="../../src/libctp/votca_config.h" ex="false" tool="3" flavor2="0">
      </item>
      <item path="../../src/libctp/votca_config.h.in" ex="false" tool="3" flavor2="0">
      </item>
      <item path="../../src/libctp/xinductor.cc" ex="false" tool="1" flavor2="0">
      </item>
      <item path="../../src/libctp/xinteractor.cc" ex="false" tool="1" flavor2="0">
      </item>
      <item path="../../src/libctp/xjob.cc" ex="false" tool="1" flavor2="0">
      </item>
      <item path="../../src/libctp/xmapper.cc" ex="false" tool="1" flavor2="0">
      </item>
    </conf>
    <conf name="Release" type="3">
      <toolsSet>
        <compilerSet>GNU|GNU</compilerSet>
        <dependencyChecking>true</dependencyChecking>
        <rebuildPropChanged>true</rebuildPropChanged>
      </toolsSet>
      <compileType>
        <cTool>
          <developmentMode>5</developmentMode>
        </cTool>
        <ccTool>
          <developmentMode>5</developmentMode>
        </ccTool>
        <fortranCompilerTool>
          <developmentMode>5</developmentMode>
        </fortranCompilerTool>
        <archiverTool>
        </archiverTool>
      </compileType>
      <item path="../../include/votca/ctp/apolarsite.h"
            ex="false"
            tool="3"
            flavor2="0">
      </item>
      <item path="../../include/votca/ctp/atom.h" ex="false" tool="3" flavor2="0">
      </item>
      <item path="../../include/votca/ctp/basisset.h" ex="false" tool="3" flavor2="0">
      </item>
      <item path="../../include/votca/ctp/bsecoupling.h"
            ex="false"
            tool="3"
            flavor2="0">
      </item>
      <item path="../../include/votca/ctp/calculatorfactory.h"
            ex="false"
            tool="3"
            flavor2="0">
      </item>
      <item path="../../include/votca/ctp/ctpapplication.h"
            ex="false"
            tool="3"
            flavor2="0">
      </item>
      <item path="../../include/votca/ctp/ewdspace.h" ex="false" tool="3" flavor2="0">
      </item>
      <item path="../../include/votca/ctp/extractorfactory.h"
            ex="false"
            tool="3"
            flavor2="0">
      </item>
      <item path="../../include/votca/ctp/fragment.h" ex="false" tool="3" flavor2="0">
      </item>
      <item path="../../include/votca/ctp/gwbse.h" ex="false" tool="3" flavor2="0">
      </item>
      <item path="../../include/votca/ctp/job.h" ex="false" tool="3" flavor2="0">
      </item>
      <item path="../../include/votca/ctp/jobapplication.h"
            ex="false"
            tool="3"
            flavor2="0">
      </item>
      <item path="../../include/votca/ctp/jobcalculator.h"
            ex="false"
            tool="3"
            flavor2="0">
      </item>
      <item path="../../include/votca/ctp/logger.h" ex="false" tool="3" flavor2="0">
      </item>
      <item path="../../include/votca/ctp/molecule.h" ex="false" tool="3" flavor2="0">
      </item>
      <item path="../../include/votca/ctp/orbitals.h" ex="false" tool="3" flavor2="0">
      </item>
      <item path="../../include/votca/ctp/paircalculator.h"
            ex="false"
            tool="3"
            flavor2="0">
      </item>
      <item path="../../include/votca/ctp/parallelpaircalc.h"
            ex="false"
            tool="3"
            flavor2="0">
      </item>
      <item path="../../include/votca/ctp/parallelsitecalc.h"
            ex="false"
            tool="3"
            flavor2="0">
      </item>
      <item path="../../include/votca/ctp/parallelxjobcalc.h"
            ex="false"
            tool="3"
            flavor2="0">
      </item>
      <item path="../../include/votca/ctp/polarbackground.h"
            ex="false"
            tool="3"
            flavor2="0">
      </item>
      <item path="../../include/votca/ctp/polarseg.h" ex="false" tool="3" flavor2="0">
      </item>
      <item path="../../include/votca/ctp/polarsite.h"
            ex="false"
            tool="3"
            flavor2="0">
      </item>
      <item path="../../include/votca/ctp/progressobserver.h"
            ex="false"
            tool="3"
            flavor2="0">
      </item>
      <item path="../../include/votca/ctp/qmcalculator.h"
            ex="false"
            tool="3"
            flavor2="0">
      </item>
      <item path="../../include/votca/ctp/qmdatabase.h"
            ex="false"
            tool="3"
            flavor2="0">
      </item>
      <item path="../../include/votca/ctp/qmnblist.h" ex="false" tool="3" flavor2="0">
      </item>
      <item path="../../include/votca/ctp/qmpackage.h"
            ex="false"
            tool="3"
            flavor2="0">
      </item>
      <item path="../../include/votca/ctp/qmpackagefactory.h"
            ex="false"
            tool="3"
            flavor2="0">
      </item>
      <item path="../../include/votca/ctp/qmpair.h" ex="false" tool="3" flavor2="0">
      </item>
      <item path="../../include/votca/ctp/qmthread.h" ex="false" tool="3" flavor2="0">
      </item>
      <item path="../../include/votca/ctp/qmtool.h" ex="false" tool="3" flavor2="0">
      </item>
      <item path="../../include/votca/ctp/segment.h" ex="false" tool="3" flavor2="0">
      </item>
      <item path="../../include/votca/ctp/segmenttype.h"
            ex="false"
            tool="3"
            flavor2="0">
      </item>
      <item path="../../include/votca/ctp/sqlapplication.h"
            ex="false"
            tool="3"
            flavor2="0">
      </item>
      <item path="../../include/votca/ctp/statesaversqlite.h"
            ex="false"
            tool="3"
            flavor2="0">
      </item>
      <item path="../../include/votca/ctp/topology.h" ex="false" tool="3" flavor2="0">
      </item>
      <item path="../../include/votca/ctp/version.h" ex="false" tool="3" flavor2="0">
      </item>
      <item path="../../include/votca/ctp/xinductor.h"
            ex="false"
            tool="3"
            flavor2="0">
      </item>
      <item path="../../include/votca/ctp/xinteractor.h"
            ex="false"
            tool="3"
            flavor2="0">
      </item>
      <item path="../../include/votca/ctp/xjob.h" ex="false" tool="3" flavor2="0">
      </item>
      <item path="../../include/votca/ctp/xmapper.h" ex="false" tool="3" flavor2="0">
      </item>
      <item path="../../src/libctp/aomatrices/aocoulomb.cc"
            ex="false"
            tool="1"
            flavor2="0">
      </item>
<<<<<<< HEAD
      <item path="../../src/libctp/aomatrices/aodipole.cc"
            ex="false"
            tool="1"
            flavor2="0">
      </item>
=======
>>>>>>> c79d350f
      <item path="../../src/libctp/aomatrices/aomatrix.cc"
            ex="false"
            tool="1"
            flavor2="0">
      </item>
      <item path="../../src/libctp/aomatrices/aomomentum.cc"
            ex="false"
            tool="1"
            flavor2="0">
      </item>
      <item path="../../src/libctp/aomatrices/aooverlap.cc"
            ex="false"
            tool="1"
            flavor2="0">
      </item>
      <item path="../../src/libctp/apolarsite.cc" ex="false" tool="1" flavor2="0">
      </item>
      <item path="../../src/libctp/bsecoupling.cc" ex="false" tool="1" flavor2="0">
      </item>
      <item path="../../src/libctp/calculatorfactory.cc"
            ex="false"
            tool="1"
            flavor2="0">
      </item>
      <item path="../../src/libctp/calculators/eanalyze.h"
            ex="false"
            tool="3"
            flavor2="0">
      </item>
      <item path="../../src/libctp/calculators/ecoulomb.h"
            ex="false"
            tool="3"
            flavor2="0">
      </item>
      <item path="../../src/libctp/calculators/eimport.h"
            ex="false"
            tool="3"
            flavor2="0">
      </item>
      <item path="../../src/libctp/calculators/einternal.h"
            ex="false"
            tool="3"
            flavor2="0">
      </item>
      <item path="../../src/libctp/calculators/emultipole.h"
            ex="false"
            tool="3"
            flavor2="0">
      </item>
      <item path="../../src/libctp/calculators/emultipole_stdal.h"
            ex="false"
            tool="3"
            flavor2="0">
      </item>
      <item path="../../src/libctp/calculators/eoutersphere.cc"
            ex="false"
            tool="1"
            flavor2="0">
      </item>
      <item path="../../src/libctp/calculators/eoutersphere.h"
            ex="false"
            tool="3"
            flavor2="0">
      </item>
      <item path="../../src/libctp/calculators/ewdbgpol.h"
            ex="false"
            tool="3"
            flavor2="0">
      </item>
      <item path="../../src/libctp/calculators/ianalyze.h"
            ex="false"
            tool="3"
            flavor2="0">
      </item>
      <item path="../../src/libctp/calculators/iimport.h"
            ex="false"
            tool="3"
            flavor2="0">
      </item>
      <item path="../../src/libctp/calculators/izindo.h"
            ex="false"
            tool="3"
            flavor2="0">
      </item>
      <item path="../../src/libctp/calculators/jobwriter.cc"
            ex="false"
            tool="1"
            flavor2="0">
      </item>
      <item path="../../src/libctp/calculators/jobwriter.h"
            ex="false"
            tool="3"
            flavor2="0">
      </item>
      <item path="../../src/libctp/calculators/molpol.h"
            ex="false"
            tool="3"
            flavor2="0">
      </item>
      <item path="../../src/libctp/calculators/neighborlist.h"
            ex="false"
            tool="3"
            flavor2="0">
      </item>
      <item path="../../src/libctp/calculators/pairdump.h"
            ex="false"
            tool="3"
            flavor2="0">
      </item>
      <item path="../../src/libctp/calculators/profile.h"
            ex="false"
            tool="3"
            flavor2="0">
      </item>
      <item path="../../src/libctp/calculators/qmultipole.h"
            ex="false"
            tool="3"
            flavor2="0">
      </item>
      <item path="../../src/libctp/calculators/rates.h"
            ex="false"
            tool="3"
            flavor2="0">
      </item>
      <item path="../../src/libctp/calculators/sandbox.h"
            ex="false"
            tool="3"
            flavor2="0">
      </item>
      <item path="../../src/libctp/calculators/stateserver.h"
            ex="false"
            tool="3"
            flavor2="0">
      </item>
      <item path="../../src/libctp/calculators/tdump.h"
            ex="false"
            tool="3"
            flavor2="0">
      </item>
      <item path="../../src/libctp/calculators/velocity.h"
            ex="false"
            tool="3"
            flavor2="0">
      </item>
      <item path="../../src/libctp/calculators/xmultipole.h"
            ex="false"
            tool="3"
            flavor2="0">
      </item>
      <item path="../../src/libctp/calculators/xmultipole2.h"
            ex="false"
            tool="3"
            flavor2="0">
      </item>
      <item path="../../src/libctp/calculators/zmultipole.h"
            ex="false"
            tool="3"
            flavor2="0">
      </item>
      <item path="../../src/libctp/ctpapplication.cc" ex="false" tool="1" flavor2="0">
      </item>
      <item path="../../src/libctp/ewaldactor.cc" ex="false" tool="1" flavor2="0">
      </item>
      <item path="../../src/libctp/extractorfactory.cc"
            ex="false"
            tool="1"
            flavor2="0">
      </item>
      <item path="../../src/libctp/extractors/energyextractor.h"
            ex="false"
            tool="3"
            flavor2="0">
      </item>
      <item path="../../src/libctp/extractors/integralsextractor.h"
            ex="false"
            tool="3"
            flavor2="0">
      </item>
      <item path="../../src/libctp/extractors/occupationsextractor.h"
            ex="false"
            tool="3"
            flavor2="0">
      </item>
      <item path="../../src/libctp/extractors/pairsextractor.h"
            ex="false"
            tool="3"
            flavor2="0">
      </item>
      <item path="../../src/libctp/extractors/ratesextractor.h"
            ex="false"
            tool="3"
            flavor2="0">
      </item>
      <item path="../../src/libctp/extractors/segmentsextractor.h"
            ex="false"
            tool="3"
            flavor2="0">
      </item>
      <item path="../../src/libctp/extractors/trajextractor.h"
            ex="false"
            tool="3"
            flavor2="0">
      </item>
      <item path="../../src/libctp/fragment.cc" ex="false" tool="1" flavor2="0">
      </item>
      <item path="../../src/libctp/gwbse/bse.cc" ex="false" tool="1" flavor2="0">
      </item>
      <item path="../../src/libctp/gwbse/gwa.cc" ex="false" tool="1" flavor2="0">
      </item>
      <item path="../../src/libctp/gwbse/gwbse.cc" ex="false" tool="1" flavor2="0">
      </item>
      <item path="../../src/libctp/gwbse/rpa.cc" ex="false" tool="1" flavor2="0">
      </item>
      <item path="../../src/libctp/hgversion.h" ex="false" tool="3" flavor2="0">
      </item>
      <item path="../../src/libctp/job.cc" ex="false" tool="1" flavor2="0">
      </item>
      <item path="../../src/libctp/jobapplication.cc" ex="false" tool="1" flavor2="0">
      </item>
      <item path="../../src/libctp/jobcalculatorfactory.cc"
            ex="false"
            tool="1"
            flavor2="0">
      </item>
      <item path="../../src/libctp/jobcalculators/dma.cc"
            ex="false"
            tool="1"
            flavor2="0">
      </item>
      <item path="../../src/libctp/jobcalculators/dma.h"
            ex="false"
            tool="3"
            flavor2="0">
      </item>
      <item path="../../src/libctp/jobcalculators/edft.h"
            ex="false"
            tool="3"
            flavor2="0">
      </item>
      <item path="../../src/libctp/jobcalculators/egwbse.cc"
            ex="false"
            tool="1"
            flavor2="0">
      </item>
      <item path="../../src/libctp/jobcalculators/egwbse.h"
            ex="false"
            tool="3"
            flavor2="0">
      </item>
      <item path="../../src/libctp/jobcalculators/ewald.h"
            ex="false"
            tool="3"
            flavor2="0">
      </item>
      <item path="../../src/libctp/jobcalculators/idft.cc"
            ex="false"
            tool="1"
            flavor2="0">
      </item>
      <item path="../../src/libctp/jobcalculators/idft.h"
            ex="false"
            tool="3"
            flavor2="0">
      </item>
      <item path="../../src/libctp/jobcalculators/igwbse.cc"
            ex="false"
            tool="1"
            flavor2="0">
      </item>
      <item path="../../src/libctp/jobcalculators/igwbse.h"
            ex="false"
            tool="3"
            flavor2="0">
      </item>
      <item path="../../src/libctp/jobcalculators/qmmm.h"
            ex="false"
            tool="3"
            flavor2="0">
      </item>
      <item path="../../src/libctp/jobcalculators/xqmultipole.h"
            ex="false"
            tool="3"
            flavor2="0">
      </item>
      <item path="../../src/libctp/molecule.cc" ex="false" tool="1" flavor2="0">
      </item>
      <item path="../../src/libctp/orbitals.cc" ex="false" tool="1" flavor2="0">
      </item>
      <item path="../../src/libctp/overlap.cc" ex="false" tool="1" flavor2="0">
      </item>
      <item path="../../src/libctp/parallelpaircalc.cc"
            ex="false"
            tool="0"
            flavor2="0">
      </item>
      <item path="../../src/libctp/parallelxjobcalc.cc"
            ex="false"
            tool="1"
            flavor2="0">
      </item>
      <item path="../../src/libctp/polarbackground.cc"
            ex="false"
            tool="1"
            flavor2="0">
      </item>
      <item path="../../src/libctp/polarseg.cc" ex="false" tool="1" flavor2="0">
      </item>
      <item path="../../src/libctp/polarsite.cc" ex="false" tool="1" flavor2="0">
      </item>
      <item path="../../src/libctp/polartop.cc" ex="false" tool="1" flavor2="0">
      </item>
      <item path="../../src/libctp/progressobserver.cc"
            ex="false"
            tool="1"
            flavor2="0">
      </item>
      <item path="../../src/libctp/qmcalculator.cc" ex="false" tool="1" flavor2="0">
      </item>
      <item path="../../src/libctp/qmdatabase.cc" ex="false" tool="1" flavor2="0">
      </item>
      <item path="../../src/libctp/qmmachine.cc" ex="false" tool="1" flavor2="0">
      </item>
      <item path="../../src/libctp/qmnblist.cc" ex="false" tool="1" flavor2="0">
      </item>
      <item path="../../src/libctp/qmpackagefactory.cc"
            ex="false"
            tool="1"
            flavor2="0">
      </item>
      <item path="../../src/libctp/qmpackages/gaussian.cc"
            ex="false"
            tool="1"
            flavor2="0">
      </item>
      <item path="../../src/libctp/qmpackages/gaussian.h"
            ex="false"
            tool="3"
            flavor2="0">
      </item>
      <item path="../../src/libctp/qmpackages/nwchem.cc"
            ex="false"
            tool="1"
            flavor2="0">
      </item>
      <item path="../../src/libctp/qmpackages/nwchem.h"
            ex="false"
            tool="3"
            flavor2="0">
      </item>
      <item path="../../src/libctp/qmpackages/turbomole.cc"
            ex="false"
            tool="1"
            flavor2="0">
      </item>
      <item path="../../src/libctp/qmpackages/turbomole.h"
            ex="false"
            tool="3"
            flavor2="0">
      </item>
      <item path="../../src/libctp/qmpair.cc" ex="false" tool="1" flavor2="0">
      </item>
      <item path="../../src/libctp/qmtool.cc" ex="false" tool="1" flavor2="0">
      </item>
      <item path="../../src/libctp/segment.cc" ex="false" tool="1" flavor2="0">
      </item>
      <item path="../../src/libctp/segmenttype.cc" ex="false" tool="1" flavor2="0">
      </item>
      <item path="../../src/libctp/sqlapplication.cc" ex="false" tool="1" flavor2="0">
      </item>
      <item path="../../src/libctp/statesaversqlite.cc"
            ex="false"
            tool="1"
            flavor2="0">
      </item>
      <item path="../../src/libctp/threecenters_tools.cc"
            ex="false"
            tool="1"
            flavor2="0">
      </item>
      <item path="../../src/libctp/toolfactory.cc" ex="false" tool="1" flavor2="0">
      </item>
      <item path="../../src/libctp/tools/configReader.h"
            ex="false"
            tool="3"
            flavor2="0">
      </item>
      <item path="../../src/libctp/tools/coupling.h" ex="false" tool="3" flavor2="0">
      </item>
      <item path="../../src/libctp/tools/exciton.h" ex="false" tool="3" flavor2="0">
      </item>
<<<<<<< HEAD
      <item path="../../src/libctp/tools/excitoncoupling.h"
            ex="false"
            tool="3"
            flavor2="0">
=======
      <item path="../../src/libctp/tools/log2mps.h" ex="false" tool="3" flavor2="0">
>>>>>>> c79d350f
      </item>
      <item path="../../src/libctp/tools/molpol.cc" ex="false" tool="1" flavor2="0">
      </item>
      <item path="../../src/libctp/tools/molpol.h" ex="false" tool="3" flavor2="0">
      </item>
      <item path="../../src/libctp/tools/orb2isogwa.h"
            ex="false"
            tool="3"
            flavor2="0">
      </item>
      <item path="../../src/libctp/tools/pdb2map.h" ex="false" tool="3" flavor2="0">
      </item>
      <item path="../../src/libctp/tools/qmanalyze.h" ex="false" tool="3" flavor2="0">
      </item>
      <item path="../../src/libctp/tools/spectrum.h" ex="false" tool="3" flavor2="0">
      </item>
      <item path="../../src/libctp/topology.cc" ex="false" tool="1" flavor2="0">
      </item>
      <item path="../../src/libctp/version.cc" ex="false" tool="1" flavor2="0">
      </item>
      <item path="../../src/libctp/version_nb.cc" ex="false" tool="1" flavor2="0">
      </item>
      <item path="../../src/libctp/votca_config.h" ex="false" tool="3" flavor2="0">
      </item>
      <item path="../../src/libctp/votca_config.h.in" ex="false" tool="3" flavor2="0">
      </item>
      <item path="../../src/libctp/xinductor.cc" ex="false" tool="1" flavor2="0">
      </item>
      <item path="../../src/libctp/xinteractor.cc" ex="false" tool="1" flavor2="0">
      </item>
      <item path="../../src/libctp/xjob.cc" ex="false" tool="1" flavor2="0">
      </item>
      <item path="../../src/libctp/xmapper.cc" ex="false" tool="1" flavor2="0">
      </item>
    </conf>
  </confs>
</configurationDescriptor><|MERGE_RESOLUTION|>--- conflicted
+++ resolved
@@ -34,16 +34,12 @@
         <itemPath>../../src/libctp/extractors/trajextractor.h</itemPath>
       </logicalFolder>
       <logicalFolder name="f1" displayName="JobCalculators" projectFiles="true">
-        <itemPath>../../src/libctp/jobcalculators/dma.cc</itemPath>
-        <itemPath>../../src/libctp/jobcalculators/dma.h</itemPath>
         <itemPath>../../src/libctp/jobcalculators/edft.h</itemPath>
-        <itemPath>../../src/libctp/jobcalculators/egwbse.cc</itemPath>
-        <itemPath>../../src/libctp/jobcalculators/egwbse.h</itemPath>
         <itemPath>../../src/libctp/jobcalculators/ewald.h</itemPath>
+        <itemPath>../../src/libctp/jobcalculators/gwbse.cc</itemPath>
+        <itemPath>../../src/libctp/jobcalculators/gwbse.h</itemPath>
         <itemPath>../../src/libctp/jobcalculators/idft.cc</itemPath>
         <itemPath>../../src/libctp/jobcalculators/idft.h</itemPath>
-        <itemPath>../../src/libctp/jobcalculators/igwbse.cc</itemPath>
-        <itemPath>../../src/libctp/jobcalculators/igwbse.h</itemPath>
         <itemPath>../../src/libctp/jobcalculators/qmmm.h</itemPath>
         <itemPath>../../src/libctp/jobcalculators/xqmultipole.h</itemPath>
       </logicalFolder>
@@ -57,20 +53,12 @@
         <itemPath>../../src/libctp/calculators/xmultipole2.h</itemPath>
       </logicalFolder>
       <logicalFolder name="f3" displayName="Tools" projectFiles="true">
-        <itemPath>../../src/libctp/tools/configReader.h</itemPath>
         <itemPath>../../src/libctp/tools/coupling.h</itemPath>
         <itemPath>../../src/libctp/tools/exciton.h</itemPath>
-<<<<<<< HEAD
-        <itemPath>../../src/libctp/tools/excitoncoupling.h</itemPath>
-=======
-        <itemPath>../../src/libctp/tools/log2mps.h</itemPath>
->>>>>>> c79d350f
         <itemPath>../../src/libctp/tools/molpol.cc</itemPath>
         <itemPath>../../src/libctp/tools/molpol.h</itemPath>
-        <itemPath>../../src/libctp/tools/orb2isogwa.h</itemPath>
         <itemPath>../../src/libctp/tools/pdb2map.h</itemPath>
         <itemPath>../../src/libctp/tools/qmanalyze.h</itemPath>
-        <itemPath>../../src/libctp/tools/spectrum.h</itemPath>
       </logicalFolder>
     </logicalFolder>
     <logicalFolder name="HeaderFiles"
@@ -81,11 +69,6 @@
       <itemPath>../../include/votca/ctp/apolarsite.h</itemPath>
       <itemPath>../../include/votca/ctp/atom.h</itemPath>
       <itemPath>../../include/votca/ctp/basisset.h</itemPath>
-<<<<<<< HEAD
-      <itemPath>../../include/votca/ctp/bsecoupling.h</itemPath>
-=======
-      <itemPath>../../include/votca/ctp/calculator.h</itemPath>
->>>>>>> c79d350f
       <itemPath>../../include/votca/ctp/calculatorfactory.h</itemPath>
       <itemPath>../../include/votca/ctp/ctpapplication.h</itemPath>
       <itemPath>../../include/votca/ctp/ewald2d.h</itemPath>
@@ -96,7 +79,6 @@
       <itemPath>../../include/votca/ctp/extractorfactory.h</itemPath>
       <itemPath>../../include/votca/ctp/fragment.h</itemPath>
       <itemPath>../../include/votca/ctp/gsl_boost_ublas_matrix_prod.h</itemPath>
-      <itemPath>../../include/votca/ctp/gwbse.h</itemPath>
       <itemPath>../../include/votca/ctp/job.h</itemPath>
       <itemPath>../../include/votca/ctp/jobapplication.h</itemPath>
       <itemPath>../../include/votca/ctp/jobcalculator.h</itemPath>
@@ -154,13 +136,6 @@
     <logicalFolder name="SourceFiles"
                    displayName="Source Files"
                    projectFiles="true">
-      <logicalFolder name="f5" displayName="AOmatrices" projectFiles="true">
-        <itemPath>../../src/libctp/aomatrices/aocoulomb.cc</itemPath>
-        <itemPath>../../src/libctp/aomatrices/aodipole.cc</itemPath>
-        <itemPath>../../src/libctp/aomatrices/aomatrix.cc</itemPath>
-        <itemPath>../../src/libctp/aomatrices/aomomentum.cc</itemPath>
-        <itemPath>../../src/libctp/aomatrices/aooverlap.cc</itemPath>
-      </logicalFolder>
       <logicalFolder name="f2" displayName="Applications" projectFiles="true">
         <itemPath>../../src/libctp/ctpapplication.cc</itemPath>
         <itemPath>../../src/libctp/jobapplication.cc</itemPath>
@@ -173,12 +148,6 @@
         <itemPath>../../src/libctp/qmpackagefactory.cc</itemPath>
         <itemPath>../../src/libctp/toolfactory.cc</itemPath>
       </logicalFolder>
-      <logicalFolder name="f4" displayName="MBGFT" projectFiles="true">
-        <itemPath>../../src/libctp/gwbse/bse.cc</itemPath>
-        <itemPath>../../src/libctp/gwbse/gwa.cc</itemPath>
-        <itemPath>../../src/libctp/gwbse/gwbse.cc</itemPath>
-        <itemPath>../../src/libctp/gwbse/rpa.cc</itemPath>
-      </logicalFolder>
       <logicalFolder name="f3" displayName="Topology" projectFiles="true">
         <itemPath>../../src/libctp/fragment.cc</itemPath>
         <itemPath>../../src/libctp/molecule.cc</itemPath>
@@ -188,16 +157,11 @@
         <itemPath>../../src/libctp/segmenttype.cc</itemPath>
         <itemPath>../../src/libctp/topology.cc</itemPath>
       </logicalFolder>
-<<<<<<< HEAD
-=======
-      <itemPath>../../src/libctp/aomatrices/aocoulomb.cc</itemPath>
       <itemPath>../../src/libctp/aomatrix.cc</itemPath>
       <itemPath>/data/isilon/baumeier/votca_devel/src/ctp/src/libctp/aomatrix.cc</itemPath>
       <itemPath>../../src/libctp/aomatrices/aomatrix.cc</itemPath>
       <itemPath>../../src/libctp/aomatrices/aooverlap.cc</itemPath>
->>>>>>> c79d350f
       <itemPath>../../src/libctp/apolarsite.cc</itemPath>
-      <itemPath>../../src/libctp/bsecoupling.cc</itemPath>
       <itemPath>../../src/libctp/ewald2d.cc</itemPath>
       <itemPath>../../src/libctp/ewald3d.cc</itemPath>
       <itemPath>../../src/libctp/ewaldactor.cc</itemPath>
@@ -205,6 +169,7 @@
       <itemPath>../../src/libctp/gsl_boost_ublas_matrix_prod.cc</itemPath>
       <itemPath>../../src/libctp/hgversion.h</itemPath>
       <itemPath>../../src/libctp/job.cc</itemPath>
+      <itemPath>../../src/libctp/mbgft/mbgft.cc</itemPath>
       <itemPath>../../src/libctp/orbitals.cc</itemPath>
       <itemPath>../../src/libctp/overlap.cc</itemPath>
       <itemPath>../../src/libctp/parallelpaircalc.cc</itemPath>
@@ -221,7 +186,7 @@
       <itemPath>../../src/libctp/qmtool.cc</itemPath>
       <itemPath>../../src/libctp/statesaversqlite.cc</itemPath>
       <itemPath>../../src/libctp/threecenters.cc</itemPath>
-      <itemPath>../../src/libctp/threecenters_tools.cc</itemPath>
+      <itemPath>/data/isilon/baumeier/votca_devel/src/ctp/src/libctp/threecenters.cc</itemPath>
       <itemPath>../../src/libctp/version.cc</itemPath>
       <itemPath>../../src/libctp/version_nb.cc</itemPath>
       <itemPath>../../src/libctp/votca_config.h</itemPath>
@@ -236,15 +201,8 @@
                    projectFiles="false">
       <itemPath>Makefile</itemPath>
     </logicalFolder>
-    <logicalFolder name="ExternalFiles"
-                   displayName="Important Files"
-                   projectFiles="false">
-      <itemPath>Makefile</itemPath>
-    </logicalFolder>
   </logicalFolder>
   <sourceRootList>
-    <Elem>../../include</Elem>
-    <Elem>../../../../include</Elem>
     <Elem>../../include</Elem>
     <Elem>../../../../include</Elem>
   </sourceRootList>
@@ -271,6 +229,8 @@
           <output>../../src/libctp/libctp.a</output>
         </archiverTool>
       </compileType>
+      <item path="../../include/votca/ctp/aomatrix.h" ex="false" tool="3" flavor2="0">
+      </item>
       <item path="../../include/votca/ctp/apolarsite.h"
             ex="false"
             tool="3"
@@ -280,11 +240,6 @@
       </item>
       <item path="../../include/votca/ctp/basisset.h" ex="false" tool="3" flavor2="0">
       </item>
-      <item path="../../include/votca/ctp/bsecoupling.h"
-            ex="false"
-            tool="3"
-            flavor2="0">
-      </item>
       <item path="../../include/votca/ctp/calculatorfactory.h"
             ex="false"
             tool="3"
@@ -304,7 +259,10 @@
       </item>
       <item path="../../include/votca/ctp/fragment.h" ex="false" tool="3" flavor2="0">
       </item>
-      <item path="../../include/votca/ctp/gwbse.h" ex="false" tool="3" flavor2="0">
+      <item path="../../include/votca/ctp/gsl_boost_ublas_matrix_prod.h"
+            ex="false"
+            tool="3"
+            flavor2="0">
       </item>
       <item path="../../include/votca/ctp/job.h" ex="false" tool="3" flavor2="0">
       </item>
@@ -320,10 +278,17 @@
       </item>
       <item path="../../include/votca/ctp/logger.h" ex="false" tool="3" flavor2="0">
       </item>
+      <item path="../../include/votca/ctp/mkl_boost_ublas_matrix_prod.h"
+            ex="false"
+            tool="3"
+            flavor2="0">
+      </item>
       <item path="../../include/votca/ctp/molecule.h" ex="false" tool="3" flavor2="0">
       </item>
       <item path="../../include/votca/ctp/orbitals.h" ex="false" tool="3" flavor2="0">
       </item>
+      <item path="../../include/votca/ctp/overlap.h" ex="false" tool="3" flavor2="0">
+      </item>
       <item path="../../include/votca/ctp/paircalculator.h"
             ex="false"
             tool="3"
@@ -406,10 +371,20 @@
             tool="3"
             flavor2="0">
       </item>
+      <item path="../../include/votca/ctp/threecenters.h"
+            ex="false"
+            tool="3"
+            flavor2="0">
+      </item>
       <item path="../../include/votca/ctp/topology.h" ex="false" tool="3" flavor2="0">
       </item>
       <item path="../../include/votca/ctp/version.h" ex="false" tool="3" flavor2="0">
       </item>
+      <item path="../../include/votca/ctp/votca_ctp_config.h"
+            ex="false"
+            tool="3"
+            flavor2="0">
+      </item>
       <item path="../../include/votca/ctp/xinductor.h"
             ex="false"
             tool="3"
@@ -424,38 +399,20 @@
       </item>
       <item path="../../include/votca/ctp/xmapper.h" ex="false" tool="3" flavor2="0">
       </item>
-      <item path="../../src/libctp/aomatrices/aocoulomb.cc"
-            ex="false"
-            tool="1"
-            flavor2="0">
-      </item>
-<<<<<<< HEAD
-      <item path="../../src/libctp/aomatrices/aodipole.cc"
-            ex="false"
-            tool="1"
-            flavor2="0">
-      </item>
-=======
->>>>>>> c79d350f
       <item path="../../src/libctp/aomatrices/aomatrix.cc"
             ex="false"
             tool="1"
             flavor2="0">
       </item>
-      <item path="../../src/libctp/aomatrices/aomomentum.cc"
-            ex="false"
-            tool="1"
-            flavor2="0">
-      </item>
       <item path="../../src/libctp/aomatrices/aooverlap.cc"
             ex="false"
             tool="1"
             flavor2="0">
       </item>
+      <item path="../../src/libctp/aomatrix.cc" ex="false" tool="1" flavor2="0">
+      </item>
       <item path="../../src/libctp/apolarsite.cc" ex="false" tool="1" flavor2="0">
       </item>
-      <item path="../../src/libctp/bsecoupling.cc" ex="false" tool="1" flavor2="0">
-      </item>
       <item path="../../src/libctp/calculatorfactory.cc"
             ex="false"
             tool="1"
@@ -642,13 +599,10 @@
       </item>
       <item path="../../src/libctp/fragment.cc" ex="false" tool="1" flavor2="0">
       </item>
-      <item path="../../src/libctp/gwbse/bse.cc" ex="false" tool="1" flavor2="0">
-      </item>
-      <item path="../../src/libctp/gwbse/gwa.cc" ex="false" tool="1" flavor2="0">
-      </item>
-      <item path="../../src/libctp/gwbse/gwbse.cc" ex="false" tool="1" flavor2="0">
-      </item>
-      <item path="../../src/libctp/gwbse/rpa.cc" ex="false" tool="1" flavor2="0">
+      <item path="../../src/libctp/gsl_boost_ublas_matrix_prod.cc"
+            ex="false"
+            tool="1"
+            flavor2="0">
       </item>
       <item path="../../src/libctp/hgversion.h" ex="false" tool="3" flavor2="0">
       </item>
@@ -661,36 +615,26 @@
             tool="1"
             flavor2="0">
       </item>
-      <item path="../../src/libctp/jobcalculators/dma.cc"
-            ex="false"
-            tool="1"
-            flavor2="0">
-      </item>
-      <item path="../../src/libctp/jobcalculators/dma.h"
-            ex="false"
-            tool="3"
-            flavor2="0">
-      </item>
       <item path="../../src/libctp/jobcalculators/edft.h"
             ex="false"
             tool="3"
             flavor2="0">
       </item>
-      <item path="../../src/libctp/jobcalculators/egwbse.cc"
-            ex="false"
-            tool="1"
-            flavor2="0">
-      </item>
-      <item path="../../src/libctp/jobcalculators/egwbse.h"
-            ex="false"
-            tool="3"
-            flavor2="0">
-      </item>
       <item path="../../src/libctp/jobcalculators/ewald.h"
             ex="false"
             tool="3"
             flavor2="0">
       </item>
+      <item path="../../src/libctp/jobcalculators/gwbse.cc"
+            ex="false"
+            tool="1"
+            flavor2="0">
+      </item>
+      <item path="../../src/libctp/jobcalculators/gwbse.h"
+            ex="false"
+            tool="3"
+            flavor2="0">
+      </item>
       <item path="../../src/libctp/jobcalculators/idft.cc"
             ex="false"
             tool="1"
@@ -701,16 +645,6 @@
             tool="3"
             flavor2="0">
       </item>
-      <item path="../../src/libctp/jobcalculators/igwbse.cc"
-            ex="false"
-            tool="1"
-            flavor2="0">
-      </item>
-      <item path="../../src/libctp/jobcalculators/igwbse.h"
-            ex="false"
-            tool="3"
-            flavor2="0">
-      </item>
       <item path="../../src/libctp/jobcalculators/qmmm.h"
             ex="false"
             tool="3"
@@ -721,6 +655,8 @@
             tool="3"
             flavor2="0">
       </item>
+      <item path="../../src/libctp/mbgft/mbgft.cc" ex="false" tool="1" flavor2="0">
+      </item>
       <item path="../../src/libctp/molecule.cc" ex="false" tool="1" flavor2="0">
       </item>
       <item path="../../src/libctp/orbitals.cc" ex="false" tool="1" flavor2="0">
@@ -776,6 +712,10 @@
             tool="3"
             flavor2="0">
       </item>
+      <item path="../../src/libctp/qmpackages/gw.cc" ex="false" tool="1" flavor2="0">
+      </item>
+      <item path="../../src/libctp/qmpackages/gw.h" ex="false" tool="3" flavor2="0">
+      </item>
       <item path="../../src/libctp/qmpackages/nwchem.cc"
             ex="false"
             tool="1"
@@ -811,46 +751,22 @@
             tool="1"
             flavor2="0">
       </item>
-      <item path="../../src/libctp/threecenters_tools.cc"
-            ex="false"
-            tool="1"
-            flavor2="0">
+      <item path="../../src/libctp/threecenters.cc" ex="false" tool="1" flavor2="0">
       </item>
       <item path="../../src/libctp/toolfactory.cc" ex="false" tool="1" flavor2="0">
       </item>
-      <item path="../../src/libctp/tools/configReader.h"
-            ex="false"
-            tool="3"
-            flavor2="0">
-      </item>
       <item path="../../src/libctp/tools/coupling.h" ex="false" tool="3" flavor2="0">
       </item>
       <item path="../../src/libctp/tools/exciton.h" ex="false" tool="3" flavor2="0">
       </item>
-<<<<<<< HEAD
-      <item path="../../src/libctp/tools/excitoncoupling.h"
-            ex="false"
-            tool="3"
-            flavor2="0">
-=======
-      <item path="../../src/libctp/tools/log2mps.h" ex="false" tool="3" flavor2="0">
->>>>>>> c79d350f
-      </item>
       <item path="../../src/libctp/tools/molpol.cc" ex="false" tool="1" flavor2="0">
       </item>
       <item path="../../src/libctp/tools/molpol.h" ex="false" tool="3" flavor2="0">
       </item>
-      <item path="../../src/libctp/tools/orb2isogwa.h"
-            ex="false"
-            tool="3"
-            flavor2="0">
-      </item>
       <item path="../../src/libctp/tools/pdb2map.h" ex="false" tool="3" flavor2="0">
       </item>
       <item path="../../src/libctp/tools/qmanalyze.h" ex="false" tool="3" flavor2="0">
       </item>
-      <item path="../../src/libctp/tools/spectrum.h" ex="false" tool="3" flavor2="0">
-      </item>
       <item path="../../src/libctp/topology.cc" ex="false" tool="1" flavor2="0">
       </item>
       <item path="../../src/libctp/version.cc" ex="false" tool="1" flavor2="0">
@@ -868,6 +784,21 @@
       <item path="../../src/libctp/xjob.cc" ex="false" tool="1" flavor2="0">
       </item>
       <item path="../../src/libctp/xmapper.cc" ex="false" tool="1" flavor2="0">
+      </item>
+      <item path="/data/isilon/baumeier/votca_devel/src/ctp/include/votca/ctp/aobasis.h"
+            ex="false"
+            tool="3"
+            flavor2="0">
+      </item>
+      <item path="/data/isilon/baumeier/votca_devel/src/ctp/src/libctp/aomatrix.cc"
+            ex="false"
+            tool="1"
+            flavor2="0">
+      </item>
+      <item path="/data/isilon/baumeier/votca_devel/src/ctp/src/libctp/threecenters.cc"
+            ex="false"
+            tool="1"
+            flavor2="0">
       </item>
     </conf>
     <conf name="Release" type="3">
@@ -889,6 +820,8 @@
         <archiverTool>
         </archiverTool>
       </compileType>
+      <item path="../../include/votca/ctp/aomatrix.h" ex="false" tool="3" flavor2="0">
+      </item>
       <item path="../../include/votca/ctp/apolarsite.h"
             ex="false"
             tool="3"
@@ -898,11 +831,6 @@
       </item>
       <item path="../../include/votca/ctp/basisset.h" ex="false" tool="3" flavor2="0">
       </item>
-      <item path="../../include/votca/ctp/bsecoupling.h"
-            ex="false"
-            tool="3"
-            flavor2="0">
-      </item>
       <item path="../../include/votca/ctp/calculatorfactory.h"
             ex="false"
             tool="3"
@@ -922,7 +850,10 @@
       </item>
       <item path="../../include/votca/ctp/fragment.h" ex="false" tool="3" flavor2="0">
       </item>
-      <item path="../../include/votca/ctp/gwbse.h" ex="false" tool="3" flavor2="0">
+      <item path="../../include/votca/ctp/gsl_boost_ublas_matrix_prod.h"
+            ex="false"
+            tool="3"
+            flavor2="0">
       </item>
       <item path="../../include/votca/ctp/job.h" ex="false" tool="3" flavor2="0">
       </item>
@@ -938,10 +869,17 @@
       </item>
       <item path="../../include/votca/ctp/logger.h" ex="false" tool="3" flavor2="0">
       </item>
+      <item path="../../include/votca/ctp/mkl_boost_ublas_matrix_prod.h"
+            ex="false"
+            tool="3"
+            flavor2="0">
+      </item>
       <item path="../../include/votca/ctp/molecule.h" ex="false" tool="3" flavor2="0">
       </item>
       <item path="../../include/votca/ctp/orbitals.h" ex="false" tool="3" flavor2="0">
       </item>
+      <item path="../../include/votca/ctp/overlap.h" ex="false" tool="3" flavor2="0">
+      </item>
       <item path="../../include/votca/ctp/paircalculator.h"
             ex="false"
             tool="3"
@@ -1024,10 +962,20 @@
             tool="3"
             flavor2="0">
       </item>
+      <item path="../../include/votca/ctp/threecenters.h"
+            ex="false"
+            tool="3"
+            flavor2="0">
+      </item>
       <item path="../../include/votca/ctp/topology.h" ex="false" tool="3" flavor2="0">
       </item>
       <item path="../../include/votca/ctp/version.h" ex="false" tool="3" flavor2="0">
       </item>
+      <item path="../../include/votca/ctp/votca_ctp_config.h"
+            ex="false"
+            tool="3"
+            flavor2="0">
+      </item>
       <item path="../../include/votca/ctp/xinductor.h"
             ex="false"
             tool="3"
@@ -1042,38 +990,20 @@
       </item>
       <item path="../../include/votca/ctp/xmapper.h" ex="false" tool="3" flavor2="0">
       </item>
-      <item path="../../src/libctp/aomatrices/aocoulomb.cc"
-            ex="false"
-            tool="1"
-            flavor2="0">
-      </item>
-<<<<<<< HEAD
-      <item path="../../src/libctp/aomatrices/aodipole.cc"
-            ex="false"
-            tool="1"
-            flavor2="0">
-      </item>
-=======
->>>>>>> c79d350f
       <item path="../../src/libctp/aomatrices/aomatrix.cc"
             ex="false"
             tool="1"
             flavor2="0">
       </item>
-      <item path="../../src/libctp/aomatrices/aomomentum.cc"
-            ex="false"
-            tool="1"
-            flavor2="0">
-      </item>
       <item path="../../src/libctp/aomatrices/aooverlap.cc"
             ex="false"
             tool="1"
             flavor2="0">
       </item>
+      <item path="../../src/libctp/aomatrix.cc" ex="false" tool="1" flavor2="0">
+      </item>
       <item path="../../src/libctp/apolarsite.cc" ex="false" tool="1" flavor2="0">
       </item>
-      <item path="../../src/libctp/bsecoupling.cc" ex="false" tool="1" flavor2="0">
-      </item>
       <item path="../../src/libctp/calculatorfactory.cc"
             ex="false"
             tool="1"
@@ -1260,13 +1190,10 @@
       </item>
       <item path="../../src/libctp/fragment.cc" ex="false" tool="1" flavor2="0">
       </item>
-      <item path="../../src/libctp/gwbse/bse.cc" ex="false" tool="1" flavor2="0">
-      </item>
-      <item path="../../src/libctp/gwbse/gwa.cc" ex="false" tool="1" flavor2="0">
-      </item>
-      <item path="../../src/libctp/gwbse/gwbse.cc" ex="false" tool="1" flavor2="0">
-      </item>
-      <item path="../../src/libctp/gwbse/rpa.cc" ex="false" tool="1" flavor2="0">
+      <item path="../../src/libctp/gsl_boost_ublas_matrix_prod.cc"
+            ex="false"
+            tool="1"
+            flavor2="0">
       </item>
       <item path="../../src/libctp/hgversion.h" ex="false" tool="3" flavor2="0">
       </item>
@@ -1279,36 +1206,26 @@
             tool="1"
             flavor2="0">
       </item>
-      <item path="../../src/libctp/jobcalculators/dma.cc"
-            ex="false"
-            tool="1"
-            flavor2="0">
-      </item>
-      <item path="../../src/libctp/jobcalculators/dma.h"
-            ex="false"
-            tool="3"
-            flavor2="0">
-      </item>
       <item path="../../src/libctp/jobcalculators/edft.h"
             ex="false"
             tool="3"
             flavor2="0">
       </item>
-      <item path="../../src/libctp/jobcalculators/egwbse.cc"
-            ex="false"
-            tool="1"
-            flavor2="0">
-      </item>
-      <item path="../../src/libctp/jobcalculators/egwbse.h"
-            ex="false"
-            tool="3"
-            flavor2="0">
-      </item>
       <item path="../../src/libctp/jobcalculators/ewald.h"
             ex="false"
             tool="3"
             flavor2="0">
       </item>
+      <item path="../../src/libctp/jobcalculators/gwbse.cc"
+            ex="false"
+            tool="1"
+            flavor2="0">
+      </item>
+      <item path="../../src/libctp/jobcalculators/gwbse.h"
+            ex="false"
+            tool="3"
+            flavor2="0">
+      </item>
       <item path="../../src/libctp/jobcalculators/idft.cc"
             ex="false"
             tool="1"
@@ -1319,16 +1236,6 @@
             tool="3"
             flavor2="0">
       </item>
-      <item path="../../src/libctp/jobcalculators/igwbse.cc"
-            ex="false"
-            tool="1"
-            flavor2="0">
-      </item>
-      <item path="../../src/libctp/jobcalculators/igwbse.h"
-            ex="false"
-            tool="3"
-            flavor2="0">
-      </item>
       <item path="../../src/libctp/jobcalculators/qmmm.h"
             ex="false"
             tool="3"
@@ -1339,6 +1246,8 @@
             tool="3"
             flavor2="0">
       </item>
+      <item path="../../src/libctp/mbgft/mbgft.cc" ex="false" tool="1" flavor2="0">
+      </item>
       <item path="../../src/libctp/molecule.cc" ex="false" tool="1" flavor2="0">
       </item>
       <item path="../../src/libctp/orbitals.cc" ex="false" tool="1" flavor2="0">
@@ -1394,6 +1303,10 @@
             tool="3"
             flavor2="0">
       </item>
+      <item path="../../src/libctp/qmpackages/gw.cc" ex="false" tool="1" flavor2="0">
+      </item>
+      <item path="../../src/libctp/qmpackages/gw.h" ex="false" tool="3" flavor2="0">
+      </item>
       <item path="../../src/libctp/qmpackages/nwchem.cc"
             ex="false"
             tool="1"
@@ -1429,46 +1342,22 @@
             tool="1"
             flavor2="0">
       </item>
-      <item path="../../src/libctp/threecenters_tools.cc"
-            ex="false"
-            tool="1"
-            flavor2="0">
+      <item path="../../src/libctp/threecenters.cc" ex="false" tool="1" flavor2="0">
       </item>
       <item path="../../src/libctp/toolfactory.cc" ex="false" tool="1" flavor2="0">
       </item>
-      <item path="../../src/libctp/tools/configReader.h"
-            ex="false"
-            tool="3"
-            flavor2="0">
-      </item>
       <item path="../../src/libctp/tools/coupling.h" ex="false" tool="3" flavor2="0">
       </item>
       <item path="../../src/libctp/tools/exciton.h" ex="false" tool="3" flavor2="0">
       </item>
-<<<<<<< HEAD
-      <item path="../../src/libctp/tools/excitoncoupling.h"
-            ex="false"
-            tool="3"
-            flavor2="0">
-=======
-      <item path="../../src/libctp/tools/log2mps.h" ex="false" tool="3" flavor2="0">
->>>>>>> c79d350f
-      </item>
       <item path="../../src/libctp/tools/molpol.cc" ex="false" tool="1" flavor2="0">
       </item>
       <item path="../../src/libctp/tools/molpol.h" ex="false" tool="3" flavor2="0">
       </item>
-      <item path="../../src/libctp/tools/orb2isogwa.h"
-            ex="false"
-            tool="3"
-            flavor2="0">
-      </item>
       <item path="../../src/libctp/tools/pdb2map.h" ex="false" tool="3" flavor2="0">
       </item>
       <item path="../../src/libctp/tools/qmanalyze.h" ex="false" tool="3" flavor2="0">
       </item>
-      <item path="../../src/libctp/tools/spectrum.h" ex="false" tool="3" flavor2="0">
-      </item>
       <item path="../../src/libctp/topology.cc" ex="false" tool="1" flavor2="0">
       </item>
       <item path="../../src/libctp/version.cc" ex="false" tool="1" flavor2="0">
@@ -1486,6 +1375,21 @@
       <item path="../../src/libctp/xjob.cc" ex="false" tool="1" flavor2="0">
       </item>
       <item path="../../src/libctp/xmapper.cc" ex="false" tool="1" flavor2="0">
+      </item>
+      <item path="/data/isilon/baumeier/votca_devel/src/ctp/include/votca/ctp/aobasis.h"
+            ex="false"
+            tool="3"
+            flavor2="0">
+      </item>
+      <item path="/data/isilon/baumeier/votca_devel/src/ctp/src/libctp/aomatrix.cc"
+            ex="false"
+            tool="1"
+            flavor2="0">
+      </item>
+      <item path="/data/isilon/baumeier/votca_devel/src/ctp/src/libctp/threecenters.cc"
+            ex="false"
+            tool="1"
+            flavor2="0">
       </item>
     </conf>
   </confs>
