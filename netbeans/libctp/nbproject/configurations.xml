<?xml version="1.0" encoding="UTF-8"?>
<configurationDescriptor version="89">
  <logicalFolder name="root" displayName="root" projectFiles="true" kind="ROOT">
    <logicalFolder name="f1" displayName="Calculators" projectFiles="true">
      <logicalFolder name="f2" displayName="Calculators" projectFiles="true">
        <itemPath>../../src/libctp/calculators/cgpolar.h</itemPath>
        <itemPath>../../src/libctp/calculators/eanalyze.h</itemPath>
        <itemPath>../../src/libctp/calculators/eimport.h</itemPath>
        <itemPath>../../src/libctp/calculators/einternal.h</itemPath>
        <itemPath>../../src/libctp/calculators/emultipole.h</itemPath>
        <itemPath>../../src/libctp/calculators/eoutersphere.cc</itemPath>
        <itemPath>../../src/libctp/calculators/eoutersphere.h</itemPath>
        <itemPath>../../src/libctp/calculators/ianalyze.h</itemPath>
        <itemPath>../../src/libctp/calculators/iimport.h</itemPath>
        <itemPath>../../src/libctp/calculators/izindo.h</itemPath>
        <itemPath>../../src/libctp/calculators/jobwriter.cc</itemPath>
        <itemPath>../../src/libctp/calculators/jobwriter.h</itemPath>
        <itemPath>../../src/libctp/calculators/neighborlist.h</itemPath>
        <itemPath>../../src/libctp/calculators/pairdump.h</itemPath>
        <itemPath>../../src/libctp/calculators/profile.h</itemPath>
        <itemPath>../../src/libctp/calculators/rates.h</itemPath>
        <itemPath>../../src/libctp/calculators/sandbox.h</itemPath>
        <itemPath>../../src/libctp/calculators/stateserver.h</itemPath>
        <itemPath>../../src/libctp/calculators/tdump.h</itemPath>
        <itemPath>../../src/libctp/calculators/zmultipole.h</itemPath>
      </logicalFolder>
      <logicalFolder name="f5" displayName="Extractors" projectFiles="true">
        <itemPath>../../src/libctp/extractors/energyextractor.h</itemPath>
        <itemPath>../../src/libctp/extractors/integralsextractor.h</itemPath>
        <itemPath>../../src/libctp/extractors/occupationsextractor.h</itemPath>
        <itemPath>../../src/libctp/extractors/pairsextractor.h</itemPath>
        <itemPath>../../src/libctp/extractors/ratesextractor.h</itemPath>
        <itemPath>../../src/libctp/extractors/segmentsextractor.h</itemPath>
        <itemPath>../../src/libctp/extractors/trajextractor.h</itemPath>
      </logicalFolder>
      <logicalFolder name="f1" displayName="JobCalculators" projectFiles="true">
        <itemPath>../../src/libctp/jobcalculators/edft.h</itemPath>
        <itemPath>../../src/libctp/jobcalculators/ewald.h</itemPath>
        <itemPath>../../src/libctp/jobcalculators/idft.cc</itemPath>
        <itemPath>../../src/libctp/jobcalculators/idft.h</itemPath>
        <itemPath>../../src/libctp/jobcalculators/qmmm.h</itemPath>
        <itemPath>../../src/libctp/jobcalculators/xqmultipole.h</itemPath>
      </logicalFolder>
      <logicalFolder name="f4" displayName="Obsolete" projectFiles="true">
        <itemPath>../../src/libctp/calculators/ecoulomb.h</itemPath>
        <itemPath>../../src/libctp/calculators/emultipole_stdal.h</itemPath>
        <itemPath>../../src/libctp/calculators/molpol.h</itemPath>
        <itemPath>../../src/libctp/calculators/qmultipole.h</itemPath>
        <itemPath>../../src/libctp/calculators/velocity.h</itemPath>
        <itemPath>../../src/libctp/calculators/xmultipole.h</itemPath>
        <itemPath>../../src/libctp/calculators/xmultipole2.h</itemPath>
      </logicalFolder>
      <logicalFolder name="f3" displayName="Tools" projectFiles="true">
        <itemPath>../../src/libctp/tools/coupling.h</itemPath>
<<<<<<< HEAD
=======
        <itemPath>../../src/libctp/tools/log2mps.h</itemPath>
>>>>>>> ef71350b
        <itemPath>../../src/libctp/tools/molpol.cc</itemPath>
        <itemPath>../../src/libctp/tools/molpol.h</itemPath>
        <itemPath>../../src/libctp/tools/pdb2map.h</itemPath>
        <itemPath>../../src/libctp/tools/ptopreader.h</itemPath>
      </logicalFolder>
    </logicalFolder>
    <logicalFolder name="HeaderFiles"
                   displayName="Header Files"
                   projectFiles="true">
      <itemPath>../../include/votca/ctp/apolarsite.h</itemPath>
      <itemPath>../../include/votca/ctp/atom.h</itemPath>
      <itemPath>../../include/votca/ctp/basisset.h</itemPath>
      <itemPath>../../include/votca/ctp/calculator.h</itemPath>
      <itemPath>../../include/votca/ctp/calculatorfactory.h</itemPath>
      <itemPath>../../include/votca/ctp/ctpapplication.h</itemPath>
      <itemPath>../../include/votca/ctp/ewald2d.h</itemPath>
      <itemPath>../../include/votca/ctp/ewald3d.h</itemPath>
      <itemPath>../../include/votca/ctp/ewaldactor.h</itemPath>
      <itemPath>../../include/votca/ctp/ewaldnd.h</itemPath>
      <itemPath>../../include/votca/ctp/extractorfactory.h</itemPath>
      <itemPath>../../include/votca/ctp/factoryapplication.h</itemPath>
      <itemPath>../../include/votca/ctp/fragment.h</itemPath>
      <itemPath>../../include/votca/ctp/gsl_boost_ublas_matrix_prod.h</itemPath>
      <itemPath>../../include/votca/ctp/job.h</itemPath>
      <itemPath>../../include/votca/ctp/jobapplication.h</itemPath>
      <itemPath>../../include/votca/ctp/jobcalculator.h</itemPath>
      <itemPath>../../include/votca/ctp/jobcalculatorfactory.h</itemPath>
      <itemPath>../../include/votca/ctp/logger.h</itemPath>
      <itemPath>../../include/votca/ctp/mkl_boost_ublas_matrix_prod.h</itemPath>
      <itemPath>../../include/votca/ctp/molecule.h</itemPath>
      <itemPath>../../include/votca/ctp/orbitals.h</itemPath>
      <itemPath>../../include/votca/ctp/paircalculator.h</itemPath>
      <itemPath>../../include/votca/ctp/parallelpaircalc.h</itemPath>
      <itemPath>../../include/votca/ctp/parallelsitecalc.h</itemPath>
      <itemPath>../../include/votca/ctp/parallelxjobcalc.h</itemPath>
      <itemPath>../../include/votca/ctp/pewald3d.h</itemPath>
<<<<<<< HEAD
=======
      <itemPath>../../include/votca/ctp/polarbackground.h</itemPath>
      <itemPath>../../include/votca/ctp/polarfrag.h</itemPath>
>>>>>>> ef71350b
      <itemPath>../../include/votca/ctp/polarseg.h</itemPath>
      <itemPath>../../include/votca/ctp/polarsite.h</itemPath>
      <itemPath>../../include/votca/ctp/polartop.h</itemPath>
      <itemPath>../../include/votca/ctp/progressobserver.h</itemPath>
      <itemPath>../../include/votca/ctp/qmatom.h</itemPath>
      <itemPath>../../include/votca/ctp/qmcalculator.h</itemPath>
      <itemPath>../../include/votca/ctp/qmdatabase.h</itemPath>
      <itemPath>../../include/votca/ctp/qmmachine.h</itemPath>
      <itemPath>../../include/votca/ctp/qmnblist.h</itemPath>
      <itemPath>../../include/votca/ctp/qmpackage.h</itemPath>
      <itemPath>../../include/votca/ctp/qmpackagefactory.h</itemPath>
      <itemPath>../../include/votca/ctp/qmpair.h</itemPath>
      <itemPath>../../include/votca/ctp/qmthread.h</itemPath>
      <itemPath>../../include/votca/ctp/qmtool.h</itemPath>
      <itemPath>../../include/votca/ctp/segment.h</itemPath>
      <itemPath>../../include/votca/ctp/segmenttype.h</itemPath>
      <itemPath>../../include/votca/ctp/sqlapplication.h</itemPath>
      <itemPath>../../include/votca/ctp/statesaversqlite.h</itemPath>
      <itemPath>../../include/votca/ctp/threadforce.h</itemPath>
      <itemPath>../../include/votca/ctp/topology.h</itemPath>
      <itemPath>../../include/votca/ctp/version.h</itemPath>
      <itemPath>../../include/votca/ctp/votca_ctp_config.h.in</itemPath>
      <itemPath>../../include/votca/ctp/xinductor.h</itemPath>
      <itemPath>../../include/votca/ctp/xinteractor.h</itemPath>
      <itemPath>../../include/votca/ctp/xjob.h</itemPath>
      <itemPath>../../include/votca/ctp/xmapper.h</itemPath>
    </logicalFolder>
    <logicalFolder name="f2" displayName="QMPackages" projectFiles="true">
      <itemPath>../../src/libctp/qmpackages/gaussian.cc</itemPath>
      <itemPath>../../src/libctp/qmpackages/gaussian.h</itemPath>
      <itemPath>../../src/libctp/qmpackages/nwchem.cc</itemPath>
      <itemPath>../../src/libctp/qmpackages/nwchem.h</itemPath>
      <itemPath>../../src/libctp/qmpackages/turbomole.cc</itemPath>
      <itemPath>../../src/libctp/qmpackages/turbomole.h</itemPath>
    </logicalFolder>
    <logicalFolder name="ResourceFiles"
                   displayName="Resource Files"
                   projectFiles="true">
    </logicalFolder>
    <logicalFolder name="f3" displayName="Scripts" projectFiles="true" kind="ROOT">
      <itemPath>../../scripts/ctp_testsuite.in</itemPath>
    </logicalFolder>
    <logicalFolder name="SourceFiles"
                   displayName="Source Files"
                   projectFiles="true">
      <logicalFolder name="f2" displayName="Applications" projectFiles="true">
        <itemPath>../../src/libctp/ctpapplication.cc</itemPath>
        <itemPath>../../src/libctp/jobapplication.cc</itemPath>
        <itemPath>../../src/libctp/sqlapplication.cc</itemPath>
      </logicalFolder>
      <logicalFolder name="f1" displayName="Factories" projectFiles="true">
        <itemPath>../../src/libctp/calculatorfactory.cc</itemPath>
        <itemPath>../../src/libctp/extractorfactory.cc</itemPath>
        <itemPath>../../src/libctp/jobcalculatorfactory.cc</itemPath>
        <itemPath>../../src/libctp/qmpackagefactory.cc</itemPath>
        <itemPath>../../src/libctp/toolfactory.cc</itemPath>
      </logicalFolder>
      <logicalFolder name="f3" displayName="Topology" projectFiles="true">
        <itemPath>../../src/libctp/fragment.cc</itemPath>
        <itemPath>../../src/libctp/molecule.cc</itemPath>
        <itemPath>../../src/libctp/qmnblist.cc</itemPath>
        <itemPath>../../src/libctp/qmpair.cc</itemPath>
        <itemPath>../../src/libctp/segment.cc</itemPath>
        <itemPath>../../src/libctp/segmenttype.cc</itemPath>
        <itemPath>../../src/libctp/topology.cc</itemPath>
      </logicalFolder>
      <itemPath>../../src/libctp/apolarsite.cc</itemPath>
      <itemPath>../../src/libctp/ewald2d.cc</itemPath>
      <itemPath>../../src/libctp/ewald3d.cc</itemPath>
      <itemPath>../../src/libctp/ewaldnd.cc</itemPath>
      <itemPath>../../src/libctp/hgversion.h</itemPath>
      <itemPath>../../src/libctp/job.cc</itemPath>
      <itemPath>../../src/libctp/orbitals.cc</itemPath>
      <itemPath>../../src/libctp/overlap.cc</itemPath>
      <itemPath>../../src/libctp/parallelpaircalc.cc</itemPath>
      <itemPath>../../src/libctp/parallelxjobcalc.cc</itemPath>
      <itemPath>../../src/libctp/pewald3d.cc</itemPath>
      <itemPath>../../src/libctp/polarseg.cc</itemPath>
      <itemPath>../../src/libctp/polarsite.cc</itemPath>
      <itemPath>../../src/libctp/polartop.cc</itemPath>
      <itemPath>../../src/libctp/progressobserver.cc</itemPath>
      <itemPath>../../src/libctp/qmcalculator.cc</itemPath>
      <itemPath>../../src/libctp/qmdatabase.cc</itemPath>
      <itemPath>../../src/libctp/qmmachine.cc</itemPath>
      <itemPath>../../src/libctp/qmtool.cc</itemPath>
      <itemPath>../../src/libctp/statesaversqlite.cc</itemPath>
      <itemPath>../../src/libctp/version.cc</itemPath>
      <itemPath>../../src/libctp/version_nb.cc</itemPath>
      <itemPath>../../src/libctp/votca_config.h</itemPath>
      <itemPath>../../src/libctp/votca_config.h.in</itemPath>
      <itemPath>../../src/libctp/xinductor.cc</itemPath>
      <itemPath>../../src/libctp/xinteractor.cc</itemPath>
      <itemPath>../../src/libctp/xjob.cc</itemPath>
      <itemPath>../../src/libctp/xmapper.cc</itemPath>
    </logicalFolder>
    <logicalFolder name="ExternalFiles"
                   displayName="Important Files"
                   projectFiles="false">
      <itemPath>Makefile</itemPath>
    </logicalFolder>
  </logicalFolder>
  <sourceRootList>
    <Elem>../../include</Elem>
    <Elem>../../../../include</Elem>
  </sourceRootList>
  <projectmakefile>Makefile</projectmakefile>
  <confs>
    <conf name="Debug" type="3">
      <toolsSet>
        <remote-sources-mode>LOCAL_SOURCES</remote-sources-mode>
        <compilerSet>GNU|GNU</compilerSet>
        <dependencyChecking>true</dependencyChecking>
        <rebuildPropChanged>false</rebuildPropChanged>
      </toolsSet>
      <compileType>
        <ccTool>
          <incDir>
            <pElem>../../include</pElem>
            <pElem>../../../tools/include</pElem>
            <pElem>../../../csg/include</pElem>
            <pElem>../../../moo/include</pElem>
            <pElem>/usr/include/libxml2</pElem>
            <pElem>/sw/linux/intel/XE13u2/mkl/include</pElem>
          </incDir>
        </ccTool>
        <archiverTool>
          <output>../../src/libctp/libctp.a</output>
        </archiverTool>
      </compileType>
      <item path="../../include/votca/ctp/apolarsite.h"
            ex="false"
            tool="3"
            flavor2="0">
      </item>
      <item path="../../include/votca/ctp/atom.h" ex="false" tool="3" flavor2="0">
      </item>
      <item path="../../include/votca/ctp/basisset.h" ex="false" tool="3" flavor2="0">
      </item>
      <item path="../../include/votca/ctp/calculator.h"
            ex="false"
            tool="3"
            flavor2="0">
      </item>
      <item path="../../include/votca/ctp/calculatorfactory.h"
            ex="false"
            tool="3"
            flavor2="0">
      </item>
      <item path="../../include/votca/ctp/ctpapplication.h"
            ex="false"
            tool="3"
            flavor2="0">
      </item>
<<<<<<< HEAD
      <item path="../../include/votca/ctp/eigenvalues.h"
            ex="false"
            tool="3"
            flavor2="0">
=======
      <item path="../../include/votca/ctp/ewdspace.h" ex="false" tool="3" flavor2="0">
>>>>>>> ef71350b
      </item>
      <item path="../../include/votca/ctp/extractorfactory.h"
            ex="false"
            tool="3"
            flavor2="0">
      </item>
      <item path="../../include/votca/ctp/factoryapplication.h"
            ex="false"
            tool="3"
            flavor2="0">
      </item>
      <item path="../../include/votca/ctp/fragment.h" ex="false" tool="3" flavor2="0">
      </item>
      <item path="../../include/votca/ctp/gsl_boost_ublas_matrix_prod.h"
            ex="false"
            tool="3"
            flavor2="0">
      </item>
      <item path="../../include/votca/ctp/job.h" ex="false" tool="3" flavor2="0">
      </item>
      <item path="../../include/votca/ctp/jobapplication.h"
            ex="false"
            tool="3"
            flavor2="0">
      </item>
      <item path="../../include/votca/ctp/jobcalculator.h"
            ex="false"
            tool="3"
            flavor2="0">
      </item>
      <item path="../../include/votca/ctp/jobcalculatorfactory.h"
            ex="false"
            tool="3"
            flavor2="0">
      </item>
      <item path="../../include/votca/ctp/logger.h" ex="false" tool="3" flavor2="0">
      </item>
      <item path="../../include/votca/ctp/mkl_boost_ublas_matrix_prod.h"
            ex="false"
            tool="3"
            flavor2="0">
      </item>
      <item path="../../include/votca/ctp/molecule.h" ex="false" tool="3" flavor2="0">
      </item>
      <item path="../../include/votca/ctp/orbitals.h" ex="false" tool="3" flavor2="0">
      </item>
      <item path="../../include/votca/ctp/paircalculator.h"
            ex="false"
            tool="3"
            flavor2="0">
      </item>
      <item path="../../include/votca/ctp/parallelpaircalc.h"
            ex="false"
            tool="3"
            flavor2="0">
      </item>
      <item path="../../include/votca/ctp/parallelsitecalc.h"
            ex="false"
            tool="3"
            flavor2="0">
      </item>
      <item path="../../include/votca/ctp/parallelxjobcalc.h"
            ex="false"
            tool="3"
            flavor2="0">
      </item>
<<<<<<< HEAD
=======
      <item path="../../include/votca/ctp/polarbackground.h"
            ex="false"
            tool="3"
            flavor2="0">
      </item>
      <item path="../../include/votca/ctp/polarfrag.h"
            ex="false"
            tool="3"
            flavor2="0">
      </item>
>>>>>>> ef71350b
      <item path="../../include/votca/ctp/polarseg.h" ex="false" tool="3" flavor2="0">
      </item>
      <item path="../../include/votca/ctp/polarsite.h"
            ex="false"
            tool="3"
            flavor2="0">
      </item>
      <item path="../../include/votca/ctp/progressobserver.h"
            ex="false"
            tool="3"
            flavor2="0">
      </item>
      <item path="../../include/votca/ctp/qmatom.h" ex="false" tool="3" flavor2="0">
      </item>
      <item path="../../include/votca/ctp/qmcalculator.h"
            ex="false"
            tool="3"
            flavor2="0">
      </item>
      <item path="../../include/votca/ctp/qmdatabase.h"
            ex="false"
            tool="3"
            flavor2="0">
      </item>
      <item path="../../include/votca/ctp/qmnblist.h" ex="false" tool="3" flavor2="0">
      </item>
      <item path="../../include/votca/ctp/qmpackage.h"
            ex="false"
            tool="3"
            flavor2="0">
      </item>
      <item path="../../include/votca/ctp/qmpackagefactory.h"
            ex="false"
            tool="3"
            flavor2="0">
      </item>
      <item path="../../include/votca/ctp/qmpair.h" ex="false" tool="3" flavor2="0">
      </item>
      <item path="../../include/votca/ctp/qmthread.h" ex="false" tool="3" flavor2="0">
      </item>
      <item path="../../include/votca/ctp/qmtool.h" ex="false" tool="3" flavor2="0">
      </item>
      <item path="../../include/votca/ctp/segment.h" ex="false" tool="3" flavor2="0">
      </item>
      <item path="../../include/votca/ctp/segmenttype.h"
            ex="false"
            tool="3"
            flavor2="0">
      </item>
      <item path="../../include/votca/ctp/sqlapplication.h"
            ex="false"
            tool="3"
            flavor2="0">
      </item>
      <item path="../../include/votca/ctp/statesaversqlite.h"
            ex="false"
            tool="3"
            flavor2="0">
      </item>
      <item path="../../include/votca/ctp/threadforce.h"
            ex="false"
            tool="3"
            flavor2="0">
      </item>
      <item path="../../include/votca/ctp/topology.h" ex="false" tool="3" flavor2="0">
      </item>
      <item path="../../include/votca/ctp/version.h" ex="false" tool="3" flavor2="0">
      </item>
      <item path="../../include/votca/ctp/votca_ctp_config.h.in"
            ex="false"
            tool="3"
            flavor2="0">
      </item>
      <item path="../../include/votca/ctp/xinductor.h"
            ex="false"
            tool="3"
            flavor2="0">
      </item>
      <item path="../../include/votca/ctp/xinteractor.h"
            ex="false"
            tool="3"
            flavor2="0">
      </item>
      <item path="../../include/votca/ctp/xjob.h" ex="false" tool="3" flavor2="0">
      </item>
      <item path="../../include/votca/ctp/xmapper.h" ex="false" tool="3" flavor2="0">
      </item>
      <item path="../../scripts/ctp_testsuite.in" ex="false" tool="3" flavor2="0">
      </item>
      <item path="../../src/libctp/apolarsite.cc" ex="false" tool="1" flavor2="0">
      </item>
      <item path="../../src/libctp/calculatorfactory.cc"
            ex="false"
            tool="1"
            flavor2="0">
      </item>
      <item path="../../src/libctp/calculators/cgpolar.h"
            ex="false"
            tool="3"
            flavor2="0">
      </item>
      <item path="../../src/libctp/calculators/eanalyze.h"
            ex="false"
            tool="3"
            flavor2="0">
      </item>
      <item path="../../src/libctp/calculators/ecoulomb.h"
            ex="false"
            tool="3"
            flavor2="0">
      </item>
      <item path="../../src/libctp/calculators/eimport.h"
            ex="false"
            tool="3"
            flavor2="0">
      </item>
      <item path="../../src/libctp/calculators/einternal.h"
            ex="false"
            tool="3"
            flavor2="0">
      </item>
      <item path="../../src/libctp/calculators/emultipole.h"
            ex="false"
            tool="3"
            flavor2="0">
      </item>
      <item path="../../src/libctp/calculators/emultipole_stdal.h"
            ex="false"
            tool="3"
            flavor2="0">
      </item>
      <item path="../../src/libctp/calculators/eoutersphere.cc"
            ex="false"
            tool="1"
            flavor2="0">
      </item>
      <item path="../../src/libctp/calculators/eoutersphere.h"
            ex="false"
            tool="3"
            flavor2="0">
      </item>
      <item path="../../src/libctp/calculators/ianalyze.h"
            ex="false"
            tool="3"
            flavor2="0">
      </item>
      <item path="../../src/libctp/calculators/iimport.h"
            ex="false"
            tool="3"
            flavor2="0">
      </item>
      <item path="../../src/libctp/calculators/izindo.h"
            ex="false"
            tool="3"
            flavor2="0">
      </item>
      <item path="../../src/libctp/calculators/jobwriter.cc"
            ex="false"
            tool="1"
            flavor2="0">
      </item>
      <item path="../../src/libctp/calculators/jobwriter.h"
            ex="false"
            tool="3"
            flavor2="0">
      </item>
      <item path="../../src/libctp/calculators/molpol.h"
            ex="false"
            tool="3"
            flavor2="0">
      </item>
      <item path="../../src/libctp/calculators/neighborlist.h"
            ex="false"
            tool="3"
            flavor2="0">
      </item>
      <item path="../../src/libctp/calculators/pairdump.h"
            ex="false"
            tool="3"
            flavor2="0">
      </item>
      <item path="../../src/libctp/calculators/profile.h"
            ex="false"
            tool="3"
            flavor2="0">
      </item>
      <item path="../../src/libctp/calculators/qmultipole.h"
            ex="false"
            tool="3"
            flavor2="0">
      </item>
      <item path="../../src/libctp/calculators/rates.h"
            ex="false"
            tool="3"
            flavor2="0">
      </item>
      <item path="../../src/libctp/calculators/sandbox.h"
            ex="false"
            tool="3"
            flavor2="0">
      </item>
      <item path="../../src/libctp/calculators/stateserver.h"
            ex="false"
            tool="3"
            flavor2="0">
      </item>
      <item path="../../src/libctp/calculators/tdump.h"
            ex="false"
            tool="3"
            flavor2="0">
      </item>
      <item path="../../src/libctp/calculators/velocity.h"
            ex="false"
            tool="3"
            flavor2="0">
      </item>
      <item path="../../src/libctp/calculators/xmultipole.h"
            ex="false"
            tool="3"
            flavor2="0">
      </item>
      <item path="../../src/libctp/calculators/xmultipole2.h"
            ex="false"
            tool="3"
            flavor2="0">
      </item>
      <item path="../../src/libctp/calculators/zmultipole.h"
            ex="false"
            tool="3"
            flavor2="0">
      </item>
      <item path="../../src/libctp/ctpapplication.cc" ex="false" tool="1" flavor2="0">
      </item>
      <item path="../../src/libctp/extractorfactory.cc"
            ex="false"
            tool="1"
            flavor2="0">
      </item>
      <item path="../../src/libctp/extractors/energyextractor.h"
            ex="false"
            tool="3"
            flavor2="0">
      </item>
      <item path="../../src/libctp/extractors/integralsextractor.h"
            ex="false"
            tool="3"
            flavor2="0">
      </item>
      <item path="../../src/libctp/extractors/occupationsextractor.h"
            ex="false"
            tool="3"
            flavor2="0">
      </item>
      <item path="../../src/libctp/extractors/pairsextractor.h"
            ex="false"
            tool="3"
            flavor2="0">
      </item>
      <item path="../../src/libctp/extractors/ratesextractor.h"
            ex="false"
            tool="3"
            flavor2="0">
      </item>
      <item path="../../src/libctp/extractors/segmentsextractor.h"
            ex="false"
            tool="3"
            flavor2="0">
      </item>
      <item path="../../src/libctp/extractors/trajextractor.h"
            ex="false"
            tool="3"
            flavor2="0">
      </item>
      <item path="../../src/libctp/fragment.cc" ex="false" tool="1" flavor2="0">
      </item>
      <item path="../../src/libctp/hgversion.h" ex="false" tool="3" flavor2="0">
      </item>
      <item path="../../src/libctp/job.cc" ex="false" tool="1" flavor2="0">
      </item>
      <item path="../../src/libctp/jobapplication.cc" ex="false" tool="1" flavor2="0">
      </item>
      <item path="../../src/libctp/jobcalculatorfactory.cc"
            ex="false"
            tool="1"
            flavor2="0">
      </item>
      <item path="../../src/libctp/jobcalculators/edft.h"
            ex="false"
            tool="3"
            flavor2="0">
      </item>
      <item path="../../src/libctp/jobcalculators/ewald.h"
            ex="false"
            tool="3"
            flavor2="0">
      </item>
      <item path="../../src/libctp/jobcalculators/idft.cc"
            ex="false"
            tool="1"
            flavor2="0">
      </item>
      <item path="../../src/libctp/jobcalculators/idft.h"
            ex="false"
            tool="3"
            flavor2="0">
      </item>
      <item path="../../src/libctp/jobcalculators/qmmm.h"
            ex="false"
            tool="3"
            flavor2="0">
      </item>
      <item path="../../src/libctp/jobcalculators/xqmultipole.h"
            ex="false"
            tool="3"
            flavor2="0">
      </item>
      <item path="../../src/libctp/molecule.cc" ex="false" tool="1" flavor2="0">
      </item>
      <item path="../../src/libctp/orbitals.cc" ex="false" tool="1" flavor2="0">
      </item>
      <item path="../../src/libctp/overlap.cc" ex="false" tool="1" flavor2="0">
      </item>
      <item path="../../src/libctp/parallelpaircalc.cc"
            ex="false"
            tool="1"
            flavor2="0">
      </item>
      <item path="../../src/libctp/parallelxjobcalc.cc"
            ex="false"
            tool="1"
            flavor2="0">
      </item>
      <item path="../../src/libctp/polarseg.cc" ex="false" tool="1" flavor2="0">
      </item>
      <item path="../../src/libctp/polarsite.cc" ex="false" tool="1" flavor2="0">
      </item>
      <item path="../../src/libctp/polartop.cc" ex="false" tool="1" flavor2="0">
      </item>
      <item path="../../src/libctp/progressobserver.cc"
            ex="false"
            tool="1"
            flavor2="0">
      </item>
      <item path="../../src/libctp/qmcalculator.cc" ex="false" tool="1" flavor2="0">
      </item>
      <item path="../../src/libctp/qmdatabase.cc" ex="false" tool="1" flavor2="0">
      </item>
      <item path="../../src/libctp/qmmachine.cc" ex="false" tool="1" flavor2="0">
      </item>
      <item path="../../src/libctp/qmnblist.cc" ex="false" tool="1" flavor2="0">
      </item>
      <item path="../../src/libctp/qmpackagefactory.cc"
            ex="false"
            tool="1"
            flavor2="0">
      </item>
      <item path="../../src/libctp/qmpackages/gaussian.cc"
            ex="false"
            tool="1"
            flavor2="0">
      </item>
      <item path="../../src/libctp/qmpackages/gaussian.h"
            ex="false"
            tool="3"
            flavor2="0">
      </item>
      <item path="../../src/libctp/qmpackages/nwchem.cc"
            ex="false"
            tool="1"
            flavor2="0">
      </item>
      <item path="../../src/libctp/qmpackages/nwchem.h"
            ex="false"
            tool="3"
            flavor2="0">
      </item>
      <item path="../../src/libctp/qmpackages/turbomole.cc"
            ex="false"
            tool="1"
            flavor2="0">
      </item>
      <item path="../../src/libctp/qmpackages/turbomole.h"
            ex="false"
            tool="3"
            flavor2="0">
      </item>
      <item path="../../src/libctp/qmpair.cc" ex="false" tool="1" flavor2="0">
      </item>
      <item path="../../src/libctp/qmtool.cc" ex="false" tool="1" flavor2="0">
      </item>
      <item path="../../src/libctp/segment.cc" ex="false" tool="1" flavor2="0">
      </item>
      <item path="../../src/libctp/segmenttype.cc" ex="false" tool="1" flavor2="0">
      </item>
      <item path="../../src/libctp/sqlapplication.cc" ex="false" tool="1" flavor2="0">
      </item>
      <item path="../../src/libctp/statesaversqlite.cc"
            ex="false"
            tool="1"
            flavor2="0">
      </item>
      <item path="../../src/libctp/toolfactory.cc" ex="false" tool="1" flavor2="0">
      </item>
      <item path="../../src/libctp/tools/coupling.h" ex="false" tool="3" flavor2="0">
<<<<<<< HEAD
=======
      </item>
      <item path="../../src/libctp/tools/log2mps.h" ex="false" tool="3" flavor2="0">
>>>>>>> ef71350b
      </item>
      <item path="../../src/libctp/tools/molpol.cc" ex="false" tool="1" flavor2="0">
      </item>
      <item path="../../src/libctp/tools/molpol.h" ex="false" tool="3" flavor2="0">
      </item>
      <item path="../../src/libctp/tools/pdb2map.h" ex="false" tool="3" flavor2="0">
      </item>
      <item path="../../src/libctp/tools/ptopreader.h"
            ex="false"
            tool="3"
            flavor2="0">
      </item>
      <item path="../../src/libctp/topology.cc" ex="false" tool="1" flavor2="0">
      </item>
      <item path="../../src/libctp/version.cc" ex="false" tool="1" flavor2="0">
      </item>
      <item path="../../src/libctp/version_nb.cc" ex="false" tool="1" flavor2="0">
      </item>
      <item path="../../src/libctp/votca_config.h" ex="false" tool="3" flavor2="0">
      </item>
      <item path="../../src/libctp/votca_config.h.in" ex="false" tool="3" flavor2="0">
      </item>
      <item path="../../src/libctp/xinductor.cc" ex="false" tool="1" flavor2="0">
      </item>
      <item path="../../src/libctp/xinteractor.cc" ex="false" tool="1" flavor2="0">
      </item>
      <item path="../../src/libctp/xjob.cc" ex="false" tool="1" flavor2="0">
      </item>
      <item path="../../src/libctp/xmapper.cc" ex="false" tool="1" flavor2="0">
      </item>
    </conf>
    <conf name="Release" type="3">
      <toolsSet>
        <remote-sources-mode>LOCAL_SOURCES</remote-sources-mode>
        <compilerSet>GNU|GNU</compilerSet>
        <dependencyChecking>true</dependencyChecking>
        <rebuildPropChanged>true</rebuildPropChanged>
      </toolsSet>
      <compileType>
        <cTool>
          <developmentMode>5</developmentMode>
        </cTool>
        <ccTool>
          <developmentMode>5</developmentMode>
        </ccTool>
        <fortranCompilerTool>
          <developmentMode>5</developmentMode>
        </fortranCompilerTool>
        <archiverTool>
        </archiverTool>
      </compileType>
      <item path="../../include/votca/ctp/apolarsite.h"
            ex="false"
            tool="3"
            flavor2="0">
      </item>
      <item path="../../include/votca/ctp/atom.h" ex="false" tool="3" flavor2="0">
      </item>
      <item path="../../include/votca/ctp/basisset.h" ex="false" tool="3" flavor2="0">
      </item>
      <item path="../../include/votca/ctp/calculator.h"
            ex="false"
            tool="3"
            flavor2="0">
      </item>
      <item path="../../include/votca/ctp/calculatorfactory.h"
            ex="false"
            tool="3"
            flavor2="0">
      </item>
      <item path="../../include/votca/ctp/ctpapplication.h"
            ex="false"
            tool="3"
            flavor2="0">
      </item>
<<<<<<< HEAD
      <item path="../../include/votca/ctp/eigenvalues.h"
            ex="false"
            tool="3"
            flavor2="0">
=======
      <item path="../../include/votca/ctp/ewdspace.h" ex="false" tool="3" flavor2="0">
>>>>>>> ef71350b
      </item>
      <item path="../../include/votca/ctp/extractorfactory.h"
            ex="false"
            tool="3"
            flavor2="0">
      </item>
      <item path="../../include/votca/ctp/factoryapplication.h"
            ex="false"
            tool="3"
            flavor2="0">
      </item>
      <item path="../../include/votca/ctp/fragment.h" ex="false" tool="3" flavor2="0">
      </item>
      <item path="../../include/votca/ctp/gsl_boost_ublas_matrix_prod.h"
            ex="false"
            tool="3"
            flavor2="0">
      </item>
      <item path="../../include/votca/ctp/job.h" ex="false" tool="3" flavor2="0">
      </item>
      <item path="../../include/votca/ctp/jobapplication.h"
            ex="false"
            tool="3"
            flavor2="0">
      </item>
      <item path="../../include/votca/ctp/jobcalculator.h"
            ex="false"
            tool="3"
            flavor2="0">
      </item>
      <item path="../../include/votca/ctp/jobcalculatorfactory.h"
            ex="false"
            tool="3"
            flavor2="0">
      </item>
      <item path="../../include/votca/ctp/logger.h" ex="false" tool="3" flavor2="0">
      </item>
      <item path="../../include/votca/ctp/mkl_boost_ublas_matrix_prod.h"
            ex="false"
            tool="3"
            flavor2="0">
      </item>
      <item path="../../include/votca/ctp/molecule.h" ex="false" tool="3" flavor2="0">
      </item>
      <item path="../../include/votca/ctp/orbitals.h" ex="false" tool="3" flavor2="0">
      </item>
      <item path="../../include/votca/ctp/paircalculator.h"
            ex="false"
            tool="3"
            flavor2="0">
      </item>
      <item path="../../include/votca/ctp/parallelpaircalc.h"
            ex="false"
            tool="3"
            flavor2="0">
      </item>
      <item path="../../include/votca/ctp/parallelsitecalc.h"
            ex="false"
            tool="3"
            flavor2="0">
      </item>
      <item path="../../include/votca/ctp/parallelxjobcalc.h"
            ex="false"
            tool="3"
            flavor2="0">
      </item>
<<<<<<< HEAD
=======
      <item path="../../include/votca/ctp/polarbackground.h"
            ex="false"
            tool="3"
            flavor2="0">
      </item>
      <item path="../../include/votca/ctp/polarfrag.h"
            ex="false"
            tool="3"
            flavor2="0">
      </item>
>>>>>>> ef71350b
      <item path="../../include/votca/ctp/polarseg.h" ex="false" tool="3" flavor2="0">
      </item>
      <item path="../../include/votca/ctp/polarsite.h"
            ex="false"
            tool="3"
            flavor2="0">
      </item>
      <item path="../../include/votca/ctp/progressobserver.h"
            ex="false"
            tool="3"
            flavor2="0">
      </item>
      <item path="../../include/votca/ctp/qmatom.h" ex="false" tool="3" flavor2="0">
      </item>
      <item path="../../include/votca/ctp/qmcalculator.h"
            ex="false"
            tool="3"
            flavor2="0">
      </item>
      <item path="../../include/votca/ctp/qmdatabase.h"
            ex="false"
            tool="3"
            flavor2="0">
      </item>
      <item path="../../include/votca/ctp/qmnblist.h" ex="false" tool="3" flavor2="0">
      </item>
      <item path="../../include/votca/ctp/qmpackage.h"
            ex="false"
            tool="3"
            flavor2="0">
      </item>
      <item path="../../include/votca/ctp/qmpackagefactory.h"
            ex="false"
            tool="3"
            flavor2="0">
      </item>
      <item path="../../include/votca/ctp/qmpair.h" ex="false" tool="3" flavor2="0">
      </item>
      <item path="../../include/votca/ctp/qmthread.h" ex="false" tool="3" flavor2="0">
      </item>
      <item path="../../include/votca/ctp/qmtool.h" ex="false" tool="3" flavor2="0">
      </item>
      <item path="../../include/votca/ctp/segment.h" ex="false" tool="3" flavor2="0">
      </item>
      <item path="../../include/votca/ctp/segmenttype.h"
            ex="false"
            tool="3"
            flavor2="0">
      </item>
      <item path="../../include/votca/ctp/sqlapplication.h"
            ex="false"
            tool="3"
            flavor2="0">
      </item>
      <item path="../../include/votca/ctp/statesaversqlite.h"
            ex="false"
            tool="3"
            flavor2="0">
      </item>
      <item path="../../include/votca/ctp/threadforce.h"
            ex="false"
            tool="3"
            flavor2="0">
      </item>
      <item path="../../include/votca/ctp/topology.h" ex="false" tool="3" flavor2="0">
      </item>
      <item path="../../include/votca/ctp/version.h" ex="false" tool="3" flavor2="0">
      </item>
      <item path="../../include/votca/ctp/votca_ctp_config.h.in"
            ex="false"
            tool="3"
            flavor2="0">
      </item>
      <item path="../../include/votca/ctp/xinductor.h"
            ex="false"
            tool="3"
            flavor2="0">
      </item>
      <item path="../../include/votca/ctp/xinteractor.h"
            ex="false"
            tool="3"
            flavor2="0">
      </item>
      <item path="../../include/votca/ctp/xjob.h" ex="false" tool="3" flavor2="0">
      </item>
      <item path="../../include/votca/ctp/xmapper.h" ex="false" tool="3" flavor2="0">
      </item>
      <item path="../../scripts/ctp_testsuite.in" ex="false" tool="3" flavor2="0">
      </item>
      <item path="../../src/libctp/apolarsite.cc" ex="false" tool="1" flavor2="0">
      </item>
      <item path="../../src/libctp/calculatorfactory.cc"
            ex="false"
            tool="1"
            flavor2="0">
      </item>
      <item path="../../src/libctp/calculators/cgpolar.h"
            ex="false"
            tool="3"
            flavor2="0">
      </item>
      <item path="../../src/libctp/calculators/eanalyze.h"
            ex="false"
            tool="3"
            flavor2="0">
      </item>
      <item path="../../src/libctp/calculators/ecoulomb.h"
            ex="false"
            tool="3"
            flavor2="0">
      </item>
      <item path="../../src/libctp/calculators/eimport.h"
            ex="false"
            tool="3"
            flavor2="0">
      </item>
      <item path="../../src/libctp/calculators/einternal.h"
            ex="false"
            tool="3"
            flavor2="0">
      </item>
      <item path="../../src/libctp/calculators/emultipole.h"
            ex="false"
            tool="3"
            flavor2="0">
      </item>
      <item path="../../src/libctp/calculators/emultipole_stdal.h"
            ex="false"
            tool="3"
            flavor2="0">
      </item>
      <item path="../../src/libctp/calculators/eoutersphere.cc"
            ex="false"
            tool="1"
            flavor2="0">
      </item>
      <item path="../../src/libctp/calculators/eoutersphere.h"
            ex="false"
            tool="3"
            flavor2="0">
      </item>
      <item path="../../src/libctp/calculators/ianalyze.h"
            ex="false"
            tool="3"
            flavor2="0">
      </item>
      <item path="../../src/libctp/calculators/iimport.h"
            ex="false"
            tool="3"
            flavor2="0">
      </item>
      <item path="../../src/libctp/calculators/izindo.h"
            ex="false"
            tool="3"
            flavor2="0">
      </item>
      <item path="../../src/libctp/calculators/jobwriter.cc"
            ex="false"
            tool="1"
            flavor2="0">
      </item>
      <item path="../../src/libctp/calculators/jobwriter.h"
            ex="false"
            tool="3"
            flavor2="0">
      </item>
      <item path="../../src/libctp/calculators/molpol.h"
            ex="false"
            tool="3"
            flavor2="0">
      </item>
      <item path="../../src/libctp/calculators/neighborlist.h"
            ex="false"
            tool="3"
            flavor2="0">
      </item>
      <item path="../../src/libctp/calculators/pairdump.h"
            ex="false"
            tool="3"
            flavor2="0">
      </item>
      <item path="../../src/libctp/calculators/profile.h"
            ex="false"
            tool="3"
            flavor2="0">
      </item>
      <item path="../../src/libctp/calculators/qmultipole.h"
            ex="false"
            tool="3"
            flavor2="0">
      </item>
      <item path="../../src/libctp/calculators/rates.h"
            ex="false"
            tool="3"
            flavor2="0">
      </item>
      <item path="../../src/libctp/calculators/sandbox.h"
            ex="false"
            tool="3"
            flavor2="0">
      </item>
      <item path="../../src/libctp/calculators/stateserver.h"
            ex="false"
            tool="3"
            flavor2="0">
      </item>
      <item path="../../src/libctp/calculators/tdump.h"
            ex="false"
            tool="3"
            flavor2="0">
      </item>
      <item path="../../src/libctp/calculators/velocity.h"
            ex="false"
            tool="3"
            flavor2="0">
      </item>
      <item path="../../src/libctp/calculators/xmultipole.h"
            ex="false"
            tool="3"
            flavor2="0">
      </item>
      <item path="../../src/libctp/calculators/xmultipole2.h"
            ex="false"
            tool="3"
            flavor2="0">
      </item>
      <item path="../../src/libctp/calculators/zmultipole.h"
            ex="false"
            tool="3"
            flavor2="0">
      </item>
      <item path="../../src/libctp/ctpapplication.cc" ex="false" tool="1" flavor2="0">
      </item>
      <item path="../../src/libctp/extractorfactory.cc"
            ex="false"
            tool="1"
            flavor2="0">
      </item>
      <item path="../../src/libctp/extractors/energyextractor.h"
            ex="false"
            tool="3"
            flavor2="0">
      </item>
      <item path="../../src/libctp/extractors/integralsextractor.h"
            ex="false"
            tool="3"
            flavor2="0">
      </item>
      <item path="../../src/libctp/extractors/occupationsextractor.h"
            ex="false"
            tool="3"
            flavor2="0">
      </item>
      <item path="../../src/libctp/extractors/pairsextractor.h"
            ex="false"
            tool="3"
            flavor2="0">
      </item>
      <item path="../../src/libctp/extractors/ratesextractor.h"
            ex="false"
            tool="3"
            flavor2="0">
      </item>
      <item path="../../src/libctp/extractors/segmentsextractor.h"
            ex="false"
            tool="3"
            flavor2="0">
      </item>
      <item path="../../src/libctp/extractors/trajextractor.h"
            ex="false"
            tool="3"
            flavor2="0">
      </item>
      <item path="../../src/libctp/fragment.cc" ex="false" tool="1" flavor2="0">
      </item>
      <item path="../../src/libctp/hgversion.h" ex="false" tool="3" flavor2="0">
      </item>
      <item path="../../src/libctp/job.cc" ex="false" tool="1" flavor2="0">
      </item>
      <item path="../../src/libctp/jobapplication.cc" ex="false" tool="1" flavor2="0">
      </item>
      <item path="../../src/libctp/jobcalculatorfactory.cc"
            ex="false"
            tool="1"
            flavor2="0">
      </item>
      <item path="../../src/libctp/jobcalculators/edft.h"
            ex="false"
            tool="3"
            flavor2="0">
      </item>
      <item path="../../src/libctp/jobcalculators/ewald.h"
            ex="false"
            tool="3"
            flavor2="0">
      </item>
      <item path="../../src/libctp/jobcalculators/idft.cc"
            ex="false"
            tool="1"
            flavor2="0">
      </item>
      <item path="../../src/libctp/jobcalculators/idft.h"
            ex="false"
            tool="3"
            flavor2="0">
      </item>
      <item path="../../src/libctp/jobcalculators/qmmm.h"
            ex="false"
            tool="3"
            flavor2="0">
      </item>
      <item path="../../src/libctp/jobcalculators/xqmultipole.h"
            ex="false"
            tool="3"
            flavor2="0">
      </item>
      <item path="../../src/libctp/molecule.cc" ex="false" tool="1" flavor2="0">
      </item>
      <item path="../../src/libctp/orbitals.cc" ex="false" tool="1" flavor2="0">
      </item>
      <item path="../../src/libctp/overlap.cc" ex="false" tool="1" flavor2="0">
      </item>
      <item path="../../src/libctp/parallelpaircalc.cc"
            ex="false"
            tool="0"
            flavor2="0">
      </item>
      <item path="../../src/libctp/parallelxjobcalc.cc"
            ex="false"
            tool="1"
            flavor2="0">
      </item>
      <item path="../../src/libctp/polarseg.cc" ex="false" tool="1" flavor2="0">
      </item>
      <item path="../../src/libctp/polarsite.cc" ex="false" tool="1" flavor2="0">
      </item>
      <item path="../../src/libctp/polartop.cc" ex="false" tool="1" flavor2="0">
      </item>
      <item path="../../src/libctp/progressobserver.cc"
            ex="false"
            tool="1"
            flavor2="0">
      </item>
      <item path="../../src/libctp/qmcalculator.cc" ex="false" tool="1" flavor2="0">
      </item>
      <item path="../../src/libctp/qmdatabase.cc" ex="false" tool="1" flavor2="0">
      </item>
      <item path="../../src/libctp/qmmachine.cc" ex="false" tool="1" flavor2="0">
      </item>
      <item path="../../src/libctp/qmnblist.cc" ex="false" tool="1" flavor2="0">
      </item>
      <item path="../../src/libctp/qmpackagefactory.cc"
            ex="false"
            tool="1"
            flavor2="0">
      </item>
      <item path="../../src/libctp/qmpackages/gaussian.cc"
            ex="false"
            tool="1"
            flavor2="0">
      </item>
      <item path="../../src/libctp/qmpackages/gaussian.h"
            ex="false"
            tool="3"
            flavor2="0">
      </item>
      <item path="../../src/libctp/qmpackages/nwchem.cc"
            ex="false"
            tool="1"
            flavor2="0">
      </item>
      <item path="../../src/libctp/qmpackages/nwchem.h"
            ex="false"
            tool="3"
            flavor2="0">
      </item>
      <item path="../../src/libctp/qmpackages/turbomole.cc"
            ex="false"
            tool="1"
            flavor2="0">
      </item>
      <item path="../../src/libctp/qmpackages/turbomole.h"
            ex="false"
            tool="3"
            flavor2="0">
      </item>
      <item path="../../src/libctp/qmpair.cc" ex="false" tool="1" flavor2="0">
      </item>
      <item path="../../src/libctp/qmtool.cc" ex="false" tool="1" flavor2="0">
      </item>
      <item path="../../src/libctp/segment.cc" ex="false" tool="1" flavor2="0">
      </item>
      <item path="../../src/libctp/segmenttype.cc" ex="false" tool="1" flavor2="0">
      </item>
      <item path="../../src/libctp/sqlapplication.cc" ex="false" tool="1" flavor2="0">
      </item>
      <item path="../../src/libctp/statesaversqlite.cc"
            ex="false"
            tool="1"
            flavor2="0">
      </item>
      <item path="../../src/libctp/toolfactory.cc" ex="false" tool="1" flavor2="0">
      </item>
      <item path="../../src/libctp/tools/coupling.h" ex="false" tool="3" flavor2="0">
<<<<<<< HEAD
=======
      </item>
      <item path="../../src/libctp/tools/log2mps.h" ex="false" tool="3" flavor2="0">
>>>>>>> ef71350b
      </item>
      <item path="../../src/libctp/tools/molpol.cc" ex="false" tool="1" flavor2="0">
      </item>
      <item path="../../src/libctp/tools/molpol.h" ex="false" tool="3" flavor2="0">
      </item>
      <item path="../../src/libctp/tools/pdb2map.h" ex="false" tool="3" flavor2="0">
      </item>
      <item path="../../src/libctp/tools/ptopreader.h"
            ex="false"
            tool="3"
            flavor2="0">
      </item>
      <item path="../../src/libctp/topology.cc" ex="false" tool="1" flavor2="0">
      </item>
      <item path="../../src/libctp/version.cc" ex="false" tool="1" flavor2="0">
      </item>
      <item path="../../src/libctp/version_nb.cc" ex="false" tool="1" flavor2="0">
      </item>
      <item path="../../src/libctp/votca_config.h" ex="false" tool="3" flavor2="0">
      </item>
      <item path="../../src/libctp/votca_config.h.in" ex="false" tool="3" flavor2="0">
      </item>
      <item path="../../src/libctp/xinductor.cc" ex="false" tool="1" flavor2="0">
      </item>
      <item path="../../src/libctp/xinteractor.cc" ex="false" tool="1" flavor2="0">
      </item>
      <item path="../../src/libctp/xjob.cc" ex="false" tool="1" flavor2="0">
      </item>
      <item path="../../src/libctp/xmapper.cc" ex="false" tool="1" flavor2="0">
      </item>
    </conf>
  </confs>
</configurationDescriptor><|MERGE_RESOLUTION|>--- conflicted
+++ resolved
@@ -52,10 +52,7 @@
       </logicalFolder>
       <logicalFolder name="f3" displayName="Tools" projectFiles="true">
         <itemPath>../../src/libctp/tools/coupling.h</itemPath>
-<<<<<<< HEAD
-=======
         <itemPath>../../src/libctp/tools/log2mps.h</itemPath>
->>>>>>> ef71350b
         <itemPath>../../src/libctp/tools/molpol.cc</itemPath>
         <itemPath>../../src/libctp/tools/molpol.h</itemPath>
         <itemPath>../../src/libctp/tools/pdb2map.h</itemPath>
@@ -92,11 +89,8 @@
       <itemPath>../../include/votca/ctp/parallelsitecalc.h</itemPath>
       <itemPath>../../include/votca/ctp/parallelxjobcalc.h</itemPath>
       <itemPath>../../include/votca/ctp/pewald3d.h</itemPath>
-<<<<<<< HEAD
-=======
       <itemPath>../../include/votca/ctp/polarbackground.h</itemPath>
       <itemPath>../../include/votca/ctp/polarfrag.h</itemPath>
->>>>>>> ef71350b
       <itemPath>../../include/votca/ctp/polarseg.h</itemPath>
       <itemPath>../../include/votca/ctp/polarsite.h</itemPath>
       <itemPath>../../include/votca/ctp/polartop.h</itemPath>
@@ -250,14 +244,11 @@
             tool="3"
             flavor2="0">
       </item>
-<<<<<<< HEAD
       <item path="../../include/votca/ctp/eigenvalues.h"
             ex="false"
             tool="3"
             flavor2="0">
-=======
       <item path="../../include/votca/ctp/ewdspace.h" ex="false" tool="3" flavor2="0">
->>>>>>> ef71350b
       </item>
       <item path="../../include/votca/ctp/extractorfactory.h"
             ex="false"
@@ -324,8 +315,6 @@
             tool="3"
             flavor2="0">
       </item>
-<<<<<<< HEAD
-=======
       <item path="../../include/votca/ctp/polarbackground.h"
             ex="false"
             tool="3"
@@ -336,7 +325,6 @@
             tool="3"
             flavor2="0">
       </item>
->>>>>>> ef71350b
       <item path="../../include/votca/ctp/polarseg.h" ex="false" tool="3" flavor2="0">
       </item>
       <item path="../../include/votca/ctp/polarsite.h"
@@ -741,11 +729,8 @@
       <item path="../../src/libctp/toolfactory.cc" ex="false" tool="1" flavor2="0">
       </item>
       <item path="../../src/libctp/tools/coupling.h" ex="false" tool="3" flavor2="0">
-<<<<<<< HEAD
-=======
       </item>
       <item path="../../src/libctp/tools/log2mps.h" ex="false" tool="3" flavor2="0">
->>>>>>> ef71350b
       </item>
       <item path="../../src/libctp/tools/molpol.cc" ex="false" tool="1" flavor2="0">
       </item>
@@ -821,14 +806,11 @@
             tool="3"
             flavor2="0">
       </item>
-<<<<<<< HEAD
       <item path="../../include/votca/ctp/eigenvalues.h"
             ex="false"
             tool="3"
             flavor2="0">
-=======
       <item path="../../include/votca/ctp/ewdspace.h" ex="false" tool="3" flavor2="0">
->>>>>>> ef71350b
       </item>
       <item path="../../include/votca/ctp/extractorfactory.h"
             ex="false"
@@ -895,8 +877,6 @@
             tool="3"
             flavor2="0">
       </item>
-<<<<<<< HEAD
-=======
       <item path="../../include/votca/ctp/polarbackground.h"
             ex="false"
             tool="3"
@@ -907,7 +887,6 @@
             tool="3"
             flavor2="0">
       </item>
->>>>>>> ef71350b
       <item path="../../include/votca/ctp/polarseg.h" ex="false" tool="3" flavor2="0">
       </item>
       <item path="../../include/votca/ctp/polarsite.h"
@@ -1312,11 +1291,8 @@
       <item path="../../src/libctp/toolfactory.cc" ex="false" tool="1" flavor2="0">
       </item>
       <item path="../../src/libctp/tools/coupling.h" ex="false" tool="3" flavor2="0">
-<<<<<<< HEAD
-=======
       </item>
       <item path="../../src/libctp/tools/log2mps.h" ex="false" tool="3" flavor2="0">
->>>>>>> ef71350b
       </item>
       <item path="../../src/libctp/tools/molpol.cc" ex="false" tool="1" flavor2="0">
       </item>
