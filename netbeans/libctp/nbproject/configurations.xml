<?xml version="1.0" encoding="UTF-8"?>
<configurationDescriptor version="89">
  <logicalFolder name="root" displayName="root" projectFiles="true" kind="ROOT">
    <logicalFolder name="f1" displayName="Calculators" projectFiles="true">
      <logicalFolder name="f2" displayName="Calculators" projectFiles="true">
        <itemPath>../../src/libctp/calculators/cgpolar.h</itemPath>
        <itemPath>../../src/libctp/calculators/eanalyze.h</itemPath>
        <itemPath>../../src/libctp/calculators/eimport.h</itemPath>
        <itemPath>../../src/libctp/calculators/einternal.h</itemPath>
        <itemPath>../../src/libctp/calculators/emultipole.h</itemPath>
        <itemPath>../../src/libctp/calculators/eoutersphere.cc</itemPath>
        <itemPath>../../src/libctp/calculators/eoutersphere.h</itemPath>
        <itemPath>../../src/libctp/calculators/ianalyze.h</itemPath>
        <itemPath>../../src/libctp/calculators/iimport.h</itemPath>
        <itemPath>../../src/libctp/calculators/izindo.h</itemPath>
        <itemPath>../../src/libctp/calculators/jobwriter.cc</itemPath>
        <itemPath>../../src/libctp/calculators/jobwriter.h</itemPath>
        <itemPath>../../src/libctp/calculators/neighborlist.h</itemPath>
        <itemPath>../../src/libctp/calculators/pairdump.h</itemPath>
        <itemPath>../../src/libctp/calculators/profile.h</itemPath>
        <itemPath>../../src/libctp/calculators/rates.h</itemPath>
        <itemPath>../../src/libctp/calculators/sandbox.h</itemPath>
        <itemPath>../../src/libctp/calculators/stateserver.h</itemPath>
        <itemPath>../../src/libctp/calculators/tdump.h</itemPath>
        <itemPath>../../src/libctp/calculators/zmultipole.h</itemPath>
      </logicalFolder>
      <logicalFolder name="f5" displayName="Extractors" projectFiles="true">
        <itemPath>../../src/libctp/extractors/energyextractor.h</itemPath>
        <itemPath>../../src/libctp/extractors/integralsextractor.h</itemPath>
        <itemPath>../../src/libctp/extractors/occupationsextractor.h</itemPath>
        <itemPath>../../src/libctp/extractors/pairsextractor.h</itemPath>
        <itemPath>../../src/libctp/extractors/ratesextractor.h</itemPath>
        <itemPath>../../src/libctp/extractors/segmentsextractor.h</itemPath>
        <itemPath>../../src/libctp/extractors/trajextractor.h</itemPath>
      </logicalFolder>
      <logicalFolder name="f1" displayName="JobCalculators" projectFiles="true">
        <itemPath>../../src/libctp/jobcalculators/edft.h</itemPath>
        <itemPath>../../src/libctp/jobcalculators/ewald.h</itemPath>
        <itemPath>../../src/libctp/jobcalculators/idft.cc</itemPath>
        <itemPath>../../src/libctp/jobcalculators/idft.h</itemPath>
        <itemPath>../../src/libctp/jobcalculators/qmmm.h</itemPath>
        <itemPath>../../src/libctp/jobcalculators/xqmultipole.h</itemPath>
      </logicalFolder>
      <logicalFolder name="f4" displayName="Obsolete" projectFiles="true">
        <itemPath>../../src/libctp/calculators/ecoulomb.h</itemPath>
        <itemPath>../../src/libctp/calculators/emultipole_stdal.h</itemPath>
        <itemPath>../../src/libctp/calculators/molpol.h</itemPath>
        <itemPath>../../src/libctp/calculators/qmultipole.h</itemPath>
        <itemPath>../../src/libctp/calculators/velocity.h</itemPath>
        <itemPath>../../src/libctp/calculators/xmultipole.h</itemPath>
        <itemPath>../../src/libctp/calculators/xmultipole2.h</itemPath>
      </logicalFolder>
      <logicalFolder name="f3" displayName="Tools" projectFiles="true">
        <itemPath>../../src/libctp/tools/coupling.h</itemPath>
        <itemPath>../../src/libctp/tools/log2mps.h</itemPath>
        <itemPath>../../src/libctp/tools/molpol.cc</itemPath>
        <itemPath>../../src/libctp/tools/molpol.h</itemPath>
        <itemPath>../../src/libctp/tools/pdb2map.h</itemPath>
        <itemPath>../../src/libctp/tools/ptopreader.h</itemPath>
      </logicalFolder>
    </logicalFolder>
    <logicalFolder name="HeaderFiles"
                   displayName="Header Files"
                   projectFiles="true">
      <itemPath>../../include/votca/ctp/aomatrix.h</itemPath>
      <itemPath>../../include/votca/ctp/apolarsite.h</itemPath>
      <itemPath>../../include/votca/ctp/atom.h</itemPath>
      <itemPath>../../include/votca/ctp/basisset.h</itemPath>
      <itemPath>../../include/votca/ctp/calculator.h</itemPath>
      <itemPath>../../include/votca/ctp/calculatorfactory.h</itemPath>
      <itemPath>../../include/votca/ctp/ctpapplication.h</itemPath>
      <itemPath>../../include/votca/ctp/ewald2d.h</itemPath>
      <itemPath>../../include/votca/ctp/ewald3d.h</itemPath>
      <itemPath>../../include/votca/ctp/ewaldactor.h</itemPath>
      <itemPath>../../include/votca/ctp/ewaldnd.h</itemPath>
      <itemPath>../../include/votca/ctp/extractorfactory.h</itemPath>
      <itemPath>../../include/votca/ctp/factoryapplication.h</itemPath>
      <itemPath>../../include/votca/ctp/fragment.h</itemPath>
      <itemPath>../../include/votca/ctp/gsl_boost_ublas_matrix_prod.h</itemPath>
      <itemPath>../../include/votca/ctp/job.h</itemPath>
      <itemPath>../../include/votca/ctp/jobapplication.h</itemPath>
      <itemPath>../../include/votca/ctp/jobcalculator.h</itemPath>
      <itemPath>../../include/votca/ctp/jobcalculatorfactory.h</itemPath>
      <itemPath>../../include/votca/ctp/logger.h</itemPath>
      <itemPath>../../include/votca/ctp/mkl_boost_ublas_matrix_prod.h</itemPath>
      <itemPath>../../include/votca/ctp/molecule.h</itemPath>
      <itemPath>../../include/votca/ctp/orbitals.h</itemPath>
      <itemPath>../../include/votca/ctp/overlap.h</itemPath>
      <itemPath>../../include/votca/ctp/paircalculator.h</itemPath>
      <itemPath>../../include/votca/ctp/parallelpaircalc.h</itemPath>
      <itemPath>../../include/votca/ctp/parallelsitecalc.h</itemPath>
      <itemPath>../../include/votca/ctp/parallelxjobcalc.h</itemPath>
      <itemPath>../../include/votca/ctp/pewald3d.h</itemPath>
      <itemPath>../../include/votca/ctp/polarbackground.h</itemPath>
      <itemPath>../../include/votca/ctp/polarfrag.h</itemPath>
      <itemPath>../../include/votca/ctp/polarseg.h</itemPath>
      <itemPath>../../include/votca/ctp/polarsite.h</itemPath>
      <itemPath>../../include/votca/ctp/polartop.h</itemPath>
      <itemPath>../../include/votca/ctp/progressobserver.h</itemPath>
      <itemPath>../../include/votca/ctp/qmatom.h</itemPath>
      <itemPath>../../include/votca/ctp/qmcalculator.h</itemPath>
      <itemPath>../../include/votca/ctp/qmdatabase.h</itemPath>
      <itemPath>../../include/votca/ctp/qmmachine.h</itemPath>
      <itemPath>../../include/votca/ctp/qmnblist.h</itemPath>
      <itemPath>../../include/votca/ctp/qmpackage.h</itemPath>
      <itemPath>../../include/votca/ctp/qmpackagefactory.h</itemPath>
      <itemPath>../../include/votca/ctp/qmpair.h</itemPath>
      <itemPath>../../include/votca/ctp/qmthread.h</itemPath>
      <itemPath>../../include/votca/ctp/qmtool.h</itemPath>
      <itemPath>../../include/votca/ctp/segment.h</itemPath>
      <itemPath>../../include/votca/ctp/segmenttype.h</itemPath>
      <itemPath>../../include/votca/ctp/sqlapplication.h</itemPath>
      <itemPath>../../include/votca/ctp/statesaversqlite.h</itemPath>
      <itemPath>../../include/votca/ctp/threadforce.h</itemPath>
      <itemPath>../../include/votca/ctp/topology.h</itemPath>
      <itemPath>../../include/votca/ctp/version.h</itemPath>
<<<<<<< HEAD
      <itemPath>../../include/votca/ctp/votca_ctp_config.h.in</itemPath>
=======
      <itemPath>../../include/votca/ctp/votca_ctp_config.h</itemPath>
>>>>>>> 474bbb68
      <itemPath>../../include/votca/ctp/xinductor.h</itemPath>
      <itemPath>../../include/votca/ctp/xinteractor.h</itemPath>
      <itemPath>../../include/votca/ctp/xjob.h</itemPath>
      <itemPath>../../include/votca/ctp/xmapper.h</itemPath>
    </logicalFolder>
    <logicalFolder name="f2" displayName="QMPackages" projectFiles="true">
      <itemPath>../../src/libctp/qmpackages/gaussian.cc</itemPath>
      <itemPath>../../src/libctp/qmpackages/gaussian.h</itemPath>
      <itemPath>../../src/libctp/qmpackages/gw.cc</itemPath>
      <itemPath>../../src/libctp/qmpackages/gw.h</itemPath>
      <itemPath>../../src/libctp/qmpackages/nwchem.cc</itemPath>
      <itemPath>../../src/libctp/qmpackages/nwchem.h</itemPath>
      <itemPath>../../src/libctp/qmpackages/turbomole.cc</itemPath>
      <itemPath>../../src/libctp/qmpackages/turbomole.h</itemPath>
    </logicalFolder>
    <logicalFolder name="ResourceFiles"
                   displayName="Resource Files"
                   projectFiles="true">
    </logicalFolder>
    <logicalFolder name="f3" displayName="Scripts" projectFiles="true" kind="ROOT">
      <itemPath>../../scripts/ctp_testsuite.in</itemPath>
    </logicalFolder>
    <logicalFolder name="SourceFiles"
                   displayName="Source Files"
                   projectFiles="true">
      <logicalFolder name="f2" displayName="Applications" projectFiles="true">
        <itemPath>../../src/libctp/ctpapplication.cc</itemPath>
        <itemPath>../../src/libctp/jobapplication.cc</itemPath>
        <itemPath>../../src/libctp/sqlapplication.cc</itemPath>
      </logicalFolder>
      <logicalFolder name="f1" displayName="Factories" projectFiles="true">
        <itemPath>../../src/libctp/calculatorfactory.cc</itemPath>
        <itemPath>../../src/libctp/extractorfactory.cc</itemPath>
        <itemPath>../../src/libctp/jobcalculatorfactory.cc</itemPath>
        <itemPath>../../src/libctp/qmpackagefactory.cc</itemPath>
        <itemPath>../../src/libctp/toolfactory.cc</itemPath>
      </logicalFolder>
      <logicalFolder name="f3" displayName="Topology" projectFiles="true">
        <itemPath>../../src/libctp/fragment.cc</itemPath>
        <itemPath>../../src/libctp/molecule.cc</itemPath>
        <itemPath>../../src/libctp/qmnblist.cc</itemPath>
        <itemPath>../../src/libctp/qmpair.cc</itemPath>
        <itemPath>../../src/libctp/segment.cc</itemPath>
        <itemPath>../../src/libctp/segmenttype.cc</itemPath>
        <itemPath>../../src/libctp/topology.cc</itemPath>
      </logicalFolder>
      <itemPath>../../src/libctp/aomatrix.cc</itemPath>
      <itemPath>../../src/libctp/apolarsite.cc</itemPath>
      <itemPath>../../src/libctp/ewald2d.cc</itemPath>
      <itemPath>../../src/libctp/ewald3d.cc</itemPath>
      <itemPath>../../src/libctp/ewaldnd.cc</itemPath>
      <itemPath>../../src/libctp/gsl_boost_ublas_matrix_prod.cc</itemPath>
      <itemPath>../../src/libctp/hgversion.h</itemPath>
      <itemPath>../../src/libctp/job.cc</itemPath>
      <itemPath>../../src/libctp/orbitals.cc</itemPath>
      <itemPath>../../src/libctp/overlap.cc</itemPath>
      <itemPath>../../src/libctp/parallelpaircalc.cc</itemPath>
      <itemPath>../../src/libctp/parallelxjobcalc.cc</itemPath>
      <itemPath>../../src/libctp/pewald3d.cc</itemPath>
      <itemPath>../../src/libctp/polarseg.cc</itemPath>
      <itemPath>../../src/libctp/polarsite.cc</itemPath>
      <itemPath>../../src/libctp/polartop.cc</itemPath>
      <itemPath>../../src/libctp/progressobserver.cc</itemPath>
      <itemPath>../../src/libctp/qmcalculator.cc</itemPath>
      <itemPath>../../src/libctp/qmdatabase.cc</itemPath>
      <itemPath>../../src/libctp/qmmachine.cc</itemPath>
      <itemPath>../../src/libctp/qmtool.cc</itemPath>
      <itemPath>../../src/libctp/statesaversqlite.cc</itemPath>
      <itemPath>../../src/libctp/version.cc</itemPath>
      <itemPath>../../src/libctp/version_nb.cc</itemPath>
      <itemPath>../../src/libctp/votca_config.h</itemPath>
      <itemPath>../../src/libctp/votca_config.h.in</itemPath>
      <itemPath>../../src/libctp/xinductor.cc</itemPath>
      <itemPath>../../src/libctp/xinteractor.cc</itemPath>
      <itemPath>../../src/libctp/xjob.cc</itemPath>
      <itemPath>../../src/libctp/xmapper.cc</itemPath>
    </logicalFolder>
    <logicalFolder name="ExternalFiles"
                   displayName="Important Files"
                   projectFiles="false">
      <itemPath>Makefile</itemPath>
    </logicalFolder>
  </logicalFolder>
  <sourceRootList>
    <Elem>../../include</Elem>
    <Elem>../../../../include</Elem>
  </sourceRootList>
  <projectmakefile>Makefile</projectmakefile>
  <confs>
    <conf name="Debug" type="3">
      <toolsSet>
        <remote-sources-mode>LOCAL_SOURCES</remote-sources-mode>
        <compilerSet>GNU|GNU</compilerSet>
        <dependencyChecking>true</dependencyChecking>
        <rebuildPropChanged>false</rebuildPropChanged>
      </toolsSet>
      <compileType>
        <ccTool>
          <incDir>
            <pElem>../../include</pElem>
            <pElem>../../../tools/include</pElem>
            <pElem>../../../csg/include</pElem>
            <pElem>../../../moo/include</pElem>
            <pElem>/usr/include/libxml2</pElem>
            <pElem>/sw/linux/intel/XE13u2/mkl/include</pElem>
          </incDir>
        </ccTool>
        <archiverTool>
          <output>../../src/libctp/libctp.a</output>
        </archiverTool>
      </compileType>
      <item path="../../include/votca/ctp/aomatrix.h" ex="false" tool="3" flavor2="0">
      </item>
      <item path="../../include/votca/ctp/apolarsite.h"
            ex="false"
            tool="3"
            flavor2="0">
      </item>
      <item path="../../include/votca/ctp/atom.h" ex="false" tool="3" flavor2="0">
      </item>
      <item path="../../include/votca/ctp/basisset.h" ex="false" tool="3" flavor2="0">
      </item>
      <item path="../../include/votca/ctp/calculator.h"
            ex="false"
            tool="3"
            flavor2="0">
      </item>
      <item path="../../include/votca/ctp/calculatorfactory.h"
            ex="false"
            tool="3"
            flavor2="0">
      </item>
      <item path="../../include/votca/ctp/ctpapplication.h"
            ex="false"
            tool="3"
            flavor2="0">
      </item>
      <item path="../../include/votca/ctp/eigenvalues.h"
            ex="false"
            tool="3"
            flavor2="0">
      <item path="../../include/votca/ctp/ewdspace.h" ex="false" tool="3" flavor2="0">
      </item>
      <item path="../../include/votca/ctp/extractorfactory.h"
            ex="false"
            tool="3"
            flavor2="0">
      </item>
      <item path="../../include/votca/ctp/factoryapplication.h"
            ex="false"
            tool="3"
            flavor2="0">
      </item>
      <item path="../../include/votca/ctp/fragment.h" ex="false" tool="3" flavor2="0">
      </item>
      <item path="../../include/votca/ctp/gsl_boost_ublas_matrix_prod.h"
            ex="false"
            tool="3"
            flavor2="0">
      </item>
      <item path="../../include/votca/ctp/job.h" ex="false" tool="3" flavor2="0">
      </item>
      <item path="../../include/votca/ctp/jobapplication.h"
            ex="false"
            tool="3"
            flavor2="0">
      </item>
      <item path="../../include/votca/ctp/jobcalculator.h"
            ex="false"
            tool="3"
            flavor2="0">
      </item>
      <item path="../../include/votca/ctp/jobcalculatorfactory.h"
            ex="false"
            tool="3"
            flavor2="0">
      </item>
      <item path="../../include/votca/ctp/logger.h" ex="false" tool="3" flavor2="0">
      </item>
      <item path="../../include/votca/ctp/mkl_boost_ublas_matrix_prod.h"
            ex="false"
            tool="3"
            flavor2="0">
      </item>
      <item path="../../include/votca/ctp/molecule.h" ex="false" tool="3" flavor2="0">
      </item>
      <item path="../../include/votca/ctp/orbitals.h" ex="false" tool="3" flavor2="0">
      </item>
      <item path="../../include/votca/ctp/overlap.h" ex="false" tool="3" flavor2="0">
      </item>
      <item path="../../include/votca/ctp/paircalculator.h"
            ex="false"
            tool="3"
            flavor2="0">
      </item>
      <item path="../../include/votca/ctp/parallelpaircalc.h"
            ex="false"
            tool="3"
            flavor2="0">
      </item>
      <item path="../../include/votca/ctp/parallelsitecalc.h"
            ex="false"
            tool="3"
            flavor2="0">
      </item>
      <item path="../../include/votca/ctp/parallelxjobcalc.h"
            ex="false"
            tool="3"
            flavor2="0">
      </item>
      <item path="../../include/votca/ctp/polarbackground.h"
            ex="false"
            tool="3"
            flavor2="0">
      </item>
      <item path="../../include/votca/ctp/polarfrag.h"
            ex="false"
            tool="3"
            flavor2="0">
      </item>
      <item path="../../include/votca/ctp/polarseg.h" ex="false" tool="3" flavor2="0">
      </item>
      <item path="../../include/votca/ctp/polarsite.h"
            ex="false"
            tool="3"
            flavor2="0">
      </item>
      <item path="../../include/votca/ctp/progressobserver.h"
            ex="false"
            tool="3"
            flavor2="0">
      </item>
      <item path="../../include/votca/ctp/qmatom.h" ex="false" tool="3" flavor2="0">
      </item>
      <item path="../../include/votca/ctp/qmcalculator.h"
            ex="false"
            tool="3"
            flavor2="0">
      </item>
      <item path="../../include/votca/ctp/qmdatabase.h"
            ex="false"
            tool="3"
            flavor2="0">
      </item>
      <item path="../../include/votca/ctp/qmnblist.h" ex="false" tool="3" flavor2="0">
      </item>
      <item path="../../include/votca/ctp/qmpackage.h"
            ex="false"
            tool="3"
            flavor2="0">
      </item>
      <item path="../../include/votca/ctp/qmpackagefactory.h"
            ex="false"
            tool="3"
            flavor2="0">
      </item>
      <item path="../../include/votca/ctp/qmpair.h" ex="false" tool="3" flavor2="0">
      </item>
      <item path="../../include/votca/ctp/qmthread.h" ex="false" tool="3" flavor2="0">
      </item>
      <item path="../../include/votca/ctp/qmtool.h" ex="false" tool="3" flavor2="0">
      </item>
      <item path="../../include/votca/ctp/segment.h" ex="false" tool="3" flavor2="0">
      </item>
      <item path="../../include/votca/ctp/segmenttype.h"
            ex="false"
            tool="3"
            flavor2="0">
      </item>
      <item path="../../include/votca/ctp/sqlapplication.h"
            ex="false"
            tool="3"
            flavor2="0">
      </item>
      <item path="../../include/votca/ctp/statesaversqlite.h"
            ex="false"
            tool="3"
            flavor2="0">
      </item>
      <item path="../../include/votca/ctp/threadforce.h"
            ex="false"
            tool="3"
            flavor2="0">
      </item>
      <item path="../../include/votca/ctp/topology.h" ex="false" tool="3" flavor2="0">
      </item>
      <item path="../../include/votca/ctp/version.h" ex="false" tool="3" flavor2="0">
      </item>
<<<<<<< HEAD
      <item path="../../include/votca/ctp/votca_ctp_config.h.in"
=======
      <item path="../../include/votca/ctp/votca_ctp_config.h"
>>>>>>> 474bbb68
            ex="false"
            tool="3"
            flavor2="0">
      </item>
      <item path="../../include/votca/ctp/xinductor.h"
            ex="false"
            tool="3"
            flavor2="0">
      </item>
      <item path="../../include/votca/ctp/xinteractor.h"
            ex="false"
            tool="3"
            flavor2="0">
      </item>
      <item path="../../include/votca/ctp/xjob.h" ex="false" tool="3" flavor2="0">
      </item>
      <item path="../../include/votca/ctp/xmapper.h" ex="false" tool="3" flavor2="0">
      </item>
<<<<<<< HEAD
      <item path="../../scripts/ctp_testsuite.in" ex="false" tool="3" flavor2="0">
=======
      <item path="../../src/libctp/aomatrix.cc" ex="false" tool="1" flavor2="0">
>>>>>>> 474bbb68
      </item>
      <item path="../../src/libctp/apolarsite.cc" ex="false" tool="1" flavor2="0">
      </item>
      <item path="../../src/libctp/calculatorfactory.cc"
            ex="false"
            tool="1"
            flavor2="0">
      </item>
      <item path="../../src/libctp/calculators/cgpolar.h"
            ex="false"
            tool="3"
            flavor2="0">
      </item>
      <item path="../../src/libctp/calculators/eanalyze.h"
            ex="false"
            tool="3"
            flavor2="0">
      </item>
      <item path="../../src/libctp/calculators/ecoulomb.h"
            ex="false"
            tool="3"
            flavor2="0">
      </item>
      <item path="../../src/libctp/calculators/eimport.h"
            ex="false"
            tool="3"
            flavor2="0">
      </item>
      <item path="../../src/libctp/calculators/einternal.h"
            ex="false"
            tool="3"
            flavor2="0">
      </item>
      <item path="../../src/libctp/calculators/emultipole.h"
            ex="false"
            tool="3"
            flavor2="0">
      </item>
      <item path="../../src/libctp/calculators/emultipole_stdal.h"
            ex="false"
            tool="3"
            flavor2="0">
      </item>
      <item path="../../src/libctp/calculators/eoutersphere.cc"
            ex="false"
            tool="1"
            flavor2="0">
      </item>
      <item path="../../src/libctp/calculators/eoutersphere.h"
            ex="false"
            tool="3"
            flavor2="0">
      </item>
      <item path="../../src/libctp/calculators/ianalyze.h"
            ex="false"
            tool="3"
            flavor2="0">
      </item>
      <item path="../../src/libctp/calculators/iimport.h"
            ex="false"
            tool="3"
            flavor2="0">
      </item>
      <item path="../../src/libctp/calculators/izindo.h"
            ex="false"
            tool="3"
            flavor2="0">
      </item>
      <item path="../../src/libctp/calculators/jobwriter.cc"
            ex="false"
            tool="1"
            flavor2="0">
      </item>
      <item path="../../src/libctp/calculators/jobwriter.h"
            ex="false"
            tool="3"
            flavor2="0">
      </item>
      <item path="../../src/libctp/calculators/molpol.h"
            ex="false"
            tool="3"
            flavor2="0">
      </item>
      <item path="../../src/libctp/calculators/neighborlist.h"
            ex="false"
            tool="3"
            flavor2="0">
      </item>
      <item path="../../src/libctp/calculators/pairdump.h"
            ex="false"
            tool="3"
            flavor2="0">
      </item>
      <item path="../../src/libctp/calculators/profile.h"
            ex="false"
            tool="3"
            flavor2="0">
      </item>
      <item path="../../src/libctp/calculators/qmultipole.h"
            ex="false"
            tool="3"
            flavor2="0">
      </item>
      <item path="../../src/libctp/calculators/rates.h"
            ex="false"
            tool="3"
            flavor2="0">
      </item>
      <item path="../../src/libctp/calculators/sandbox.h"
            ex="false"
            tool="3"
            flavor2="0">
      </item>
      <item path="../../src/libctp/calculators/stateserver.h"
            ex="false"
            tool="3"
            flavor2="0">
      </item>
      <item path="../../src/libctp/calculators/tdump.h"
            ex="false"
            tool="3"
            flavor2="0">
      </item>
      <item path="../../src/libctp/calculators/velocity.h"
            ex="false"
            tool="3"
            flavor2="0">
      </item>
      <item path="../../src/libctp/calculators/xmultipole.h"
            ex="false"
            tool="3"
            flavor2="0">
      </item>
      <item path="../../src/libctp/calculators/xmultipole2.h"
            ex="false"
            tool="3"
            flavor2="0">
      </item>
      <item path="../../src/libctp/calculators/zmultipole.h"
            ex="false"
            tool="3"
            flavor2="0">
      </item>
      <item path="../../src/libctp/ctpapplication.cc" ex="false" tool="1" flavor2="0">
      </item>
      <item path="../../src/libctp/extractorfactory.cc"
            ex="false"
            tool="1"
            flavor2="0">
      </item>
      <item path="../../src/libctp/extractors/energyextractor.h"
            ex="false"
            tool="3"
            flavor2="0">
      </item>
      <item path="../../src/libctp/extractors/integralsextractor.h"
            ex="false"
            tool="3"
            flavor2="0">
      </item>
      <item path="../../src/libctp/extractors/occupationsextractor.h"
            ex="false"
            tool="3"
            flavor2="0">
      </item>
      <item path="../../src/libctp/extractors/pairsextractor.h"
            ex="false"
            tool="3"
            flavor2="0">
      </item>
      <item path="../../src/libctp/extractors/ratesextractor.h"
            ex="false"
            tool="3"
            flavor2="0">
      </item>
      <item path="../../src/libctp/extractors/segmentsextractor.h"
            ex="false"
            tool="3"
            flavor2="0">
      </item>
      <item path="../../src/libctp/extractors/trajextractor.h"
            ex="false"
            tool="3"
            flavor2="0">
      </item>
      <item path="../../src/libctp/fragment.cc" ex="false" tool="1" flavor2="0">
      </item>
      <item path="../../src/libctp/gsl_boost_ublas_matrix_prod.cc"
            ex="false"
            tool="1"
            flavor2="0">
      </item>
      <item path="../../src/libctp/hgversion.h" ex="false" tool="3" flavor2="0">
      </item>
      <item path="../../src/libctp/job.cc" ex="false" tool="1" flavor2="0">
      </item>
      <item path="../../src/libctp/jobapplication.cc" ex="false" tool="1" flavor2="0">
      </item>
      <item path="../../src/libctp/jobcalculatorfactory.cc"
            ex="false"
            tool="1"
            flavor2="0">
      </item>
      <item path="../../src/libctp/jobcalculators/edft.h"
            ex="false"
            tool="3"
            flavor2="0">
      </item>
      <item path="../../src/libctp/jobcalculators/ewald.h"
            ex="false"
            tool="3"
            flavor2="0">
      </item>
      <item path="../../src/libctp/jobcalculators/idft.cc"
            ex="false"
            tool="1"
            flavor2="0">
      </item>
      <item path="../../src/libctp/jobcalculators/idft.h"
            ex="false"
            tool="3"
            flavor2="0">
      </item>
      <item path="../../src/libctp/jobcalculators/qmmm.h"
            ex="false"
            tool="3"
            flavor2="0">
      </item>
      <item path="../../src/libctp/jobcalculators/xqmultipole.h"
            ex="false"
            tool="3"
            flavor2="0">
      </item>
      <item path="../../src/libctp/molecule.cc" ex="false" tool="1" flavor2="0">
      </item>
      <item path="../../src/libctp/orbitals.cc" ex="false" tool="1" flavor2="0">
      </item>
      <item path="../../src/libctp/overlap.cc" ex="false" tool="1" flavor2="0">
      </item>
      <item path="../../src/libctp/parallelpaircalc.cc"
            ex="false"
            tool="1"
            flavor2="0">
      </item>
      <item path="../../src/libctp/parallelxjobcalc.cc"
            ex="false"
            tool="1"
            flavor2="0">
      </item>
      <item path="../../src/libctp/polarseg.cc" ex="false" tool="1" flavor2="0">
      </item>
      <item path="../../src/libctp/polarsite.cc" ex="false" tool="1" flavor2="0">
      </item>
      <item path="../../src/libctp/polartop.cc" ex="false" tool="1" flavor2="0">
      </item>
      <item path="../../src/libctp/progressobserver.cc"
            ex="false"
            tool="1"
            flavor2="0">
      </item>
      <item path="../../src/libctp/qmcalculator.cc" ex="false" tool="1" flavor2="0">
      </item>
      <item path="../../src/libctp/qmdatabase.cc" ex="false" tool="1" flavor2="0">
      </item>
      <item path="../../src/libctp/qmmachine.cc" ex="false" tool="1" flavor2="0">
      </item>
      <item path="../../src/libctp/qmnblist.cc" ex="false" tool="1" flavor2="0">
      </item>
      <item path="../../src/libctp/qmpackagefactory.cc"
            ex="false"
            tool="1"
            flavor2="0">
      </item>
      <item path="../../src/libctp/qmpackages/gaussian.cc"
            ex="false"
            tool="1"
            flavor2="0">
      </item>
      <item path="../../src/libctp/qmpackages/gaussian.h"
            ex="false"
            tool="3"
            flavor2="0">
      </item>
      <item path="../../src/libctp/qmpackages/gw.cc" ex="false" tool="1" flavor2="0">
      </item>
      <item path="../../src/libctp/qmpackages/gw.h" ex="false" tool="3" flavor2="0">
      </item>
      <item path="../../src/libctp/qmpackages/nwchem.cc"
            ex="false"
            tool="1"
            flavor2="0">
      </item>
      <item path="../../src/libctp/qmpackages/nwchem.h"
            ex="false"
            tool="3"
            flavor2="0">
      </item>
      <item path="../../src/libctp/qmpackages/turbomole.cc"
            ex="false"
            tool="1"
            flavor2="0">
      </item>
      <item path="../../src/libctp/qmpackages/turbomole.h"
            ex="false"
            tool="3"
            flavor2="0">
      </item>
      <item path="../../src/libctp/qmpair.cc" ex="false" tool="1" flavor2="0">
      </item>
      <item path="../../src/libctp/qmtool.cc" ex="false" tool="1" flavor2="0">
      </item>
      <item path="../../src/libctp/segment.cc" ex="false" tool="1" flavor2="0">
      </item>
      <item path="../../src/libctp/segmenttype.cc" ex="false" tool="1" flavor2="0">
      </item>
      <item path="../../src/libctp/sqlapplication.cc" ex="false" tool="1" flavor2="0">
      </item>
      <item path="../../src/libctp/statesaversqlite.cc"
            ex="false"
            tool="1"
            flavor2="0">
      </item>
      <item path="../../src/libctp/toolfactory.cc" ex="false" tool="1" flavor2="0">
      </item>
      <item path="../../src/libctp/tools/coupling.h" ex="false" tool="3" flavor2="0">
      </item>
      <item path="../../src/libctp/tools/log2mps.h" ex="false" tool="3" flavor2="0">
      </item>
      <item path="../../src/libctp/tools/molpol.cc" ex="false" tool="1" flavor2="0">
      </item>
      <item path="../../src/libctp/tools/molpol.h" ex="false" tool="3" flavor2="0">
      </item>
      <item path="../../src/libctp/tools/pdb2map.h" ex="false" tool="3" flavor2="0">
      </item>
      <item path="../../src/libctp/tools/ptopreader.h"
            ex="false"
            tool="3"
            flavor2="0">
      </item>
      <item path="../../src/libctp/topology.cc" ex="false" tool="1" flavor2="0">
      </item>
      <item path="../../src/libctp/version.cc" ex="false" tool="1" flavor2="0">
      </item>
      <item path="../../src/libctp/version_nb.cc" ex="false" tool="1" flavor2="0">
      </item>
      <item path="../../src/libctp/votca_config.h" ex="false" tool="3" flavor2="0">
      </item>
      <item path="../../src/libctp/votca_config.h.in" ex="false" tool="3" flavor2="0">
      </item>
      <item path="../../src/libctp/xinductor.cc" ex="false" tool="1" flavor2="0">
      </item>
      <item path="../../src/libctp/xinteractor.cc" ex="false" tool="1" flavor2="0">
      </item>
      <item path="../../src/libctp/xjob.cc" ex="false" tool="1" flavor2="0">
      </item>
      <item path="../../src/libctp/xmapper.cc" ex="false" tool="1" flavor2="0">
      </item>
    </conf>
    <conf name="Release" type="3">
      <toolsSet>
        <remote-sources-mode>LOCAL_SOURCES</remote-sources-mode>
        <compilerSet>GNU|GNU</compilerSet>
        <dependencyChecking>true</dependencyChecking>
        <rebuildPropChanged>true</rebuildPropChanged>
      </toolsSet>
      <compileType>
        <cTool>
          <developmentMode>5</developmentMode>
        </cTool>
        <ccTool>
          <developmentMode>5</developmentMode>
        </ccTool>
        <fortranCompilerTool>
          <developmentMode>5</developmentMode>
        </fortranCompilerTool>
        <archiverTool>
        </archiverTool>
      </compileType>
      <item path="../../include/votca/ctp/aomatrix.h" ex="false" tool="3" flavor2="0">
      </item>
      <item path="../../include/votca/ctp/apolarsite.h"
            ex="false"
            tool="3"
            flavor2="0">
      </item>
      <item path="../../include/votca/ctp/atom.h" ex="false" tool="3" flavor2="0">
      </item>
      <item path="../../include/votca/ctp/basisset.h" ex="false" tool="3" flavor2="0">
      </item>
      <item path="../../include/votca/ctp/calculator.h"
            ex="false"
            tool="3"
            flavor2="0">
      </item>
      <item path="../../include/votca/ctp/calculatorfactory.h"
            ex="false"
            tool="3"
            flavor2="0">
      </item>
      <item path="../../include/votca/ctp/ctpapplication.h"
            ex="false"
            tool="3"
            flavor2="0">
      </item>
      <item path="../../include/votca/ctp/eigenvalues.h"
            ex="false"
            tool="3"
            flavor2="0">
      <item path="../../include/votca/ctp/ewdspace.h" ex="false" tool="3" flavor2="0">
      </item>
      <item path="../../include/votca/ctp/extractorfactory.h"
            ex="false"
            tool="3"
            flavor2="0">
      </item>
      <item path="../../include/votca/ctp/factoryapplication.h"
            ex="false"
            tool="3"
            flavor2="0">
      </item>
      <item path="../../include/votca/ctp/fragment.h" ex="false" tool="3" flavor2="0">
      </item>
      <item path="../../include/votca/ctp/gsl_boost_ublas_matrix_prod.h"
            ex="false"
            tool="3"
            flavor2="0">
      </item>
      <item path="../../include/votca/ctp/job.h" ex="false" tool="3" flavor2="0">
      </item>
      <item path="../../include/votca/ctp/jobapplication.h"
            ex="false"
            tool="3"
            flavor2="0">
      </item>
      <item path="../../include/votca/ctp/jobcalculator.h"
            ex="false"
            tool="3"
            flavor2="0">
      </item>
      <item path="../../include/votca/ctp/jobcalculatorfactory.h"
            ex="false"
            tool="3"
            flavor2="0">
      </item>
      <item path="../../include/votca/ctp/logger.h" ex="false" tool="3" flavor2="0">
      </item>
      <item path="../../include/votca/ctp/mkl_boost_ublas_matrix_prod.h"
            ex="false"
            tool="3"
            flavor2="0">
      </item>
      <item path="../../include/votca/ctp/molecule.h" ex="false" tool="3" flavor2="0">
      </item>
      <item path="../../include/votca/ctp/orbitals.h" ex="false" tool="3" flavor2="0">
      </item>
      <item path="../../include/votca/ctp/overlap.h" ex="false" tool="3" flavor2="0">
      </item>
      <item path="../../include/votca/ctp/paircalculator.h"
            ex="false"
            tool="3"
            flavor2="0">
      </item>
      <item path="../../include/votca/ctp/parallelpaircalc.h"
            ex="false"
            tool="3"
            flavor2="0">
      </item>
      <item path="../../include/votca/ctp/parallelsitecalc.h"
            ex="false"
            tool="3"
            flavor2="0">
      </item>
      <item path="../../include/votca/ctp/parallelxjobcalc.h"
            ex="false"
            tool="3"
            flavor2="0">
      </item>
      <item path="../../include/votca/ctp/polarbackground.h"
            ex="false"
            tool="3"
            flavor2="0">
      </item>
      <item path="../../include/votca/ctp/polarfrag.h"
            ex="false"
            tool="3"
            flavor2="0">
      </item>
      <item path="../../include/votca/ctp/polarseg.h" ex="false" tool="3" flavor2="0">
      </item>
      <item path="../../include/votca/ctp/polarsite.h"
            ex="false"
            tool="3"
            flavor2="0">
      </item>
      <item path="../../include/votca/ctp/progressobserver.h"
            ex="false"
            tool="3"
            flavor2="0">
      </item>
      <item path="../../include/votca/ctp/qmatom.h" ex="false" tool="3" flavor2="0">
      </item>
      <item path="../../include/votca/ctp/qmcalculator.h"
            ex="false"
            tool="3"
            flavor2="0">
      </item>
      <item path="../../include/votca/ctp/qmdatabase.h"
            ex="false"
            tool="3"
            flavor2="0">
      </item>
      <item path="../../include/votca/ctp/qmnblist.h" ex="false" tool="3" flavor2="0">
      </item>
      <item path="../../include/votca/ctp/qmpackage.h"
            ex="false"
            tool="3"
            flavor2="0">
      </item>
      <item path="../../include/votca/ctp/qmpackagefactory.h"
            ex="false"
            tool="3"
            flavor2="0">
      </item>
      <item path="../../include/votca/ctp/qmpair.h" ex="false" tool="3" flavor2="0">
      </item>
      <item path="../../include/votca/ctp/qmthread.h" ex="false" tool="3" flavor2="0">
      </item>
      <item path="../../include/votca/ctp/qmtool.h" ex="false" tool="3" flavor2="0">
      </item>
      <item path="../../include/votca/ctp/segment.h" ex="false" tool="3" flavor2="0">
      </item>
      <item path="../../include/votca/ctp/segmenttype.h"
            ex="false"
            tool="3"
            flavor2="0">
      </item>
      <item path="../../include/votca/ctp/sqlapplication.h"
            ex="false"
            tool="3"
            flavor2="0">
      </item>
      <item path="../../include/votca/ctp/statesaversqlite.h"
            ex="false"
            tool="3"
            flavor2="0">
      </item>
      <item path="../../include/votca/ctp/threadforce.h"
            ex="false"
            tool="3"
            flavor2="0">
      </item>
      <item path="../../include/votca/ctp/topology.h" ex="false" tool="3" flavor2="0">
      </item>
      <item path="../../include/votca/ctp/version.h" ex="false" tool="3" flavor2="0">
      </item>
<<<<<<< HEAD
      <item path="../../include/votca/ctp/votca_ctp_config.h.in"
=======
      <item path="../../include/votca/ctp/votca_ctp_config.h"
>>>>>>> 474bbb68
            ex="false"
            tool="3"
            flavor2="0">
      </item>
      <item path="../../include/votca/ctp/xinductor.h"
            ex="false"
            tool="3"
            flavor2="0">
      </item>
      <item path="../../include/votca/ctp/xinteractor.h"
            ex="false"
            tool="3"
            flavor2="0">
      </item>
      <item path="../../include/votca/ctp/xjob.h" ex="false" tool="3" flavor2="0">
      </item>
      <item path="../../include/votca/ctp/xmapper.h" ex="false" tool="3" flavor2="0">
      </item>
<<<<<<< HEAD
      <item path="../../scripts/ctp_testsuite.in" ex="false" tool="3" flavor2="0">
=======
      <item path="../../src/libctp/aomatrix.cc" ex="false" tool="1" flavor2="0">
>>>>>>> 474bbb68
      </item>
      <item path="../../src/libctp/apolarsite.cc" ex="false" tool="1" flavor2="0">
      </item>
      <item path="../../src/libctp/calculatorfactory.cc"
            ex="false"
            tool="1"
            flavor2="0">
      </item>
      <item path="../../src/libctp/calculators/cgpolar.h"
            ex="false"
            tool="3"
            flavor2="0">
      </item>
      <item path="../../src/libctp/calculators/eanalyze.h"
            ex="false"
            tool="3"
            flavor2="0">
      </item>
      <item path="../../src/libctp/calculators/ecoulomb.h"
            ex="false"
            tool="3"
            flavor2="0">
      </item>
      <item path="../../src/libctp/calculators/eimport.h"
            ex="false"
            tool="3"
            flavor2="0">
      </item>
      <item path="../../src/libctp/calculators/einternal.h"
            ex="false"
            tool="3"
            flavor2="0">
      </item>
      <item path="../../src/libctp/calculators/emultipole.h"
            ex="false"
            tool="3"
            flavor2="0">
      </item>
      <item path="../../src/libctp/calculators/emultipole_stdal.h"
            ex="false"
            tool="3"
            flavor2="0">
      </item>
      <item path="../../src/libctp/calculators/eoutersphere.cc"
            ex="false"
            tool="1"
            flavor2="0">
      </item>
      <item path="../../src/libctp/calculators/eoutersphere.h"
            ex="false"
            tool="3"
            flavor2="0">
      </item>
      <item path="../../src/libctp/calculators/ianalyze.h"
            ex="false"
            tool="3"
            flavor2="0">
      </item>
      <item path="../../src/libctp/calculators/iimport.h"
            ex="false"
            tool="3"
            flavor2="0">
      </item>
      <item path="../../src/libctp/calculators/izindo.h"
            ex="false"
            tool="3"
            flavor2="0">
      </item>
      <item path="../../src/libctp/calculators/jobwriter.cc"
            ex="false"
            tool="1"
            flavor2="0">
      </item>
      <item path="../../src/libctp/calculators/jobwriter.h"
            ex="false"
            tool="3"
            flavor2="0">
      </item>
      <item path="../../src/libctp/calculators/molpol.h"
            ex="false"
            tool="3"
            flavor2="0">
      </item>
      <item path="../../src/libctp/calculators/neighborlist.h"
            ex="false"
            tool="3"
            flavor2="0">
      </item>
      <item path="../../src/libctp/calculators/pairdump.h"
            ex="false"
            tool="3"
            flavor2="0">
      </item>
      <item path="../../src/libctp/calculators/profile.h"
            ex="false"
            tool="3"
            flavor2="0">
      </item>
      <item path="../../src/libctp/calculators/qmultipole.h"
            ex="false"
            tool="3"
            flavor2="0">
      </item>
      <item path="../../src/libctp/calculators/rates.h"
            ex="false"
            tool="3"
            flavor2="0">
      </item>
      <item path="../../src/libctp/calculators/sandbox.h"
            ex="false"
            tool="3"
            flavor2="0">
      </item>
      <item path="../../src/libctp/calculators/stateserver.h"
            ex="false"
            tool="3"
            flavor2="0">
      </item>
      <item path="../../src/libctp/calculators/tdump.h"
            ex="false"
            tool="3"
            flavor2="0">
      </item>
      <item path="../../src/libctp/calculators/velocity.h"
            ex="false"
            tool="3"
            flavor2="0">
      </item>
      <item path="../../src/libctp/calculators/xmultipole.h"
            ex="false"
            tool="3"
            flavor2="0">
      </item>
      <item path="../../src/libctp/calculators/xmultipole2.h"
            ex="false"
            tool="3"
            flavor2="0">
      </item>
      <item path="../../src/libctp/calculators/zmultipole.h"
            ex="false"
            tool="3"
            flavor2="0">
      </item>
      <item path="../../src/libctp/ctpapplication.cc" ex="false" tool="1" flavor2="0">
      </item>
      <item path="../../src/libctp/extractorfactory.cc"
            ex="false"
            tool="1"
            flavor2="0">
      </item>
      <item path="../../src/libctp/extractors/energyextractor.h"
            ex="false"
            tool="3"
            flavor2="0">
      </item>
      <item path="../../src/libctp/extractors/integralsextractor.h"
            ex="false"
            tool="3"
            flavor2="0">
      </item>
      <item path="../../src/libctp/extractors/occupationsextractor.h"
            ex="false"
            tool="3"
            flavor2="0">
      </item>
      <item path="../../src/libctp/extractors/pairsextractor.h"
            ex="false"
            tool="3"
            flavor2="0">
      </item>
      <item path="../../src/libctp/extractors/ratesextractor.h"
            ex="false"
            tool="3"
            flavor2="0">
      </item>
      <item path="../../src/libctp/extractors/segmentsextractor.h"
            ex="false"
            tool="3"
            flavor2="0">
      </item>
      <item path="../../src/libctp/extractors/trajextractor.h"
            ex="false"
            tool="3"
            flavor2="0">
      </item>
      <item path="../../src/libctp/fragment.cc" ex="false" tool="1" flavor2="0">
      </item>
      <item path="../../src/libctp/gsl_boost_ublas_matrix_prod.cc"
            ex="false"
            tool="1"
            flavor2="0">
      </item>
      <item path="../../src/libctp/hgversion.h" ex="false" tool="3" flavor2="0">
      </item>
      <item path="../../src/libctp/job.cc" ex="false" tool="1" flavor2="0">
      </item>
      <item path="../../src/libctp/jobapplication.cc" ex="false" tool="1" flavor2="0">
      </item>
      <item path="../../src/libctp/jobcalculatorfactory.cc"
            ex="false"
            tool="1"
            flavor2="0">
      </item>
      <item path="../../src/libctp/jobcalculators/edft.h"
            ex="false"
            tool="3"
            flavor2="0">
      </item>
      <item path="../../src/libctp/jobcalculators/ewald.h"
            ex="false"
            tool="3"
            flavor2="0">
      </item>
      <item path="../../src/libctp/jobcalculators/idft.cc"
            ex="false"
            tool="1"
            flavor2="0">
      </item>
      <item path="../../src/libctp/jobcalculators/idft.h"
            ex="false"
            tool="3"
            flavor2="0">
      </item>
      <item path="../../src/libctp/jobcalculators/qmmm.h"
            ex="false"
            tool="3"
            flavor2="0">
      </item>
      <item path="../../src/libctp/jobcalculators/xqmultipole.h"
            ex="false"
            tool="3"
            flavor2="0">
      </item>
      <item path="../../src/libctp/molecule.cc" ex="false" tool="1" flavor2="0">
      </item>
      <item path="../../src/libctp/orbitals.cc" ex="false" tool="1" flavor2="0">
      </item>
      <item path="../../src/libctp/overlap.cc" ex="false" tool="1" flavor2="0">
      </item>
      <item path="../../src/libctp/parallelpaircalc.cc"
            ex="false"
            tool="0"
            flavor2="0">
      </item>
      <item path="../../src/libctp/parallelxjobcalc.cc"
            ex="false"
            tool="1"
            flavor2="0">
      </item>
      <item path="../../src/libctp/polarseg.cc" ex="false" tool="1" flavor2="0">
      </item>
      <item path="../../src/libctp/polarsite.cc" ex="false" tool="1" flavor2="0">
      </item>
      <item path="../../src/libctp/polartop.cc" ex="false" tool="1" flavor2="0">
      </item>
      <item path="../../src/libctp/progressobserver.cc"
            ex="false"
            tool="1"
            flavor2="0">
      </item>
      <item path="../../src/libctp/qmcalculator.cc" ex="false" tool="1" flavor2="0">
      </item>
      <item path="../../src/libctp/qmdatabase.cc" ex="false" tool="1" flavor2="0">
      </item>
      <item path="../../src/libctp/qmmachine.cc" ex="false" tool="1" flavor2="0">
      </item>
      <item path="../../src/libctp/qmnblist.cc" ex="false" tool="1" flavor2="0">
      </item>
      <item path="../../src/libctp/qmpackagefactory.cc"
            ex="false"
            tool="1"
            flavor2="0">
      </item>
      <item path="../../src/libctp/qmpackages/gaussian.cc"
            ex="false"
            tool="1"
            flavor2="0">
      </item>
      <item path="../../src/libctp/qmpackages/gaussian.h"
            ex="false"
            tool="3"
            flavor2="0">
      </item>
      <item path="../../src/libctp/qmpackages/gw.cc" ex="false" tool="1" flavor2="0">
      </item>
      <item path="../../src/libctp/qmpackages/gw.h" ex="false" tool="3" flavor2="0">
      </item>
      <item path="../../src/libctp/qmpackages/nwchem.cc"
            ex="false"
            tool="1"
            flavor2="0">
      </item>
      <item path="../../src/libctp/qmpackages/nwchem.h"
            ex="false"
            tool="3"
            flavor2="0">
      </item>
      <item path="../../src/libctp/qmpackages/turbomole.cc"
            ex="false"
            tool="1"
            flavor2="0">
      </item>
      <item path="../../src/libctp/qmpackages/turbomole.h"
            ex="false"
            tool="3"
            flavor2="0">
      </item>
      <item path="../../src/libctp/qmpair.cc" ex="false" tool="1" flavor2="0">
      </item>
      <item path="../../src/libctp/qmtool.cc" ex="false" tool="1" flavor2="0">
      </item>
      <item path="../../src/libctp/segment.cc" ex="false" tool="1" flavor2="0">
      </item>
      <item path="../../src/libctp/segmenttype.cc" ex="false" tool="1" flavor2="0">
      </item>
      <item path="../../src/libctp/sqlapplication.cc" ex="false" tool="1" flavor2="0">
      </item>
      <item path="../../src/libctp/statesaversqlite.cc"
            ex="false"
            tool="1"
            flavor2="0">
      </item>
      <item path="../../src/libctp/toolfactory.cc" ex="false" tool="1" flavor2="0">
      </item>
      <item path="../../src/libctp/tools/coupling.h" ex="false" tool="3" flavor2="0">
      </item>
      <item path="../../src/libctp/tools/log2mps.h" ex="false" tool="3" flavor2="0">
      </item>
      <item path="../../src/libctp/tools/molpol.cc" ex="false" tool="1" flavor2="0">
      </item>
      <item path="../../src/libctp/tools/molpol.h" ex="false" tool="3" flavor2="0">
      </item>
      <item path="../../src/libctp/tools/pdb2map.h" ex="false" tool="3" flavor2="0">
      </item>
      <item path="../../src/libctp/tools/ptopreader.h"
            ex="false"
            tool="3"
            flavor2="0">
      </item>
      <item path="../../src/libctp/topology.cc" ex="false" tool="1" flavor2="0">
      </item>
      <item path="../../src/libctp/version.cc" ex="false" tool="1" flavor2="0">
      </item>
      <item path="../../src/libctp/version_nb.cc" ex="false" tool="1" flavor2="0">
      </item>
      <item path="../../src/libctp/votca_config.h" ex="false" tool="3" flavor2="0">
      </item>
      <item path="../../src/libctp/votca_config.h.in" ex="false" tool="3" flavor2="0">
      </item>
      <item path="../../src/libctp/xinductor.cc" ex="false" tool="1" flavor2="0">
      </item>
      <item path="../../src/libctp/xinteractor.cc" ex="false" tool="1" flavor2="0">
      </item>
      <item path="../../src/libctp/xjob.cc" ex="false" tool="1" flavor2="0">
      </item>
      <item path="../../src/libctp/xmapper.cc" ex="false" tool="1" flavor2="0">
      </item>
    </conf>
  </confs>
</configurationDescriptor><|MERGE_RESOLUTION|>--- conflicted
+++ resolved
@@ -10,6 +10,7 @@
         <itemPath>../../src/libctp/calculators/emultipole.h</itemPath>
         <itemPath>../../src/libctp/calculators/eoutersphere.cc</itemPath>
         <itemPath>../../src/libctp/calculators/eoutersphere.h</itemPath>
+        <itemPath>../../src/libctp/calculators/ewdbgpol.h</itemPath>
         <itemPath>../../src/libctp/calculators/ianalyze.h</itemPath>
         <itemPath>../../src/libctp/calculators/iimport.h</itemPath>
         <itemPath>../../src/libctp/calculators/izindo.h</itemPath>
@@ -62,7 +63,6 @@
     <logicalFolder name="HeaderFiles"
                    displayName="Header Files"
                    projectFiles="true">
-      <itemPath>../../include/votca/ctp/aomatrix.h</itemPath>
       <itemPath>../../include/votca/ctp/apolarsite.h</itemPath>
       <itemPath>../../include/votca/ctp/atom.h</itemPath>
       <itemPath>../../include/votca/ctp/basisset.h</itemPath>
@@ -73,19 +73,17 @@
       <itemPath>../../include/votca/ctp/ewald3d.h</itemPath>
       <itemPath>../../include/votca/ctp/ewaldactor.h</itemPath>
       <itemPath>../../include/votca/ctp/ewaldnd.h</itemPath>
+      <itemPath>../../include/votca/ctp/ewdspace.h</itemPath>
       <itemPath>../../include/votca/ctp/extractorfactory.h</itemPath>
       <itemPath>../../include/votca/ctp/factoryapplication.h</itemPath>
       <itemPath>../../include/votca/ctp/fragment.h</itemPath>
-      <itemPath>../../include/votca/ctp/gsl_boost_ublas_matrix_prod.h</itemPath>
       <itemPath>../../include/votca/ctp/job.h</itemPath>
       <itemPath>../../include/votca/ctp/jobapplication.h</itemPath>
       <itemPath>../../include/votca/ctp/jobcalculator.h</itemPath>
       <itemPath>../../include/votca/ctp/jobcalculatorfactory.h</itemPath>
       <itemPath>../../include/votca/ctp/logger.h</itemPath>
-      <itemPath>../../include/votca/ctp/mkl_boost_ublas_matrix_prod.h</itemPath>
       <itemPath>../../include/votca/ctp/molecule.h</itemPath>
       <itemPath>../../include/votca/ctp/orbitals.h</itemPath>
-      <itemPath>../../include/votca/ctp/overlap.h</itemPath>
       <itemPath>../../include/votca/ctp/paircalculator.h</itemPath>
       <itemPath>../../include/votca/ctp/parallelpaircalc.h</itemPath>
       <itemPath>../../include/votca/ctp/parallelsitecalc.h</itemPath>
@@ -97,7 +95,6 @@
       <itemPath>../../include/votca/ctp/polarsite.h</itemPath>
       <itemPath>../../include/votca/ctp/polartop.h</itemPath>
       <itemPath>../../include/votca/ctp/progressobserver.h</itemPath>
-      <itemPath>../../include/votca/ctp/qmatom.h</itemPath>
       <itemPath>../../include/votca/ctp/qmcalculator.h</itemPath>
       <itemPath>../../include/votca/ctp/qmdatabase.h</itemPath>
       <itemPath>../../include/votca/ctp/qmmachine.h</itemPath>
@@ -114,11 +111,6 @@
       <itemPath>../../include/votca/ctp/threadforce.h</itemPath>
       <itemPath>../../include/votca/ctp/topology.h</itemPath>
       <itemPath>../../include/votca/ctp/version.h</itemPath>
-<<<<<<< HEAD
-      <itemPath>../../include/votca/ctp/votca_ctp_config.h.in</itemPath>
-=======
-      <itemPath>../../include/votca/ctp/votca_ctp_config.h</itemPath>
->>>>>>> 474bbb68
       <itemPath>../../include/votca/ctp/xinductor.h</itemPath>
       <itemPath>../../include/votca/ctp/xinteractor.h</itemPath>
       <itemPath>../../include/votca/ctp/xjob.h</itemPath>
@@ -127,8 +119,6 @@
     <logicalFolder name="f2" displayName="QMPackages" projectFiles="true">
       <itemPath>../../src/libctp/qmpackages/gaussian.cc</itemPath>
       <itemPath>../../src/libctp/qmpackages/gaussian.h</itemPath>
-      <itemPath>../../src/libctp/qmpackages/gw.cc</itemPath>
-      <itemPath>../../src/libctp/qmpackages/gw.h</itemPath>
       <itemPath>../../src/libctp/qmpackages/nwchem.cc</itemPath>
       <itemPath>../../src/libctp/qmpackages/nwchem.h</itemPath>
       <itemPath>../../src/libctp/qmpackages/turbomole.cc</itemPath>
@@ -137,9 +127,6 @@
     <logicalFolder name="ResourceFiles"
                    displayName="Resource Files"
                    projectFiles="true">
-    </logicalFolder>
-    <logicalFolder name="f3" displayName="Scripts" projectFiles="true" kind="ROOT">
-      <itemPath>../../scripts/ctp_testsuite.in</itemPath>
     </logicalFolder>
     <logicalFolder name="SourceFiles"
                    displayName="Source Files"
@@ -165,12 +152,11 @@
         <itemPath>../../src/libctp/segmenttype.cc</itemPath>
         <itemPath>../../src/libctp/topology.cc</itemPath>
       </logicalFolder>
-      <itemPath>../../src/libctp/aomatrix.cc</itemPath>
       <itemPath>../../src/libctp/apolarsite.cc</itemPath>
       <itemPath>../../src/libctp/ewald2d.cc</itemPath>
       <itemPath>../../src/libctp/ewald3d.cc</itemPath>
+      <itemPath>../../src/libctp/ewaldactor.cc</itemPath>
       <itemPath>../../src/libctp/ewaldnd.cc</itemPath>
-      <itemPath>../../src/libctp/gsl_boost_ublas_matrix_prod.cc</itemPath>
       <itemPath>../../src/libctp/hgversion.h</itemPath>
       <itemPath>../../src/libctp/job.cc</itemPath>
       <itemPath>../../src/libctp/orbitals.cc</itemPath>
@@ -178,6 +164,7 @@
       <itemPath>../../src/libctp/parallelpaircalc.cc</itemPath>
       <itemPath>../../src/libctp/parallelxjobcalc.cc</itemPath>
       <itemPath>../../src/libctp/pewald3d.cc</itemPath>
+      <itemPath>../../src/libctp/polarbackground.cc</itemPath>
       <itemPath>../../src/libctp/polarseg.cc</itemPath>
       <itemPath>../../src/libctp/polarsite.cc</itemPath>
       <itemPath>../../src/libctp/polartop.cc</itemPath>
@@ -230,8 +217,6 @@
           <output>../../src/libctp/libctp.a</output>
         </archiverTool>
       </compileType>
-      <item path="../../include/votca/ctp/aomatrix.h" ex="false" tool="3" flavor2="0">
-      </item>
       <item path="../../include/votca/ctp/apolarsite.h"
             ex="false"
             tool="3"
@@ -256,10 +241,6 @@
             tool="3"
             flavor2="0">
       </item>
-      <item path="../../include/votca/ctp/eigenvalues.h"
-            ex="false"
-            tool="3"
-            flavor2="0">
       <item path="../../include/votca/ctp/ewdspace.h" ex="false" tool="3" flavor2="0">
       </item>
       <item path="../../include/votca/ctp/extractorfactory.h"
@@ -274,11 +255,6 @@
       </item>
       <item path="../../include/votca/ctp/fragment.h" ex="false" tool="3" flavor2="0">
       </item>
-      <item path="../../include/votca/ctp/gsl_boost_ublas_matrix_prod.h"
-            ex="false"
-            tool="3"
-            flavor2="0">
-      </item>
       <item path="../../include/votca/ctp/job.h" ex="false" tool="3" flavor2="0">
       </item>
       <item path="../../include/votca/ctp/jobapplication.h"
@@ -298,17 +274,10 @@
       </item>
       <item path="../../include/votca/ctp/logger.h" ex="false" tool="3" flavor2="0">
       </item>
-      <item path="../../include/votca/ctp/mkl_boost_ublas_matrix_prod.h"
-            ex="false"
-            tool="3"
-            flavor2="0">
-      </item>
       <item path="../../include/votca/ctp/molecule.h" ex="false" tool="3" flavor2="0">
       </item>
       <item path="../../include/votca/ctp/orbitals.h" ex="false" tool="3" flavor2="0">
       </item>
-      <item path="../../include/votca/ctp/overlap.h" ex="false" tool="3" flavor2="0">
-      </item>
       <item path="../../include/votca/ctp/paircalculator.h"
             ex="false"
             tool="3"
@@ -351,8 +320,6 @@
             tool="3"
             flavor2="0">
       </item>
-      <item path="../../include/votca/ctp/qmatom.h" ex="false" tool="3" flavor2="0">
-      </item>
       <item path="../../include/votca/ctp/qmcalculator.h"
             ex="false"
             tool="3"
@@ -407,15 +374,6 @@
       </item>
       <item path="../../include/votca/ctp/version.h" ex="false" tool="3" flavor2="0">
       </item>
-<<<<<<< HEAD
-      <item path="../../include/votca/ctp/votca_ctp_config.h.in"
-=======
-      <item path="../../include/votca/ctp/votca_ctp_config.h"
->>>>>>> 474bbb68
-            ex="false"
-            tool="3"
-            flavor2="0">
-      </item>
       <item path="../../include/votca/ctp/xinductor.h"
             ex="false"
             tool="3"
@@ -430,12 +388,6 @@
       </item>
       <item path="../../include/votca/ctp/xmapper.h" ex="false" tool="3" flavor2="0">
       </item>
-<<<<<<< HEAD
-      <item path="../../scripts/ctp_testsuite.in" ex="false" tool="3" flavor2="0">
-=======
-      <item path="../../src/libctp/aomatrix.cc" ex="false" tool="1" flavor2="0">
->>>>>>> 474bbb68
-      </item>
       <item path="../../src/libctp/apolarsite.cc" ex="false" tool="1" flavor2="0">
       </item>
       <item path="../../src/libctp/calculatorfactory.cc"
@@ -488,6 +440,11 @@
             tool="3"
             flavor2="0">
       </item>
+      <item path="../../src/libctp/calculators/ewdbgpol.h"
+            ex="false"
+            tool="3"
+            flavor2="0">
+      </item>
       <item path="../../src/libctp/calculators/ianalyze.h"
             ex="false"
             tool="3"
@@ -580,6 +537,8 @@
       </item>
       <item path="../../src/libctp/ctpapplication.cc" ex="false" tool="1" flavor2="0">
       </item>
+      <item path="../../src/libctp/ewaldactor.cc" ex="false" tool="1" flavor2="0">
+      </item>
       <item path="../../src/libctp/extractorfactory.cc"
             ex="false"
             tool="1"
@@ -622,11 +581,6 @@
       </item>
       <item path="../../src/libctp/fragment.cc" ex="false" tool="1" flavor2="0">
       </item>
-      <item path="../../src/libctp/gsl_boost_ublas_matrix_prod.cc"
-            ex="false"
-            tool="1"
-            flavor2="0">
-      </item>
       <item path="../../src/libctp/hgversion.h" ex="false" tool="3" flavor2="0">
       </item>
       <item path="../../src/libctp/job.cc" ex="false" tool="1" flavor2="0">
@@ -684,6 +638,11 @@
             tool="1"
             flavor2="0">
       </item>
+      <item path="../../src/libctp/polarbackground.cc"
+            ex="false"
+            tool="1"
+            flavor2="0">
+      </item>
       <item path="../../src/libctp/polarseg.cc" ex="false" tool="1" flavor2="0">
       </item>
       <item path="../../src/libctp/polarsite.cc" ex="false" tool="1" flavor2="0">
@@ -717,10 +676,6 @@
             ex="false"
             tool="3"
             flavor2="0">
-      </item>
-      <item path="../../src/libctp/qmpackages/gw.cc" ex="false" tool="1" flavor2="0">
-      </item>
-      <item path="../../src/libctp/qmpackages/gw.h" ex="false" tool="3" flavor2="0">
       </item>
       <item path="../../src/libctp/qmpackages/nwchem.cc"
             ex="false"
@@ -813,8 +768,6 @@
         <archiverTool>
         </archiverTool>
       </compileType>
-      <item path="../../include/votca/ctp/aomatrix.h" ex="false" tool="3" flavor2="0">
-      </item>
       <item path="../../include/votca/ctp/apolarsite.h"
             ex="false"
             tool="3"
@@ -839,10 +792,6 @@
             tool="3"
             flavor2="0">
       </item>
-      <item path="../../include/votca/ctp/eigenvalues.h"
-            ex="false"
-            tool="3"
-            flavor2="0">
       <item path="../../include/votca/ctp/ewdspace.h" ex="false" tool="3" flavor2="0">
       </item>
       <item path="../../include/votca/ctp/extractorfactory.h"
@@ -857,11 +806,6 @@
       </item>
       <item path="../../include/votca/ctp/fragment.h" ex="false" tool="3" flavor2="0">
       </item>
-      <item path="../../include/votca/ctp/gsl_boost_ublas_matrix_prod.h"
-            ex="false"
-            tool="3"
-            flavor2="0">
-      </item>
       <item path="../../include/votca/ctp/job.h" ex="false" tool="3" flavor2="0">
       </item>
       <item path="../../include/votca/ctp/jobapplication.h"
@@ -881,17 +825,10 @@
       </item>
       <item path="../../include/votca/ctp/logger.h" ex="false" tool="3" flavor2="0">
       </item>
-      <item path="../../include/votca/ctp/mkl_boost_ublas_matrix_prod.h"
-            ex="false"
-            tool="3"
-            flavor2="0">
-      </item>
       <item path="../../include/votca/ctp/molecule.h" ex="false" tool="3" flavor2="0">
       </item>
       <item path="../../include/votca/ctp/orbitals.h" ex="false" tool="3" flavor2="0">
       </item>
-      <item path="../../include/votca/ctp/overlap.h" ex="false" tool="3" flavor2="0">
-      </item>
       <item path="../../include/votca/ctp/paircalculator.h"
             ex="false"
             tool="3"
@@ -934,8 +871,6 @@
             tool="3"
             flavor2="0">
       </item>
-      <item path="../../include/votca/ctp/qmatom.h" ex="false" tool="3" flavor2="0">
-      </item>
       <item path="../../include/votca/ctp/qmcalculator.h"
             ex="false"
             tool="3"
@@ -990,15 +925,6 @@
       </item>
       <item path="../../include/votca/ctp/version.h" ex="false" tool="3" flavor2="0">
       </item>
-<<<<<<< HEAD
-      <item path="../../include/votca/ctp/votca_ctp_config.h.in"
-=======
-      <item path="../../include/votca/ctp/votca_ctp_config.h"
->>>>>>> 474bbb68
-            ex="false"
-            tool="3"
-            flavor2="0">
-      </item>
       <item path="../../include/votca/ctp/xinductor.h"
             ex="false"
             tool="3"
@@ -1013,12 +939,6 @@
       </item>
       <item path="../../include/votca/ctp/xmapper.h" ex="false" tool="3" flavor2="0">
       </item>
-<<<<<<< HEAD
-      <item path="../../scripts/ctp_testsuite.in" ex="false" tool="3" flavor2="0">
-=======
-      <item path="../../src/libctp/aomatrix.cc" ex="false" tool="1" flavor2="0">
->>>>>>> 474bbb68
-      </item>
       <item path="../../src/libctp/apolarsite.cc" ex="false" tool="1" flavor2="0">
       </item>
       <item path="../../src/libctp/calculatorfactory.cc"
@@ -1071,6 +991,11 @@
             tool="3"
             flavor2="0">
       </item>
+      <item path="../../src/libctp/calculators/ewdbgpol.h"
+            ex="false"
+            tool="3"
+            flavor2="0">
+      </item>
       <item path="../../src/libctp/calculators/ianalyze.h"
             ex="false"
             tool="3"
@@ -1163,6 +1088,8 @@
       </item>
       <item path="../../src/libctp/ctpapplication.cc" ex="false" tool="1" flavor2="0">
       </item>
+      <item path="../../src/libctp/ewaldactor.cc" ex="false" tool="1" flavor2="0">
+      </item>
       <item path="../../src/libctp/extractorfactory.cc"
             ex="false"
             tool="1"
@@ -1205,11 +1132,6 @@
       </item>
       <item path="../../src/libctp/fragment.cc" ex="false" tool="1" flavor2="0">
       </item>
-      <item path="../../src/libctp/gsl_boost_ublas_matrix_prod.cc"
-            ex="false"
-            tool="1"
-            flavor2="0">
-      </item>
       <item path="../../src/libctp/hgversion.h" ex="false" tool="3" flavor2="0">
       </item>
       <item path="../../src/libctp/job.cc" ex="false" tool="1" flavor2="0">
@@ -1267,6 +1189,11 @@
             tool="1"
             flavor2="0">
       </item>
+      <item path="../../src/libctp/polarbackground.cc"
+            ex="false"
+            tool="1"
+            flavor2="0">
+      </item>
       <item path="../../src/libctp/polarseg.cc" ex="false" tool="1" flavor2="0">
       </item>
       <item path="../../src/libctp/polarsite.cc" ex="false" tool="1" flavor2="0">
@@ -1300,10 +1227,6 @@
             ex="false"
             tool="3"
             flavor2="0">
-      </item>
-      <item path="../../src/libctp/qmpackages/gw.cc" ex="false" tool="1" flavor2="0">
-      </item>
-      <item path="../../src/libctp/qmpackages/gw.h" ex="false" tool="3" flavor2="0">
       </item>
       <item path="../../src/libctp/qmpackages/nwchem.cc"
             ex="false"
