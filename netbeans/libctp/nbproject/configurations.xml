<?xml version="1.0" encoding="UTF-8"?>
<configurationDescriptor version="90">
  <logicalFolder name="root" displayName="root" projectFiles="true" kind="ROOT">
    <logicalFolder name="f1" displayName="Calculators" projectFiles="true">
      <logicalFolder name="f2" displayName="Calculators" projectFiles="true">
        <itemPath>../../src/libctp/calculators/eanalyze.h</itemPath>
        <itemPath>../../src/libctp/calculators/eimport.h</itemPath>
        <itemPath>../../src/libctp/calculators/einternal.h</itemPath>
        <itemPath>../../src/libctp/calculators/emultipole.h</itemPath>
        <itemPath>../../src/libctp/calculators/eoutersphere.cc</itemPath>
        <itemPath>../../src/libctp/calculators/eoutersphere.h</itemPath>
        <itemPath>../../src/libctp/calculators/ewdbgpol.h</itemPath>
        <itemPath>../../src/libctp/calculators/ianalyze.h</itemPath>
        <itemPath>../../src/libctp/calculators/iimport.h</itemPath>
        <itemPath>../../src/libctp/calculators/izindo.h</itemPath>
        <itemPath>../../src/libctp/calculators/jobwriter.cc</itemPath>
        <itemPath>../../src/libctp/calculators/jobwriter.h</itemPath>
        <itemPath>../../src/libctp/calculators/neighborlist.h</itemPath>
        <itemPath>../../src/libctp/calculators/pairdump.h</itemPath>
        <itemPath>../../src/libctp/calculators/profile.h</itemPath>
        <itemPath>../../src/libctp/calculators/rates.h</itemPath>
        <itemPath>../../src/libctp/calculators/sandbox.h</itemPath>
        <itemPath>../../src/libctp/calculators/stateserver.h</itemPath>
        <itemPath>../../src/libctp/calculators/tdump.h</itemPath>
        <itemPath>../../src/libctp/calculators/zmultipole.h</itemPath>
      </logicalFolder>
      <logicalFolder name="f5" displayName="Extractors" projectFiles="true">
        <itemPath>../../src/libctp/extractors/energyextractor.h</itemPath>
        <itemPath>../../src/libctp/extractors/integralsextractor.h</itemPath>
        <itemPath>../../src/libctp/extractors/occupationsextractor.h</itemPath>
        <itemPath>../../src/libctp/extractors/pairsextractor.h</itemPath>
        <itemPath>../../src/libctp/extractors/ratesextractor.h</itemPath>
        <itemPath>../../src/libctp/extractors/segmentsextractor.h</itemPath>
        <itemPath>../../src/libctp/extractors/trajextractor.h</itemPath>
      </logicalFolder>
      <logicalFolder name="f1" displayName="JobCalculators" projectFiles="true">
        <itemPath>../../src/libctp/jobcalculators/edft.h</itemPath>
        <itemPath>../../src/libctp/jobcalculators/egwbse.cc</itemPath>
        <itemPath>../../src/libctp/jobcalculators/egwbse.h</itemPath>
        <itemPath>../../src/libctp/jobcalculators/ewald.h</itemPath>
        <itemPath>../../src/libctp/jobcalculators/gwbse.cc</itemPath>
        <itemPath>../../src/libctp/jobcalculators/gwbse.h</itemPath>
        <itemPath>../../src/libctp/jobcalculators/idft.cc</itemPath>
        <itemPath>../../src/libctp/jobcalculators/idft.h</itemPath>
        <itemPath>../../src/libctp/jobcalculators/igwbse.cc</itemPath>
        <itemPath>../../src/libctp/jobcalculators/igwbse.h</itemPath>
        <itemPath>../../src/libctp/jobcalculators/qmmm.h</itemPath>
        <itemPath>../../src/libctp/jobcalculators/xqmultipole.h</itemPath>
      </logicalFolder>
      <logicalFolder name="f4" displayName="Obsolete" projectFiles="true">
        <itemPath>../../src/libctp/calculators/ecoulomb.h</itemPath>
        <itemPath>../../src/libctp/calculators/emultipole_stdal.h</itemPath>
        <itemPath>../../src/libctp/calculators/molpol.h</itemPath>
        <itemPath>../../src/libctp/calculators/qmultipole.h</itemPath>
        <itemPath>../../src/libctp/calculators/velocity.h</itemPath>
        <itemPath>../../src/libctp/calculators/xmultipole.h</itemPath>
        <itemPath>../../src/libctp/calculators/xmultipole2.h</itemPath>
      </logicalFolder>
      <logicalFolder name="f3" displayName="Tools" projectFiles="true">
        <itemPath>../../src/libctp/tools/coupling.h</itemPath>
        <itemPath>../../src/libctp/tools/dft.h</itemPath>
        <itemPath>../../src/libctp/tools/exciton.h</itemPath>
        <itemPath>../../src/libctp/tools/excitoncoupling.h</itemPath>
        <itemPath>../../src/libctp/tools/gencube.h</itemPath>
        <itemPath>../../src/libctp/tools/molpol.cc</itemPath>
        <itemPath>../../src/libctp/tools/molpol.h</itemPath>
        <itemPath>../../src/libctp/tools/orb2isogwa.h</itemPath>
        <itemPath>../../src/libctp/tools/pdb2map.h</itemPath>
        <itemPath>../../src/libctp/tools/qmanalyze.h</itemPath>
        <itemPath>../../src/libctp/tools/spectrum.h</itemPath>
      </logicalFolder>
    </logicalFolder>
    <logicalFolder name="dftengine" displayName="dftengine" projectFiles="true">
      <itemPath>../../src/libctp/dftengine/dftengine.cc</itemPath>
    </logicalFolder>
    <logicalFolder name="HeaderFiles"
                   displayName="Header Files"
                   projectFiles="true">
      <itemPath>../../include/votca/ctp/ERIs.h</itemPath>
      <itemPath>../../include/votca/ctp/aobasis.h</itemPath>
      <itemPath>../../include/votca/ctp/aomatrix.h</itemPath>
      <itemPath>../../include/votca/ctp/apolarsite.h</itemPath>
      <itemPath>../../include/votca/ctp/atom.h</itemPath>
      <itemPath>../../include/votca/ctp/basisset.h</itemPath>
      <itemPath>../../include/votca/ctp/bsecoupling.h</itemPath>
      <itemPath>../../include/votca/ctp/calculatorfactory.h</itemPath>
      <itemPath>../../include/votca/ctp/ctpapplication.h</itemPath>
      <itemPath>../../include/votca/ctp/elements.h</itemPath>
      <itemPath>../../include/votca/ctp/espfit.h</itemPath>
      <itemPath>../../include/votca/ctp/ewald2d.h</itemPath>
      <itemPath>../../include/votca/ctp/ewald3d.h</itemPath>
      <itemPath>../../include/votca/ctp/ewaldactor.h</itemPath>
      <itemPath>../../include/votca/ctp/ewaldnd.h</itemPath>
      <itemPath>../../include/votca/ctp/ewdspace.h</itemPath>
      <itemPath>../../include/votca/ctp/exchange_correlation.h</itemPath>
      <itemPath>../../include/votca/ctp/extractorfactory.h</itemPath>
      <itemPath>../../include/votca/ctp/fragment.h</itemPath>
      <itemPath>../../include/votca/ctp/grid.h</itemPath>
      <itemPath>/people/thnfs/homes/baumeier/isilon/votca_gsl/src/ctp/include/votca/ctp/grid_containers.h</itemPath>
      <itemPath>../../include/votca/ctp/gsl_boost_ublas_matrix_prod.h</itemPath>
      <itemPath>../../include/votca/ctp/gwbse.h</itemPath>
      <itemPath>../../include/votca/ctp/job.h</itemPath>
      <itemPath>../../include/votca/ctp/jobapplication.h</itemPath>
      <itemPath>../../include/votca/ctp/jobcalculator.h</itemPath>
      <itemPath>../../include/votca/ctp/logger.h</itemPath>
      <itemPath>../../include/votca/ctp/mkl_boost_ublas_matrix_prod.h</itemPath>
      <itemPath>../../include/votca/ctp/molecule.h</itemPath>
      <itemPath>../../include/votca/ctp/numerical_integrations.h</itemPath>
      <itemPath>../../include/votca/ctp/orbitals.h</itemPath>
      <itemPath>../../include/votca/ctp/overlap.h</itemPath>
      <itemPath>../../include/votca/ctp/paircalculator.h</itemPath>
      <itemPath>../../include/votca/ctp/parallelpaircalc.h</itemPath>
      <itemPath>../../include/votca/ctp/parallelsitecalc.h</itemPath>
      <itemPath>../../include/votca/ctp/parallelxjobcalc.h</itemPath>
      <itemPath>../../include/votca/ctp/pewald3d.h</itemPath>
      <itemPath>../../include/votca/ctp/polarbackground.h</itemPath>
      <itemPath>../../include/votca/ctp/polarseg.h</itemPath>
      <itemPath>../../include/votca/ctp/polarsite.h</itemPath>
      <itemPath>../../include/votca/ctp/polartop.h</itemPath>
      <itemPath>../../include/votca/ctp/progressobserver.h</itemPath>
      <itemPath>../../include/votca/ctp/qmcalculator.h</itemPath>
      <itemPath>../../include/votca/ctp/qmdatabase.h</itemPath>
      <itemPath>../../include/votca/ctp/qmmachine.h</itemPath>
      <itemPath>../../include/votca/ctp/qmnblist.h</itemPath>
      <itemPath>../../include/votca/ctp/qmpackage.h</itemPath>
      <itemPath>../../include/votca/ctp/qmpackagefactory.h</itemPath>
      <itemPath>../../include/votca/ctp/qmpair.h</itemPath>
      <itemPath>../../include/votca/ctp/qmthread.h</itemPath>
      <itemPath>../../include/votca/ctp/qmtool.h</itemPath>
      <itemPath>../../include/votca/ctp/radial_euler_maclaurin_rule.h</itemPath>
      <itemPath>../../include/votca/ctp/segment.h</itemPath>
      <itemPath>../../include/votca/ctp/segmenttype.h</itemPath>
      <itemPath>../../include/votca/ctp/sphere_lebedev_rule.h</itemPath>
      <itemPath>../../include/votca/ctp/sqlapplication.h</itemPath>
      <itemPath>../../include/votca/ctp/statesaversqlite.h</itemPath>
      <itemPath>../../include/votca/ctp/threecenters.h</itemPath>
      <itemPath>../../include/votca/ctp/topology.h</itemPath>
      <itemPath>../../include/votca/ctp/version.h</itemPath>
      <itemPath>../../include/votca/ctp/votca_ctp_config.h</itemPath>
      <itemPath>../../include/votca/ctp/xinductor.h</itemPath>
      <itemPath>../../include/votca/ctp/xinteractor.h</itemPath>
      <itemPath>../../include/votca/ctp/xjob.h</itemPath>
      <itemPath>../../include/votca/ctp/xmapper.h</itemPath>
    </logicalFolder>
    <logicalFolder name="f2" displayName="QMPackages" projectFiles="true">
      <itemPath>../../src/libctp/qmpackages/gaussian.cc</itemPath>
      <itemPath>../../src/libctp/qmpackages/gaussian.h</itemPath>
      <itemPath>../../src/libctp/qmpackages/gw.cc</itemPath>
      <itemPath>../../src/libctp/qmpackages/gw.h</itemPath>
      <itemPath>../../src/libctp/qmpackages/nwchem.cc</itemPath>
      <itemPath>../../src/libctp/qmpackages/nwchem.h</itemPath>
      <itemPath>../../src/libctp/qmpackages/turbomole.cc</itemPath>
      <itemPath>../../src/libctp/qmpackages/turbomole.h</itemPath>
    </logicalFolder>
    <logicalFolder name="ResourceFiles"
                   displayName="Resource Files"
                   projectFiles="true">
    </logicalFolder>
    <logicalFolder name="SourceFiles"
                   displayName="Source Files"
                   projectFiles="true">
      <logicalFolder name="f5" displayName="aomatrices" projectFiles="true">
        <itemPath>../../src/libctp/aomatrices/aocoulomb.cc</itemPath>
        <itemPath>../../src/libctp/aomatrices/aodipole.cc</itemPath>
        <itemPath>../../src/libctp/aomatrices/aoesp.cc</itemPath>
        <itemPath>../../src/libctp/aomatrices/aokinetic.cc</itemPath>
        <itemPath>../../src/libctp/aomatrices/aomatrix.cc</itemPath>
        <itemPath>../../src/libctp/aomatrices/aomomentum.cc</itemPath>
        <itemPath>../../src/libctp/aomatrices/aooverlap.cc</itemPath>
      </logicalFolder>
      <logicalFolder name="f2" displayName="Applications" projectFiles="true">
        <itemPath>../../src/libctp/ctpapplication.cc</itemPath>
        <itemPath>../../src/libctp/jobapplication.cc</itemPath>
        <itemPath>../../src/libctp/sqlapplication.cc</itemPath>
      </logicalFolder>
      <logicalFolder name="f1" displayName="Factories" projectFiles="true">
        <itemPath>../../src/libctp/calculatorfactory.cc</itemPath>
        <itemPath>../../src/libctp/extractorfactory.cc</itemPath>
        <itemPath>../../src/libctp/jobcalculatorfactory.cc</itemPath>
        <itemPath>../../src/libctp/qmpackagefactory.cc</itemPath>
        <itemPath>../../src/libctp/toolfactory.cc</itemPath>
      </logicalFolder>
      <logicalFolder name="f4" displayName="mbgft" projectFiles="true">
        <itemPath>../../src/libctp/gwbse/bse.cc</itemPath>
        <itemPath>../../src/libctp/gwbse/gwa.cc</itemPath>
        <itemPath>../../src/libctp/gwbse/gwbse.cc</itemPath>
        <itemPath>../../src/libctp/gwbse/rpa.cc</itemPath>
      </logicalFolder>
      <logicalFolder name="f6" displayName="NumInt" projectFiles="true">
        <itemPath>../../src/libctp/numerical_integration/numerical_integrations.cc</itemPath>
        <itemPath>../../src/libctp/numerical_integration/radial_euler_maclaurin_rule.cc</itemPath>
        <itemPath>../../src/libctp/numerical_integration/sphere_lebedev_rule.cc</itemPath>
      </logicalFolder>
      <logicalFolder name="f3" displayName="Topology" projectFiles="true">
        <itemPath>../../src/libctp/fragment.cc</itemPath>
        <itemPath>../../src/libctp/molecule.cc</itemPath>
        <itemPath>../../src/libctp/qmnblist.cc</itemPath>
        <itemPath>../../src/libctp/qmpair.cc</itemPath>
        <itemPath>../../src/libctp/segment.cc</itemPath>
        <itemPath>../../src/libctp/segmenttype.cc</itemPath>
        <itemPath>../../src/libctp/topology.cc</itemPath>
      </logicalFolder>
      <itemPath>../../src/libctp/ERIs.cc</itemPath>
      <itemPath>../../src/libctp/apolarsite.cc</itemPath>
      <itemPath>../../src/libctp/bsecoupling.cc</itemPath>
      <itemPath>../../src/libctp/dftengine/dftengine.cc</itemPath>
      <itemPath>../../src/libctp/ewald2d.cc</itemPath>
      <itemPath>../../src/libctp/ewald3d.cc</itemPath>
      <itemPath>../../src/libctp/ewaldactor.cc</itemPath>
      <itemPath>../../src/libctp/ewaldnd.cc</itemPath>
      <itemPath>../../src/libctp/gsl_boost_ublas_matrix_prod.cc</itemPath>
      <itemPath>../../src/libctp/job.cc</itemPath>
      <itemPath>../../src/libctp/orbitals.cc</itemPath>
      <itemPath>../../src/libctp/overlap.cc</itemPath>
      <itemPath>../../src/libctp/parallelpaircalc.cc</itemPath>
      <itemPath>../../src/libctp/parallelxjobcalc.cc</itemPath>
      <itemPath>../../src/libctp/pewald3d.cc</itemPath>
      <itemPath>../../src/libctp/polarbackground.cc</itemPath>
      <itemPath>../../src/libctp/polarseg.cc</itemPath>
      <itemPath>../../src/libctp/polarsite.cc</itemPath>
      <itemPath>../../src/libctp/polartop.cc</itemPath>
      <itemPath>../../src/libctp/progressobserver.cc</itemPath>
      <itemPath>../../src/libctp/qmcalculator.cc</itemPath>
      <itemPath>../../src/libctp/qmdatabase.cc</itemPath>
      <itemPath>../../src/libctp/qmmachine.cc</itemPath>
      <itemPath>../../src/libctp/qmtool.cc</itemPath>
      <itemPath>../../src/libctp/statesaversqlite.cc</itemPath>
      <itemPath>../../src/libctp/threecenters.cc</itemPath>
      <itemPath>../../src/libctp/threecenters_dft.cc</itemPath>
      <itemPath>../../src/libctp/threecenters_tools.cc</itemPath>
      <itemPath>../../src/libctp/version.cc</itemPath>
      <itemPath>../../src/libctp/version_nb.cc</itemPath>
      <itemPath>../../src/libctp/votca_config.h</itemPath>
      <itemPath>../../src/libctp/votca_config.h.in</itemPath>
      <itemPath>../../src/libctp/xinductor.cc</itemPath>
      <itemPath>../../src/libctp/xinteractor.cc</itemPath>
      <itemPath>../../src/libctp/xjob.cc</itemPath>
      <itemPath>../../src/libctp/xmapper.cc</itemPath>
    </logicalFolder>
    <logicalFolder name="ExternalFiles"
                   displayName="Important Files"
                   projectFiles="false">
      <itemPath>Makefile</itemPath>
    </logicalFolder>
  </logicalFolder>
  <sourceRootList>
    <Elem>../../include</Elem>
    <Elem>../../../../include</Elem>
    <Elem>../../src/libctp/dftengine</Elem>
  </sourceRootList>
  <projectmakefile>Makefile</projectmakefile>
  <confs>
    <conf name="Debug" type="3">
      <toolsSet>
        <compilerSet>GNU|GNU</compilerSet>
        <dependencyChecking>true</dependencyChecking>
        <rebuildPropChanged>false</rebuildPropChanged>
      </toolsSet>
      <compileType>
        <ccTool>
          <incDir>
            <pElem>../../include</pElem>
            <pElem>../../../tools/include</pElem>
            <pElem>../../../csg/include</pElem>
            <pElem>../../../moo/include</pElem>
            <pElem>/usr/include/libxml2</pElem>
            <pElem>/sw/linux/intel/XE13u2/mkl/include</pElem>
          </incDir>
        </ccTool>
        <archiverTool>
          <output>../../src/libctp/libctp.a</output>
        </archiverTool>
      </compileType>
      <item path="../../include/votca/ctp/ERIs.h" ex="false" tool="3" flavor2="0">
      </item>
      <item path="../../include/votca/ctp/aobasis.h" ex="false" tool="3" flavor2="0">
      </item>
      <item path="../../include/votca/ctp/aomatrix.h" ex="false" tool="3" flavor2="0">
      </item>
      <item path="../../include/votca/ctp/apolarsite.h"
            ex="false"
            tool="3"
            flavor2="0">
      </item>
      <item path="../../include/votca/ctp/atom.h" ex="false" tool="3" flavor2="0">
      </item>
      <item path="../../include/votca/ctp/basisset.h" ex="false" tool="3" flavor2="0">
      </item>
      <item path="../../include/votca/ctp/bsecoupling.h"
            ex="false"
            tool="3"
            flavor2="0">
      </item>
      <item path="../../include/votca/ctp/calculatorfactory.h"
            ex="false"
            tool="3"
            flavor2="0">
      </item>
      <item path="../../include/votca/ctp/ctpapplication.h"
            ex="false"
            tool="3"
            flavor2="0">
      </item>
      <item path="../../include/votca/ctp/elements.h" ex="false" tool="3" flavor2="0">
      </item>
      <item path="../../include/votca/ctp/espfit.h" ex="false" tool="3" flavor2="0">
      </item>
      <item path="../../include/votca/ctp/ewdspace.h" ex="false" tool="3" flavor2="0">
      </item>
      <item path="../../include/votca/ctp/exchange_correlation.h"
            ex="false"
            tool="3"
            flavor2="0">
      </item>
      <item path="../../include/votca/ctp/extractorfactory.h"
            ex="false"
            tool="3"
            flavor2="0">
      </item>
      <item path="../../include/votca/ctp/fragment.h" ex="false" tool="3" flavor2="0">
      </item>
      <item path="../../include/votca/ctp/grid.h" ex="false" tool="3" flavor2="0">
      </item>
      <item path="../../include/votca/ctp/gsl_boost_ublas_matrix_prod.h"
            ex="false"
            tool="3"
            flavor2="0">
      </item>
      <item path="../../include/votca/ctp/gwbse.h" ex="false" tool="3" flavor2="0">
      </item>
      <item path="../../include/votca/ctp/job.h" ex="false" tool="3" flavor2="0">
      </item>
      <item path="../../include/votca/ctp/jobapplication.h"
            ex="false"
            tool="3"
            flavor2="0">
      </item>
      <item path="../../include/votca/ctp/jobcalculator.h"
            ex="false"
            tool="3"
            flavor2="0">
      </item>
      <item path="../../include/votca/ctp/logger.h" ex="false" tool="3" flavor2="0">
      </item>
      <item path="../../include/votca/ctp/mkl_boost_ublas_matrix_prod.h"
            ex="false"
            tool="3"
            flavor2="0">
      </item>
      <item path="../../include/votca/ctp/molecule.h" ex="false" tool="3" flavor2="0">
      </item>
      <item path="../../include/votca/ctp/numerical_integrations.h"
            ex="false"
            tool="3"
            flavor2="0">
      </item>
      <item path="../../include/votca/ctp/orbitals.h" ex="false" tool="3" flavor2="0">
      </item>
      <item path="../../include/votca/ctp/overlap.h" ex="false" tool="3" flavor2="0">
      </item>
      <item path="../../include/votca/ctp/paircalculator.h"
            ex="false"
            tool="3"
            flavor2="0">
      </item>
      <item path="../../include/votca/ctp/parallelpaircalc.h"
            ex="false"
            tool="3"
            flavor2="0">
      </item>
      <item path="../../include/votca/ctp/parallelsitecalc.h"
            ex="false"
            tool="3"
            flavor2="0">
      </item>
      <item path="../../include/votca/ctp/parallelxjobcalc.h"
            ex="false"
            tool="3"
            flavor2="0">
      </item>
      <item path="../../include/votca/ctp/polarbackground.h"
            ex="false"
            tool="3"
            flavor2="0">
      </item>
      <item path="../../include/votca/ctp/polarseg.h" ex="false" tool="3" flavor2="0">
      </item>
      <item path="../../include/votca/ctp/polarsite.h"
            ex="false"
            tool="3"
            flavor2="0">
      </item>
      <item path="../../include/votca/ctp/progressobserver.h"
            ex="false"
            tool="3"
            flavor2="0">
      </item>
      <item path="../../include/votca/ctp/qmcalculator.h"
            ex="false"
            tool="3"
            flavor2="0">
      </item>
      <item path="../../include/votca/ctp/qmdatabase.h"
            ex="false"
            tool="3"
            flavor2="0">
      </item>
      <item path="../../include/votca/ctp/qmnblist.h" ex="false" tool="3" flavor2="0">
      </item>
      <item path="../../include/votca/ctp/qmpackage.h"
            ex="false"
            tool="3"
            flavor2="0">
      </item>
      <item path="../../include/votca/ctp/qmpackagefactory.h"
            ex="false"
            tool="3"
            flavor2="0">
      </item>
      <item path="../../include/votca/ctp/qmpair.h" ex="false" tool="3" flavor2="0">
      </item>
      <item path="../../include/votca/ctp/qmthread.h" ex="false" tool="3" flavor2="0">
      </item>
      <item path="../../include/votca/ctp/qmtool.h" ex="false" tool="3" flavor2="0">
      </item>
      <item path="../../include/votca/ctp/radial_euler_maclaurin_rule.h"
            ex="false"
            tool="3"
            flavor2="0">
      </item>
      <item path="../../include/votca/ctp/segment.h" ex="false" tool="3" flavor2="0">
      </item>
      <item path="../../include/votca/ctp/segmenttype.h"
            ex="false"
            tool="3"
            flavor2="0">
      </item>
      <item path="../../include/votca/ctp/sphere_lebedev_rule.h"
            ex="false"
            tool="3"
            flavor2="0">
      </item>
      <item path="../../include/votca/ctp/sqlapplication.h"
            ex="false"
            tool="3"
            flavor2="0">
      </item>
      <item path="../../include/votca/ctp/statesaversqlite.h"
            ex="false"
            tool="3"
            flavor2="0">
      </item>
      <item path="../../include/votca/ctp/threecenters.h"
            ex="false"
            tool="3"
            flavor2="0">
      </item>
      <item path="../../include/votca/ctp/topology.h" ex="false" tool="3" flavor2="0">
      </item>
      <item path="../../include/votca/ctp/version.h" ex="false" tool="3" flavor2="0">
      </item>
      <item path="../../include/votca/ctp/votca_ctp_config.h"
            ex="false"
            tool="3"
            flavor2="0">
      </item>
      <item path="../../include/votca/ctp/xinductor.h"
            ex="false"
            tool="3"
            flavor2="0">
      </item>
      <item path="../../include/votca/ctp/xinteractor.h"
            ex="false"
            tool="3"
            flavor2="0">
      </item>
      <item path="../../include/votca/ctp/xjob.h" ex="false" tool="3" flavor2="0">
      </item>
      <item path="../../include/votca/ctp/xmapper.h" ex="false" tool="3" flavor2="0">
      </item>
      <item path="../../src/libctp/ERIs.cc" ex="false" tool="0" flavor2="0">
      </item>
      <item path="../../src/libctp/aomatrices/aocoulomb.cc"
            ex="false"
            tool="1"
            flavor2="0">
      </item>
      <item path="../../src/libctp/aomatrices/aodipole.cc"
            ex="false"
            tool="1"
            flavor2="0">
      </item>
      <item path="../../src/libctp/aomatrices/aoesp.cc"
            ex="false"
            tool="1"
            flavor2="0">
      </item>
      <item path="../../src/libctp/aomatrices/aokinetic.cc"
            ex="false"
            tool="1"
            flavor2="0">
      </item>
      <item path="../../src/libctp/aomatrices/aomatrix.cc"
            ex="false"
            tool="1"
            flavor2="0">
      </item>
      <item path="../../src/libctp/aomatrices/aomomentum.cc"
            ex="false"
            tool="1"
            flavor2="0">
      </item>
      <item path="../../src/libctp/aomatrices/aooverlap.cc"
            ex="false"
            tool="1"
            flavor2="0">
      </item>
      <item path="../../src/libctp/apolarsite.cc" ex="false" tool="1" flavor2="0">
      </item>
      <item path="../../src/libctp/bsecoupling.cc" ex="false" tool="1" flavor2="0">
      </item>
      <item path="../../src/libctp/calculatorfactory.cc"
            ex="false"
            tool="1"
            flavor2="0">
      </item>
      <item path="../../src/libctp/calculators/eanalyze.h"
            ex="false"
            tool="3"
            flavor2="0">
      </item>
      <item path="../../src/libctp/calculators/ecoulomb.h"
            ex="false"
            tool="3"
            flavor2="0">
      </item>
      <item path="../../src/libctp/calculators/eimport.h"
            ex="false"
            tool="3"
            flavor2="0">
      </item>
      <item path="../../src/libctp/calculators/einternal.h"
            ex="false"
            tool="3"
            flavor2="0">
      </item>
      <item path="../../src/libctp/calculators/emultipole.h"
            ex="false"
            tool="3"
            flavor2="0">
      </item>
      <item path="../../src/libctp/calculators/emultipole_stdal.h"
            ex="false"
            tool="3"
            flavor2="0">
      </item>
      <item path="../../src/libctp/calculators/eoutersphere.cc"
            ex="false"
            tool="1"
            flavor2="0">
      </item>
      <item path="../../src/libctp/calculators/eoutersphere.h"
            ex="false"
            tool="3"
            flavor2="0">
      </item>
      <item path="../../src/libctp/calculators/ewdbgpol.h"
            ex="false"
            tool="3"
            flavor2="0">
      </item>
      <item path="../../src/libctp/calculators/ianalyze.h"
            ex="false"
            tool="3"
            flavor2="0">
      </item>
      <item path="../../src/libctp/calculators/iimport.h"
            ex="false"
            tool="3"
            flavor2="0">
      </item>
      <item path="../../src/libctp/calculators/izindo.h"
            ex="false"
            tool="3"
            flavor2="0">
      </item>
      <item path="../../src/libctp/calculators/jobwriter.cc"
            ex="false"
            tool="1"
            flavor2="0">
      </item>
      <item path="../../src/libctp/calculators/jobwriter.h"
            ex="false"
            tool="3"
            flavor2="0">
      </item>
      <item path="../../src/libctp/calculators/molpol.h"
            ex="false"
            tool="3"
            flavor2="0">
      </item>
      <item path="../../src/libctp/calculators/neighborlist.h"
            ex="false"
            tool="3"
            flavor2="0">
      </item>
      <item path="../../src/libctp/calculators/pairdump.h"
            ex="false"
            tool="3"
            flavor2="0">
      </item>
      <item path="../../src/libctp/calculators/profile.h"
            ex="false"
            tool="3"
            flavor2="0">
      </item>
      <item path="../../src/libctp/calculators/qmultipole.h"
            ex="false"
            tool="3"
            flavor2="0">
      </item>
      <item path="../../src/libctp/calculators/rates.h"
            ex="false"
            tool="3"
            flavor2="0">
      </item>
      <item path="../../src/libctp/calculators/sandbox.h"
            ex="false"
            tool="3"
            flavor2="0">
      </item>
      <item path="../../src/libctp/calculators/stateserver.h"
            ex="false"
            tool="3"
            flavor2="0">
      </item>
      <item path="../../src/libctp/calculators/tdump.h"
            ex="false"
            tool="3"
            flavor2="0">
      </item>
      <item path="../../src/libctp/calculators/velocity.h"
            ex="false"
            tool="3"
            flavor2="0">
      </item>
      <item path="../../src/libctp/calculators/xmultipole.h"
            ex="false"
            tool="3"
            flavor2="0">
      </item>
      <item path="../../src/libctp/calculators/xmultipole2.h"
            ex="false"
            tool="3"
            flavor2="0">
      </item>
      <item path="../../src/libctp/calculators/zmultipole.h"
            ex="false"
            tool="3"
            flavor2="0">
      </item>
      <item path="../../src/libctp/ctpapplication.cc" ex="false" tool="1" flavor2="0">
      </item>
      <item path="../../src/libctp/dftengine/dftengine.cc"
            ex="false"
<<<<<<< HEAD
            tool="0"
=======
            tool="1"
>>>>>>> 87c5bd76
            flavor2="0">
      </item>
      <item path="../../src/libctp/ewaldactor.cc" ex="false" tool="1" flavor2="0">
      </item>
      <item path="../../src/libctp/extractorfactory.cc"
            ex="false"
            tool="1"
            flavor2="0">
      </item>
      <item path="../../src/libctp/extractors/energyextractor.h"
            ex="false"
            tool="3"
            flavor2="0">
      </item>
      <item path="../../src/libctp/extractors/integralsextractor.h"
            ex="false"
            tool="3"
            flavor2="0">
      </item>
      <item path="../../src/libctp/extractors/occupationsextractor.h"
            ex="false"
            tool="3"
            flavor2="0">
      </item>
      <item path="../../src/libctp/extractors/pairsextractor.h"
            ex="false"
            tool="3"
            flavor2="0">
      </item>
      <item path="../../src/libctp/extractors/ratesextractor.h"
            ex="false"
            tool="3"
            flavor2="0">
      </item>
      <item path="../../src/libctp/extractors/segmentsextractor.h"
            ex="false"
            tool="3"
            flavor2="0">
      </item>
      <item path="../../src/libctp/extractors/trajextractor.h"
            ex="false"
            tool="3"
            flavor2="0">
      </item>
      <item path="../../src/libctp/fragment.cc" ex="false" tool="1" flavor2="0">
      </item>
      <item path="../../src/libctp/gsl_boost_ublas_matrix_prod.cc"
            ex="false"
            tool="1"
            flavor2="0">
      </item>
      <item path="../../src/libctp/gwbse/bse.cc" ex="false" tool="1" flavor2="0">
      </item>
      <item path="../../src/libctp/gwbse/gwa.cc" ex="false" tool="1" flavor2="0">
      </item>
      <item path="../../src/libctp/gwbse/gwbse.cc" ex="false" tool="1" flavor2="0">
      </item>
      <item path="../../src/libctp/gwbse/rpa.cc" ex="false" tool="1" flavor2="0">
      </item>
      <item path="../../src/libctp/job.cc" ex="false" tool="1" flavor2="0">
      </item>
      <item path="../../src/libctp/jobapplication.cc" ex="false" tool="1" flavor2="0">
      </item>
      <item path="../../src/libctp/jobcalculatorfactory.cc"
            ex="false"
            tool="1"
            flavor2="0">
      </item>
      <item path="../../src/libctp/jobcalculators/edft.h"
            ex="false"
            tool="3"
            flavor2="0">
      </item>
      <item path="../../src/libctp/jobcalculators/egwbse.cc"
            ex="false"
            tool="1"
            flavor2="0">
      </item>
      <item path="../../src/libctp/jobcalculators/egwbse.h"
            ex="false"
            tool="3"
            flavor2="0">
      </item>
      <item path="../../src/libctp/jobcalculators/ewald.h"
            ex="false"
            tool="3"
            flavor2="0">
      </item>
      <item path="../../src/libctp/jobcalculators/gwbse.cc"
            ex="false"
            tool="1"
            flavor2="0">
      </item>
      <item path="../../src/libctp/jobcalculators/gwbse.h"
            ex="false"
            tool="3"
            flavor2="0">
      </item>
      <item path="../../src/libctp/jobcalculators/idft.cc"
            ex="false"
            tool="1"
            flavor2="0">
      </item>
      <item path="../../src/libctp/jobcalculators/idft.h"
            ex="false"
            tool="3"
            flavor2="0">
      </item>
      <item path="../../src/libctp/jobcalculators/igwbse.cc"
            ex="false"
            tool="1"
            flavor2="0">
      </item>
      <item path="../../src/libctp/jobcalculators/igwbse.h"
            ex="false"
            tool="3"
            flavor2="0">
      </item>
      <item path="../../src/libctp/jobcalculators/qmmm.h"
            ex="false"
            tool="3"
            flavor2="0">
      </item>
      <item path="../../src/libctp/jobcalculators/xqmultipole.h"
            ex="false"
            tool="3"
            flavor2="0">
      </item>
      <item path="../../src/libctp/molecule.cc" ex="false" tool="1" flavor2="0">
      </item>
      <item path="../../src/libctp/numerical_integration/numerical_integrations.cc"
            ex="false"
            tool="1"
            flavor2="0">
      </item>
      <item path="../../src/libctp/numerical_integration/radial_euler_maclaurin_rule.cc"
            ex="false"
            tool="1"
            flavor2="0">
      </item>
      <item path="../../src/libctp/numerical_integration/sphere_lebedev_rule.cc"
            ex="false"
            tool="1"
            flavor2="0">
      </item>
      <item path="../../src/libctp/orbitals.cc" ex="false" tool="1" flavor2="0">
      </item>
      <item path="../../src/libctp/overlap.cc" ex="false" tool="1" flavor2="0">
      </item>
      <item path="../../src/libctp/parallelpaircalc.cc"
            ex="false"
            tool="1"
            flavor2="0">
      </item>
      <item path="../../src/libctp/parallelxjobcalc.cc"
            ex="false"
            tool="1"
            flavor2="0">
      </item>
      <item path="../../src/libctp/polarbackground.cc"
            ex="false"
            tool="1"
            flavor2="0">
      </item>
      <item path="../../src/libctp/polarseg.cc" ex="false" tool="1" flavor2="0">
      </item>
      <item path="../../src/libctp/polarsite.cc" ex="false" tool="1" flavor2="0">
      </item>
      <item path="../../src/libctp/polartop.cc" ex="false" tool="1" flavor2="0">
      </item>
      <item path="../../src/libctp/progressobserver.cc"
            ex="false"
            tool="1"
            flavor2="0">
      </item>
      <item path="../../src/libctp/qmcalculator.cc" ex="false" tool="1" flavor2="0">
      </item>
      <item path="../../src/libctp/qmdatabase.cc" ex="false" tool="1" flavor2="0">
      </item>
      <item path="../../src/libctp/qmmachine.cc" ex="false" tool="1" flavor2="0">
      </item>
      <item path="../../src/libctp/qmnblist.cc" ex="false" tool="1" flavor2="0">
      </item>
      <item path="../../src/libctp/qmpackagefactory.cc"
            ex="false"
            tool="1"
            flavor2="0">
      </item>
      <item path="../../src/libctp/qmpackages/gaussian.cc"
            ex="false"
            tool="1"
            flavor2="0">
      </item>
      <item path="../../src/libctp/qmpackages/gaussian.h"
            ex="false"
            tool="3"
            flavor2="0">
      </item>
      <item path="../../src/libctp/qmpackages/gw.cc" ex="false" tool="1" flavor2="0">
      </item>
      <item path="../../src/libctp/qmpackages/gw.h" ex="false" tool="3" flavor2="0">
      </item>
      <item path="../../src/libctp/qmpackages/nwchem.cc"
            ex="false"
            tool="1"
            flavor2="0">
      </item>
      <item path="../../src/libctp/qmpackages/nwchem.h"
            ex="false"
            tool="3"
            flavor2="0">
      </item>
      <item path="../../src/libctp/qmpackages/turbomole.cc"
            ex="false"
            tool="1"
            flavor2="0">
      </item>
      <item path="../../src/libctp/qmpackages/turbomole.h"
            ex="false"
            tool="3"
            flavor2="0">
      </item>
      <item path="../../src/libctp/qmpair.cc" ex="false" tool="1" flavor2="0">
      </item>
      <item path="../../src/libctp/qmtool.cc" ex="false" tool="1" flavor2="0">
      </item>
      <item path="../../src/libctp/segment.cc" ex="false" tool="1" flavor2="0">
      </item>
      <item path="../../src/libctp/segmenttype.cc" ex="false" tool="1" flavor2="0">
      </item>
      <item path="../../src/libctp/sqlapplication.cc" ex="false" tool="1" flavor2="0">
      </item>
      <item path="../../src/libctp/statesaversqlite.cc"
            ex="false"
            tool="1"
            flavor2="0">
      </item>
      <item path="../../src/libctp/threecenters.cc" ex="false" tool="1" flavor2="0">
      </item>
      <item path="../../src/libctp/threecenters_dft.cc"
            ex="false"
            tool="0"
            flavor2="0">
      </item>
      <item path="../../src/libctp/threecenters_tools.cc"
            ex="false"
            tool="1"
            flavor2="0">
      </item>
      <item path="../../src/libctp/toolfactory.cc" ex="false" tool="1" flavor2="0">
      </item>
      <item path="../../src/libctp/tools/coupling.h" ex="false" tool="3" flavor2="0">
      </item>
      <item path="../../src/libctp/tools/dft.h" ex="false" tool="3" flavor2="0">
      </item>
      <item path="../../src/libctp/tools/exciton.h" ex="false" tool="3" flavor2="0">
      </item>
      <item path="../../src/libctp/tools/excitoncoupling.h"
            ex="false"
            tool="3"
            flavor2="0">
      </item>
      <item path="../../src/libctp/tools/gencube.h" ex="false" tool="3" flavor2="0">
      </item>
      <item path="../../src/libctp/tools/molpol.cc" ex="false" tool="1" flavor2="0">
      </item>
      <item path="../../src/libctp/tools/molpol.h" ex="false" tool="3" flavor2="0">
      </item>
      <item path="../../src/libctp/tools/orb2isogwa.h"
            ex="false"
            tool="3"
            flavor2="0">
      </item>
      <item path="../../src/libctp/tools/pdb2map.h" ex="false" tool="3" flavor2="0">
      </item>
      <item path="../../src/libctp/tools/qmanalyze.h" ex="false" tool="3" flavor2="0">
      </item>
      <item path="../../src/libctp/tools/spectrum.h" ex="false" tool="3" flavor2="0">
      </item>
      <item path="../../src/libctp/topology.cc" ex="false" tool="1" flavor2="0">
      </item>
      <item path="../../src/libctp/version.cc" ex="false" tool="1" flavor2="0">
      </item>
      <item path="../../src/libctp/version_nb.cc" ex="false" tool="1" flavor2="0">
      </item>
      <item path="../../src/libctp/votca_config.h" ex="false" tool="3" flavor2="0">
      </item>
      <item path="../../src/libctp/votca_config.h.in" ex="false" tool="3" flavor2="0">
      </item>
      <item path="../../src/libctp/xinductor.cc" ex="false" tool="1" flavor2="0">
      </item>
      <item path="../../src/libctp/xinteractor.cc" ex="false" tool="1" flavor2="0">
      </item>
      <item path="../../src/libctp/xjob.cc" ex="false" tool="1" flavor2="0">
      </item>
      <item path="../../src/libctp/xmapper.cc" ex="false" tool="1" flavor2="0">
      </item>
      <item path="/people/thnfs/homes/baumeier/isilon/votca_gsl/src/ctp/include/votca/ctp/grid_containers.h"
            ex="false"
            tool="3"
            flavor2="0">
      </item>
    </conf>
    <conf name="Release" type="3">
      <toolsSet>
        <compilerSet>GNU|GNU</compilerSet>
        <dependencyChecking>true</dependencyChecking>
        <rebuildPropChanged>true</rebuildPropChanged>
      </toolsSet>
      <compileType>
        <cTool>
          <developmentMode>5</developmentMode>
        </cTool>
        <ccTool>
          <developmentMode>5</developmentMode>
        </ccTool>
        <fortranCompilerTool>
          <developmentMode>5</developmentMode>
        </fortranCompilerTool>
        <archiverTool>
        </archiverTool>
      </compileType>
      <item path="../../include/votca/ctp/ERIs.h" ex="false" tool="3" flavor2="0">
      </item>
      <item path="../../include/votca/ctp/aobasis.h" ex="false" tool="3" flavor2="0">
      </item>
      <item path="../../include/votca/ctp/aomatrix.h" ex="false" tool="3" flavor2="0">
      </item>
      <item path="../../include/votca/ctp/apolarsite.h"
            ex="false"
            tool="3"
            flavor2="0">
      </item>
      <item path="../../include/votca/ctp/atom.h" ex="false" tool="3" flavor2="0">
      </item>
      <item path="../../include/votca/ctp/basisset.h" ex="false" tool="3" flavor2="0">
      </item>
      <item path="../../include/votca/ctp/bsecoupling.h"
            ex="false"
            tool="3"
            flavor2="0">
      </item>
      <item path="../../include/votca/ctp/calculatorfactory.h"
            ex="false"
            tool="3"
            flavor2="0">
      </item>
      <item path="../../include/votca/ctp/ctpapplication.h"
            ex="false"
            tool="3"
            flavor2="0">
      </item>
      <item path="../../include/votca/ctp/elements.h" ex="false" tool="3" flavor2="0">
      </item>
      <item path="../../include/votca/ctp/espfit.h" ex="false" tool="3" flavor2="0">
      </item>
      <item path="../../include/votca/ctp/ewdspace.h" ex="false" tool="3" flavor2="0">
      </item>
      <item path="../../include/votca/ctp/exchange_correlation.h"
            ex="false"
            tool="3"
            flavor2="0">
      </item>
      <item path="../../include/votca/ctp/extractorfactory.h"
            ex="false"
            tool="3"
            flavor2="0">
      </item>
      <item path="../../include/votca/ctp/fragment.h" ex="false" tool="3" flavor2="0">
      </item>
      <item path="../../include/votca/ctp/grid.h" ex="false" tool="3" flavor2="0">
      </item>
      <item path="../../include/votca/ctp/gsl_boost_ublas_matrix_prod.h"
            ex="false"
            tool="3"
            flavor2="0">
      </item>
      <item path="../../include/votca/ctp/gwbse.h" ex="false" tool="3" flavor2="0">
      </item>
      <item path="../../include/votca/ctp/job.h" ex="false" tool="3" flavor2="0">
      </item>
      <item path="../../include/votca/ctp/jobapplication.h"
            ex="false"
            tool="3"
            flavor2="0">
      </item>
      <item path="../../include/votca/ctp/jobcalculator.h"
            ex="false"
            tool="3"
            flavor2="0">
      </item>
      <item path="../../include/votca/ctp/logger.h" ex="false" tool="3" flavor2="0">
      </item>
      <item path="../../include/votca/ctp/mkl_boost_ublas_matrix_prod.h"
            ex="false"
            tool="3"
            flavor2="0">
      </item>
      <item path="../../include/votca/ctp/molecule.h" ex="false" tool="3" flavor2="0">
      </item>
      <item path="../../include/votca/ctp/numerical_integrations.h"
            ex="false"
            tool="3"
            flavor2="0">
      </item>
      <item path="../../include/votca/ctp/orbitals.h" ex="false" tool="3" flavor2="0">
      </item>
      <item path="../../include/votca/ctp/overlap.h" ex="false" tool="3" flavor2="0">
      </item>
      <item path="../../include/votca/ctp/paircalculator.h"
            ex="false"
            tool="3"
            flavor2="0">
      </item>
      <item path="../../include/votca/ctp/parallelpaircalc.h"
            ex="false"
            tool="3"
            flavor2="0">
      </item>
      <item path="../../include/votca/ctp/parallelsitecalc.h"
            ex="false"
            tool="3"
            flavor2="0">
      </item>
      <item path="../../include/votca/ctp/parallelxjobcalc.h"
            ex="false"
            tool="3"
            flavor2="0">
      </item>
      <item path="../../include/votca/ctp/polarbackground.h"
            ex="false"
            tool="3"
            flavor2="0">
      </item>
      <item path="../../include/votca/ctp/polarseg.h" ex="false" tool="3" flavor2="0">
      </item>
      <item path="../../include/votca/ctp/polarsite.h"
            ex="false"
            tool="3"
            flavor2="0">
      </item>
      <item path="../../include/votca/ctp/progressobserver.h"
            ex="false"
            tool="3"
            flavor2="0">
      </item>
      <item path="../../include/votca/ctp/qmcalculator.h"
            ex="false"
            tool="3"
            flavor2="0">
      </item>
      <item path="../../include/votca/ctp/qmdatabase.h"
            ex="false"
            tool="3"
            flavor2="0">
      </item>
      <item path="../../include/votca/ctp/qmnblist.h" ex="false" tool="3" flavor2="0">
      </item>
      <item path="../../include/votca/ctp/qmpackage.h"
            ex="false"
            tool="3"
            flavor2="0">
      </item>
      <item path="../../include/votca/ctp/qmpackagefactory.h"
            ex="false"
            tool="3"
            flavor2="0">
      </item>
      <item path="../../include/votca/ctp/qmpair.h" ex="false" tool="3" flavor2="0">
      </item>
      <item path="../../include/votca/ctp/qmthread.h" ex="false" tool="3" flavor2="0">
      </item>
      <item path="../../include/votca/ctp/qmtool.h" ex="false" tool="3" flavor2="0">
      </item>
      <item path="../../include/votca/ctp/radial_euler_maclaurin_rule.h"
            ex="false"
            tool="3"
            flavor2="0">
      </item>
      <item path="../../include/votca/ctp/segment.h" ex="false" tool="3" flavor2="0">
      </item>
      <item path="../../include/votca/ctp/segmenttype.h"
            ex="false"
            tool="3"
            flavor2="0">
      </item>
      <item path="../../include/votca/ctp/sphere_lebedev_rule.h"
            ex="false"
            tool="3"
            flavor2="0">
      </item>
      <item path="../../include/votca/ctp/sqlapplication.h"
            ex="false"
            tool="3"
            flavor2="0">
      </item>
      <item path="../../include/votca/ctp/statesaversqlite.h"
            ex="false"
            tool="3"
            flavor2="0">
      </item>
      <item path="../../include/votca/ctp/threecenters.h"
            ex="false"
            tool="3"
            flavor2="0">
      </item>
      <item path="../../include/votca/ctp/topology.h" ex="false" tool="3" flavor2="0">
      </item>
      <item path="../../include/votca/ctp/version.h" ex="false" tool="3" flavor2="0">
      </item>
      <item path="../../include/votca/ctp/votca_ctp_config.h"
            ex="false"
            tool="3"
            flavor2="0">
      </item>
      <item path="../../include/votca/ctp/xinductor.h"
            ex="false"
            tool="3"
            flavor2="0">
      </item>
      <item path="../../include/votca/ctp/xinteractor.h"
            ex="false"
            tool="3"
            flavor2="0">
      </item>
      <item path="../../include/votca/ctp/xjob.h" ex="false" tool="3" flavor2="0">
      </item>
      <item path="../../include/votca/ctp/xmapper.h" ex="false" tool="3" flavor2="0">
      </item>
      <item path="../../src/libctp/ERIs.cc" ex="false" tool="0" flavor2="0">
      </item>
      <item path="../../src/libctp/aomatrices/aocoulomb.cc"
            ex="false"
            tool="1"
            flavor2="0">
      </item>
      <item path="../../src/libctp/aomatrices/aodipole.cc"
            ex="false"
            tool="1"
            flavor2="0">
      </item>
      <item path="../../src/libctp/aomatrices/aoesp.cc"
            ex="false"
            tool="1"
            flavor2="0">
      </item>
      <item path="../../src/libctp/aomatrices/aokinetic.cc"
            ex="false"
            tool="1"
            flavor2="0">
      </item>
      <item path="../../src/libctp/aomatrices/aomatrix.cc"
            ex="false"
            tool="1"
            flavor2="0">
      </item>
      <item path="../../src/libctp/aomatrices/aomomentum.cc"
            ex="false"
            tool="1"
            flavor2="0">
      </item>
      <item path="../../src/libctp/aomatrices/aooverlap.cc"
            ex="false"
            tool="1"
            flavor2="0">
      </item>
      <item path="../../src/libctp/apolarsite.cc" ex="false" tool="1" flavor2="0">
      </item>
      <item path="../../src/libctp/bsecoupling.cc" ex="false" tool="1" flavor2="0">
      </item>
      <item path="../../src/libctp/calculatorfactory.cc"
            ex="false"
            tool="1"
            flavor2="0">
      </item>
      <item path="../../src/libctp/calculators/eanalyze.h"
            ex="false"
            tool="3"
            flavor2="0">
      </item>
      <item path="../../src/libctp/calculators/ecoulomb.h"
            ex="false"
            tool="3"
            flavor2="0">
      </item>
      <item path="../../src/libctp/calculators/eimport.h"
            ex="false"
            tool="3"
            flavor2="0">
      </item>
      <item path="../../src/libctp/calculators/einternal.h"
            ex="false"
            tool="3"
            flavor2="0">
      </item>
      <item path="../../src/libctp/calculators/emultipole.h"
            ex="false"
            tool="3"
            flavor2="0">
      </item>
      <item path="../../src/libctp/calculators/emultipole_stdal.h"
            ex="false"
            tool="3"
            flavor2="0">
      </item>
      <item path="../../src/libctp/calculators/eoutersphere.cc"
            ex="false"
            tool="1"
            flavor2="0">
      </item>
      <item path="../../src/libctp/calculators/eoutersphere.h"
            ex="false"
            tool="3"
            flavor2="0">
      </item>
      <item path="../../src/libctp/calculators/ewdbgpol.h"
            ex="false"
            tool="3"
            flavor2="0">
      </item>
      <item path="../../src/libctp/calculators/ianalyze.h"
            ex="false"
            tool="3"
            flavor2="0">
      </item>
      <item path="../../src/libctp/calculators/iimport.h"
            ex="false"
            tool="3"
            flavor2="0">
      </item>
      <item path="../../src/libctp/calculators/izindo.h"
            ex="false"
            tool="3"
            flavor2="0">
      </item>
      <item path="../../src/libctp/calculators/jobwriter.cc"
            ex="false"
            tool="1"
            flavor2="0">
      </item>
      <item path="../../src/libctp/calculators/jobwriter.h"
            ex="false"
            tool="3"
            flavor2="0">
      </item>
      <item path="../../src/libctp/calculators/molpol.h"
            ex="false"
            tool="3"
            flavor2="0">
      </item>
      <item path="../../src/libctp/calculators/neighborlist.h"
            ex="false"
            tool="3"
            flavor2="0">
      </item>
      <item path="../../src/libctp/calculators/pairdump.h"
            ex="false"
            tool="3"
            flavor2="0">
      </item>
      <item path="../../src/libctp/calculators/profile.h"
            ex="false"
            tool="3"
            flavor2="0">
      </item>
      <item path="../../src/libctp/calculators/qmultipole.h"
            ex="false"
            tool="3"
            flavor2="0">
      </item>
      <item path="../../src/libctp/calculators/rates.h"
            ex="false"
            tool="3"
            flavor2="0">
      </item>
      <item path="../../src/libctp/calculators/sandbox.h"
            ex="false"
            tool="3"
            flavor2="0">
      </item>
      <item path="../../src/libctp/calculators/stateserver.h"
            ex="false"
            tool="3"
            flavor2="0">
      </item>
      <item path="../../src/libctp/calculators/tdump.h"
            ex="false"
            tool="3"
            flavor2="0">
      </item>
      <item path="../../src/libctp/calculators/velocity.h"
            ex="false"
            tool="3"
            flavor2="0">
      </item>
      <item path="../../src/libctp/calculators/xmultipole.h"
            ex="false"
            tool="3"
            flavor2="0">
      </item>
      <item path="../../src/libctp/calculators/xmultipole2.h"
            ex="false"
            tool="3"
            flavor2="0">
      </item>
      <item path="../../src/libctp/calculators/zmultipole.h"
            ex="false"
            tool="3"
            flavor2="0">
      </item>
      <item path="../../src/libctp/ctpapplication.cc" ex="false" tool="1" flavor2="0">
      </item>
      <item path="../../src/libctp/dftengine/dftengine.cc"
            ex="false"
<<<<<<< HEAD
            tool="0"
=======
            tool="1"
>>>>>>> 87c5bd76
            flavor2="0">
      </item>
      <item path="../../src/libctp/ewaldactor.cc" ex="false" tool="1" flavor2="0">
      </item>
      <item path="../../src/libctp/extractorfactory.cc"
            ex="false"
            tool="1"
            flavor2="0">
      </item>
      <item path="../../src/libctp/extractors/energyextractor.h"
            ex="false"
            tool="3"
            flavor2="0">
      </item>
      <item path="../../src/libctp/extractors/integralsextractor.h"
            ex="false"
            tool="3"
            flavor2="0">
      </item>
      <item path="../../src/libctp/extractors/occupationsextractor.h"
            ex="false"
            tool="3"
            flavor2="0">
      </item>
      <item path="../../src/libctp/extractors/pairsextractor.h"
            ex="false"
            tool="3"
            flavor2="0">
      </item>
      <item path="../../src/libctp/extractors/ratesextractor.h"
            ex="false"
            tool="3"
            flavor2="0">
      </item>
      <item path="../../src/libctp/extractors/segmentsextractor.h"
            ex="false"
            tool="3"
            flavor2="0">
      </item>
      <item path="../../src/libctp/extractors/trajextractor.h"
            ex="false"
            tool="3"
            flavor2="0">
      </item>
      <item path="../../src/libctp/fragment.cc" ex="false" tool="1" flavor2="0">
      </item>
      <item path="../../src/libctp/gsl_boost_ublas_matrix_prod.cc"
            ex="false"
            tool="1"
            flavor2="0">
      </item>
      <item path="../../src/libctp/gwbse/bse.cc" ex="false" tool="1" flavor2="0">
      </item>
      <item path="../../src/libctp/gwbse/gwa.cc" ex="false" tool="1" flavor2="0">
      </item>
      <item path="../../src/libctp/gwbse/gwbse.cc" ex="false" tool="1" flavor2="0">
      </item>
      <item path="../../src/libctp/gwbse/rpa.cc" ex="false" tool="1" flavor2="0">
      </item>
      <item path="../../src/libctp/job.cc" ex="false" tool="1" flavor2="0">
      </item>
      <item path="../../src/libctp/jobapplication.cc" ex="false" tool="1" flavor2="0">
      </item>
      <item path="../../src/libctp/jobcalculatorfactory.cc"
            ex="false"
            tool="1"
            flavor2="0">
      </item>
      <item path="../../src/libctp/jobcalculators/edft.h"
            ex="false"
            tool="3"
            flavor2="0">
      </item>
      <item path="../../src/libctp/jobcalculators/egwbse.cc"
            ex="false"
            tool="1"
            flavor2="0">
      </item>
      <item path="../../src/libctp/jobcalculators/egwbse.h"
            ex="false"
            tool="3"
            flavor2="0">
      </item>
      <item path="../../src/libctp/jobcalculators/ewald.h"
            ex="false"
            tool="3"
            flavor2="0">
      </item>
      <item path="../../src/libctp/jobcalculators/gwbse.cc"
            ex="false"
            tool="1"
            flavor2="0">
      </item>
      <item path="../../src/libctp/jobcalculators/gwbse.h"
            ex="false"
            tool="3"
            flavor2="0">
      </item>
      <item path="../../src/libctp/jobcalculators/idft.cc"
            ex="false"
            tool="1"
            flavor2="0">
      </item>
      <item path="../../src/libctp/jobcalculators/idft.h"
            ex="false"
            tool="3"
            flavor2="0">
      </item>
      <item path="../../src/libctp/jobcalculators/igwbse.cc"
            ex="false"
            tool="1"
            flavor2="0">
      </item>
      <item path="../../src/libctp/jobcalculators/igwbse.h"
            ex="false"
            tool="3"
            flavor2="0">
      </item>
      <item path="../../src/libctp/jobcalculators/qmmm.h"
            ex="false"
            tool="3"
            flavor2="0">
      </item>
      <item path="../../src/libctp/jobcalculators/xqmultipole.h"
            ex="false"
            tool="3"
            flavor2="0">
      </item>
      <item path="../../src/libctp/molecule.cc" ex="false" tool="1" flavor2="0">
      </item>
      <item path="../../src/libctp/numerical_integration/numerical_integrations.cc"
            ex="false"
            tool="1"
            flavor2="0">
      </item>
      <item path="../../src/libctp/numerical_integration/radial_euler_maclaurin_rule.cc"
            ex="false"
            tool="1"
            flavor2="0">
      </item>
      <item path="../../src/libctp/numerical_integration/sphere_lebedev_rule.cc"
            ex="false"
            tool="1"
            flavor2="0">
      </item>
      <item path="../../src/libctp/orbitals.cc" ex="false" tool="1" flavor2="0">
      </item>
      <item path="../../src/libctp/overlap.cc" ex="false" tool="1" flavor2="0">
      </item>
      <item path="../../src/libctp/parallelpaircalc.cc"
            ex="false"
            tool="0"
            flavor2="0">
      </item>
      <item path="../../src/libctp/parallelxjobcalc.cc"
            ex="false"
            tool="1"
            flavor2="0">
      </item>
      <item path="../../src/libctp/polarbackground.cc"
            ex="false"
            tool="1"
            flavor2="0">
      </item>
      <item path="../../src/libctp/polarseg.cc" ex="false" tool="1" flavor2="0">
      </item>
      <item path="../../src/libctp/polarsite.cc" ex="false" tool="1" flavor2="0">
      </item>
      <item path="../../src/libctp/polartop.cc" ex="false" tool="1" flavor2="0">
      </item>
      <item path="../../src/libctp/progressobserver.cc"
            ex="false"
            tool="1"
            flavor2="0">
      </item>
      <item path="../../src/libctp/qmcalculator.cc" ex="false" tool="1" flavor2="0">
      </item>
      <item path="../../src/libctp/qmdatabase.cc" ex="false" tool="1" flavor2="0">
      </item>
      <item path="../../src/libctp/qmmachine.cc" ex="false" tool="1" flavor2="0">
      </item>
      <item path="../../src/libctp/qmnblist.cc" ex="false" tool="1" flavor2="0">
      </item>
      <item path="../../src/libctp/qmpackagefactory.cc"
            ex="false"
            tool="1"
            flavor2="0">
      </item>
      <item path="../../src/libctp/qmpackages/gaussian.cc"
            ex="false"
            tool="1"
            flavor2="0">
      </item>
      <item path="../../src/libctp/qmpackages/gaussian.h"
            ex="false"
            tool="3"
            flavor2="0">
      </item>
      <item path="../../src/libctp/qmpackages/gw.cc" ex="false" tool="1" flavor2="0">
      </item>
      <item path="../../src/libctp/qmpackages/gw.h" ex="false" tool="3" flavor2="0">
      </item>
      <item path="../../src/libctp/qmpackages/nwchem.cc"
            ex="false"
            tool="1"
            flavor2="0">
      </item>
      <item path="../../src/libctp/qmpackages/nwchem.h"
            ex="false"
            tool="3"
            flavor2="0">
      </item>
      <item path="../../src/libctp/qmpackages/turbomole.cc"
            ex="false"
            tool="1"
            flavor2="0">
      </item>
      <item path="../../src/libctp/qmpackages/turbomole.h"
            ex="false"
            tool="3"
            flavor2="0">
      </item>
      <item path="../../src/libctp/qmpair.cc" ex="false" tool="1" flavor2="0">
      </item>
      <item path="../../src/libctp/qmtool.cc" ex="false" tool="1" flavor2="0">
      </item>
      <item path="../../src/libctp/segment.cc" ex="false" tool="1" flavor2="0">
      </item>
      <item path="../../src/libctp/segmenttype.cc" ex="false" tool="1" flavor2="0">
      </item>
      <item path="../../src/libctp/sqlapplication.cc" ex="false" tool="1" flavor2="0">
      </item>
      <item path="../../src/libctp/statesaversqlite.cc"
            ex="false"
            tool="1"
            flavor2="0">
      </item>
      <item path="../../src/libctp/threecenters.cc" ex="false" tool="1" flavor2="0">
      </item>
      <item path="../../src/libctp/threecenters_dft.cc"
            ex="false"
            tool="0"
            flavor2="0">
      </item>
      <item path="../../src/libctp/threecenters_tools.cc"
            ex="false"
            tool="1"
            flavor2="0">
      </item>
      <item path="../../src/libctp/toolfactory.cc" ex="false" tool="1" flavor2="0">
      </item>
      <item path="../../src/libctp/tools/coupling.h" ex="false" tool="3" flavor2="0">
      </item>
      <item path="../../src/libctp/tools/dft.h" ex="false" tool="3" flavor2="0">
      </item>
      <item path="../../src/libctp/tools/exciton.h" ex="false" tool="3" flavor2="0">
      </item>
      <item path="../../src/libctp/tools/excitoncoupling.h"
            ex="false"
            tool="3"
            flavor2="0">
      </item>
      <item path="../../src/libctp/tools/gencube.h" ex="false" tool="3" flavor2="0">
      </item>
      <item path="../../src/libctp/tools/molpol.cc" ex="false" tool="1" flavor2="0">
      </item>
      <item path="../../src/libctp/tools/molpol.h" ex="false" tool="3" flavor2="0">
      </item>
      <item path="../../src/libctp/tools/orb2isogwa.h"
            ex="false"
            tool="3"
            flavor2="0">
      </item>
      <item path="../../src/libctp/tools/pdb2map.h" ex="false" tool="3" flavor2="0">
      </item>
      <item path="../../src/libctp/tools/qmanalyze.h" ex="false" tool="3" flavor2="0">
      </item>
      <item path="../../src/libctp/tools/spectrum.h" ex="false" tool="3" flavor2="0">
      </item>
      <item path="../../src/libctp/topology.cc" ex="false" tool="1" flavor2="0">
      </item>
      <item path="../../src/libctp/version.cc" ex="false" tool="1" flavor2="0">
      </item>
      <item path="../../src/libctp/version_nb.cc" ex="false" tool="1" flavor2="0">
      </item>
      <item path="../../src/libctp/votca_config.h" ex="false" tool="3" flavor2="0">
      </item>
      <item path="../../src/libctp/votca_config.h.in" ex="false" tool="3" flavor2="0">
      </item>
      <item path="../../src/libctp/xinductor.cc" ex="false" tool="1" flavor2="0">
      </item>
      <item path="../../src/libctp/xinteractor.cc" ex="false" tool="1" flavor2="0">
      </item>
      <item path="../../src/libctp/xjob.cc" ex="false" tool="1" flavor2="0">
      </item>
      <item path="../../src/libctp/xmapper.cc" ex="false" tool="1" flavor2="0">
      </item>
      <item path="/people/thnfs/homes/baumeier/isilon/votca_gsl/src/ctp/include/votca/ctp/grid_containers.h"
            ex="false"
            tool="3"
            flavor2="0">
      </item>
    </conf>
  </confs>
</configurationDescriptor><|MERGE_RESOLUTION|>--- conflicted
+++ resolved
@@ -70,13 +70,9 @@
         <itemPath>../../src/libctp/tools/spectrum.h</itemPath>
       </logicalFolder>
     </logicalFolder>
-    <logicalFolder name="dftengine" displayName="dftengine" projectFiles="true">
-      <itemPath>../../src/libctp/dftengine/dftengine.cc</itemPath>
-    </logicalFolder>
     <logicalFolder name="HeaderFiles"
                    displayName="Header Files"
                    projectFiles="true">
-      <itemPath>../../include/votca/ctp/ERIs.h</itemPath>
       <itemPath>../../include/votca/ctp/aobasis.h</itemPath>
       <itemPath>../../include/votca/ctp/aomatrix.h</itemPath>
       <itemPath>../../include/votca/ctp/apolarsite.h</itemPath>
@@ -163,7 +159,6 @@
         <itemPath>../../src/libctp/aomatrices/aocoulomb.cc</itemPath>
         <itemPath>../../src/libctp/aomatrices/aodipole.cc</itemPath>
         <itemPath>../../src/libctp/aomatrices/aoesp.cc</itemPath>
-        <itemPath>../../src/libctp/aomatrices/aokinetic.cc</itemPath>
         <itemPath>../../src/libctp/aomatrices/aomatrix.cc</itemPath>
         <itemPath>../../src/libctp/aomatrices/aomomentum.cc</itemPath>
         <itemPath>../../src/libctp/aomatrices/aooverlap.cc</itemPath>
@@ -200,7 +195,6 @@
         <itemPath>../../src/libctp/segmenttype.cc</itemPath>
         <itemPath>../../src/libctp/topology.cc</itemPath>
       </logicalFolder>
-      <itemPath>../../src/libctp/ERIs.cc</itemPath>
       <itemPath>../../src/libctp/apolarsite.cc</itemPath>
       <itemPath>../../src/libctp/bsecoupling.cc</itemPath>
       <itemPath>../../src/libctp/dftengine/dftengine.cc</itemPath>
@@ -209,7 +203,9 @@
       <itemPath>../../src/libctp/ewaldactor.cc</itemPath>
       <itemPath>../../src/libctp/ewaldnd.cc</itemPath>
       <itemPath>../../src/libctp/gsl_boost_ublas_matrix_prod.cc</itemPath>
+      <itemPath>../../src/libctp/hgversion.h</itemPath>
       <itemPath>../../src/libctp/job.cc</itemPath>
+      <itemPath>../../src/libctp/mbgft/mbgft.cc</itemPath>
       <itemPath>../../src/libctp/orbitals.cc</itemPath>
       <itemPath>../../src/libctp/overlap.cc</itemPath>
       <itemPath>../../src/libctp/parallelpaircalc.cc</itemPath>
@@ -226,7 +222,6 @@
       <itemPath>../../src/libctp/qmtool.cc</itemPath>
       <itemPath>../../src/libctp/statesaversqlite.cc</itemPath>
       <itemPath>../../src/libctp/threecenters.cc</itemPath>
-      <itemPath>../../src/libctp/threecenters_dft.cc</itemPath>
       <itemPath>../../src/libctp/threecenters_tools.cc</itemPath>
       <itemPath>../../src/libctp/version.cc</itemPath>
       <itemPath>../../src/libctp/version_nb.cc</itemPath>
@@ -246,7 +241,6 @@
   <sourceRootList>
     <Elem>../../include</Elem>
     <Elem>../../../../include</Elem>
-    <Elem>../../src/libctp/dftengine</Elem>
   </sourceRootList>
   <projectmakefile>Makefile</projectmakefile>
   <confs>
@@ -271,8 +265,6 @@
           <output>../../src/libctp/libctp.a</output>
         </archiverTool>
       </compileType>
-      <item path="../../include/votca/ctp/ERIs.h" ex="false" tool="3" flavor2="0">
-      </item>
       <item path="../../include/votca/ctp/aobasis.h" ex="false" tool="3" flavor2="0">
       </item>
       <item path="../../include/votca/ctp/aomatrix.h" ex="false" tool="3" flavor2="0">
@@ -478,8 +470,6 @@
       </item>
       <item path="../../include/votca/ctp/xmapper.h" ex="false" tool="3" flavor2="0">
       </item>
-      <item path="../../src/libctp/ERIs.cc" ex="false" tool="0" flavor2="0">
-      </item>
       <item path="../../src/libctp/aomatrices/aocoulomb.cc"
             ex="false"
             tool="1"
@@ -495,11 +485,6 @@
             tool="1"
             flavor2="0">
       </item>
-      <item path="../../src/libctp/aomatrices/aokinetic.cc"
-            ex="false"
-            tool="1"
-            flavor2="0">
-      </item>
       <item path="../../src/libctp/aomatrices/aomatrix.cc"
             ex="false"
             tool="1"
@@ -663,11 +648,7 @@
       </item>
       <item path="../../src/libctp/dftengine/dftengine.cc"
             ex="false"
-<<<<<<< HEAD
-            tool="0"
-=======
-            tool="1"
->>>>>>> 87c5bd76
+            tool="1"
             flavor2="0">
       </item>
       <item path="../../src/libctp/ewaldactor.cc" ex="false" tool="1" flavor2="0">
@@ -727,6 +708,8 @@
       </item>
       <item path="../../src/libctp/gwbse/rpa.cc" ex="false" tool="1" flavor2="0">
       </item>
+      <item path="../../src/libctp/hgversion.h" ex="false" tool="3" flavor2="0">
+      </item>
       <item path="../../src/libctp/job.cc" ex="false" tool="1" flavor2="0">
       </item>
       <item path="../../src/libctp/jobapplication.cc" ex="false" tool="1" flavor2="0">
@@ -796,6 +779,8 @@
             tool="3"
             flavor2="0">
       </item>
+      <item path="../../src/libctp/mbgft/mbgft.cc" ex="false" tool="1" flavor2="0">
+      </item>
       <item path="../../src/libctp/molecule.cc" ex="false" tool="1" flavor2="0">
       </item>
       <item path="../../src/libctp/numerical_integration/numerical_integrations.cc"
@@ -906,11 +891,6 @@
             flavor2="0">
       </item>
       <item path="../../src/libctp/threecenters.cc" ex="false" tool="1" flavor2="0">
-      </item>
-      <item path="../../src/libctp/threecenters_dft.cc"
-            ex="false"
-            tool="0"
-            flavor2="0">
       </item>
       <item path="../../src/libctp/threecenters_tools.cc"
             ex="false"
@@ -990,8 +970,6 @@
         <archiverTool>
         </archiverTool>
       </compileType>
-      <item path="../../include/votca/ctp/ERIs.h" ex="false" tool="3" flavor2="0">
-      </item>
       <item path="../../include/votca/ctp/aobasis.h" ex="false" tool="3" flavor2="0">
       </item>
       <item path="../../include/votca/ctp/aomatrix.h" ex="false" tool="3" flavor2="0">
@@ -1197,8 +1175,6 @@
       </item>
       <item path="../../include/votca/ctp/xmapper.h" ex="false" tool="3" flavor2="0">
       </item>
-      <item path="../../src/libctp/ERIs.cc" ex="false" tool="0" flavor2="0">
-      </item>
       <item path="../../src/libctp/aomatrices/aocoulomb.cc"
             ex="false"
             tool="1"
@@ -1214,11 +1190,6 @@
             tool="1"
             flavor2="0">
       </item>
-      <item path="../../src/libctp/aomatrices/aokinetic.cc"
-            ex="false"
-            tool="1"
-            flavor2="0">
-      </item>
       <item path="../../src/libctp/aomatrices/aomatrix.cc"
             ex="false"
             tool="1"
@@ -1382,163 +1353,163 @@
       </item>
       <item path="../../src/libctp/dftengine/dftengine.cc"
             ex="false"
-<<<<<<< HEAD
+            tool="1"
+            flavor2="0">
+      </item>
+      <item path="../../src/libctp/ewaldactor.cc" ex="false" tool="1" flavor2="0">
+      </item>
+      <item path="../../src/libctp/extractorfactory.cc"
+            ex="false"
+            tool="1"
+            flavor2="0">
+      </item>
+      <item path="../../src/libctp/extractors/energyextractor.h"
+            ex="false"
+            tool="3"
+            flavor2="0">
+      </item>
+      <item path="../../src/libctp/extractors/integralsextractor.h"
+            ex="false"
+            tool="3"
+            flavor2="0">
+      </item>
+      <item path="../../src/libctp/extractors/occupationsextractor.h"
+            ex="false"
+            tool="3"
+            flavor2="0">
+      </item>
+      <item path="../../src/libctp/extractors/pairsextractor.h"
+            ex="false"
+            tool="3"
+            flavor2="0">
+      </item>
+      <item path="../../src/libctp/extractors/ratesextractor.h"
+            ex="false"
+            tool="3"
+            flavor2="0">
+      </item>
+      <item path="../../src/libctp/extractors/segmentsextractor.h"
+            ex="false"
+            tool="3"
+            flavor2="0">
+      </item>
+      <item path="../../src/libctp/extractors/trajextractor.h"
+            ex="false"
+            tool="3"
+            flavor2="0">
+      </item>
+      <item path="../../src/libctp/fragment.cc" ex="false" tool="1" flavor2="0">
+      </item>
+      <item path="../../src/libctp/gsl_boost_ublas_matrix_prod.cc"
+            ex="false"
+            tool="1"
+            flavor2="0">
+      </item>
+      <item path="../../src/libctp/gwbse/bse.cc" ex="false" tool="1" flavor2="0">
+      </item>
+      <item path="../../src/libctp/gwbse/gwa.cc" ex="false" tool="1" flavor2="0">
+      </item>
+      <item path="../../src/libctp/gwbse/gwbse.cc" ex="false" tool="1" flavor2="0">
+      </item>
+      <item path="../../src/libctp/gwbse/rpa.cc" ex="false" tool="1" flavor2="0">
+      </item>
+      <item path="../../src/libctp/hgversion.h" ex="false" tool="3" flavor2="0">
+      </item>
+      <item path="../../src/libctp/job.cc" ex="false" tool="1" flavor2="0">
+      </item>
+      <item path="../../src/libctp/jobapplication.cc" ex="false" tool="1" flavor2="0">
+      </item>
+      <item path="../../src/libctp/jobcalculatorfactory.cc"
+            ex="false"
+            tool="1"
+            flavor2="0">
+      </item>
+      <item path="../../src/libctp/jobcalculators/edft.h"
+            ex="false"
+            tool="3"
+            flavor2="0">
+      </item>
+      <item path="../../src/libctp/jobcalculators/egwbse.cc"
+            ex="false"
+            tool="1"
+            flavor2="0">
+      </item>
+      <item path="../../src/libctp/jobcalculators/egwbse.h"
+            ex="false"
+            tool="3"
+            flavor2="0">
+      </item>
+      <item path="../../src/libctp/jobcalculators/ewald.h"
+            ex="false"
+            tool="3"
+            flavor2="0">
+      </item>
+      <item path="../../src/libctp/jobcalculators/gwbse.cc"
+            ex="false"
+            tool="1"
+            flavor2="0">
+      </item>
+      <item path="../../src/libctp/jobcalculators/gwbse.h"
+            ex="false"
+            tool="3"
+            flavor2="0">
+      </item>
+      <item path="../../src/libctp/jobcalculators/idft.cc"
+            ex="false"
+            tool="1"
+            flavor2="0">
+      </item>
+      <item path="../../src/libctp/jobcalculators/idft.h"
+            ex="false"
+            tool="3"
+            flavor2="0">
+      </item>
+      <item path="../../src/libctp/jobcalculators/igwbse.cc"
+            ex="false"
+            tool="1"
+            flavor2="0">
+      </item>
+      <item path="../../src/libctp/jobcalculators/igwbse.h"
+            ex="false"
+            tool="3"
+            flavor2="0">
+      </item>
+      <item path="../../src/libctp/jobcalculators/qmmm.h"
+            ex="false"
+            tool="3"
+            flavor2="0">
+      </item>
+      <item path="../../src/libctp/jobcalculators/xqmultipole.h"
+            ex="false"
+            tool="3"
+            flavor2="0">
+      </item>
+      <item path="../../src/libctp/mbgft/mbgft.cc" ex="false" tool="1" flavor2="0">
+      </item>
+      <item path="../../src/libctp/molecule.cc" ex="false" tool="1" flavor2="0">
+      </item>
+      <item path="../../src/libctp/numerical_integration/numerical_integrations.cc"
+            ex="false"
+            tool="1"
+            flavor2="0">
+      </item>
+      <item path="../../src/libctp/numerical_integration/radial_euler_maclaurin_rule.cc"
+            ex="false"
+            tool="1"
+            flavor2="0">
+      </item>
+      <item path="../../src/libctp/numerical_integration/sphere_lebedev_rule.cc"
+            ex="false"
+            tool="1"
+            flavor2="0">
+      </item>
+      <item path="../../src/libctp/orbitals.cc" ex="false" tool="1" flavor2="0">
+      </item>
+      <item path="../../src/libctp/overlap.cc" ex="false" tool="1" flavor2="0">
+      </item>
+      <item path="../../src/libctp/parallelpaircalc.cc"
+            ex="false"
             tool="0"
-=======
-            tool="1"
->>>>>>> 87c5bd76
-            flavor2="0">
-      </item>
-      <item path="../../src/libctp/ewaldactor.cc" ex="false" tool="1" flavor2="0">
-      </item>
-      <item path="../../src/libctp/extractorfactory.cc"
-            ex="false"
-            tool="1"
-            flavor2="0">
-      </item>
-      <item path="../../src/libctp/extractors/energyextractor.h"
-            ex="false"
-            tool="3"
-            flavor2="0">
-      </item>
-      <item path="../../src/libctp/extractors/integralsextractor.h"
-            ex="false"
-            tool="3"
-            flavor2="0">
-      </item>
-      <item path="../../src/libctp/extractors/occupationsextractor.h"
-            ex="false"
-            tool="3"
-            flavor2="0">
-      </item>
-      <item path="../../src/libctp/extractors/pairsextractor.h"
-            ex="false"
-            tool="3"
-            flavor2="0">
-      </item>
-      <item path="../../src/libctp/extractors/ratesextractor.h"
-            ex="false"
-            tool="3"
-            flavor2="0">
-      </item>
-      <item path="../../src/libctp/extractors/segmentsextractor.h"
-            ex="false"
-            tool="3"
-            flavor2="0">
-      </item>
-      <item path="../../src/libctp/extractors/trajextractor.h"
-            ex="false"
-            tool="3"
-            flavor2="0">
-      </item>
-      <item path="../../src/libctp/fragment.cc" ex="false" tool="1" flavor2="0">
-      </item>
-      <item path="../../src/libctp/gsl_boost_ublas_matrix_prod.cc"
-            ex="false"
-            tool="1"
-            flavor2="0">
-      </item>
-      <item path="../../src/libctp/gwbse/bse.cc" ex="false" tool="1" flavor2="0">
-      </item>
-      <item path="../../src/libctp/gwbse/gwa.cc" ex="false" tool="1" flavor2="0">
-      </item>
-      <item path="../../src/libctp/gwbse/gwbse.cc" ex="false" tool="1" flavor2="0">
-      </item>
-      <item path="../../src/libctp/gwbse/rpa.cc" ex="false" tool="1" flavor2="0">
-      </item>
-      <item path="../../src/libctp/job.cc" ex="false" tool="1" flavor2="0">
-      </item>
-      <item path="../../src/libctp/jobapplication.cc" ex="false" tool="1" flavor2="0">
-      </item>
-      <item path="../../src/libctp/jobcalculatorfactory.cc"
-            ex="false"
-            tool="1"
-            flavor2="0">
-      </item>
-      <item path="../../src/libctp/jobcalculators/edft.h"
-            ex="false"
-            tool="3"
-            flavor2="0">
-      </item>
-      <item path="../../src/libctp/jobcalculators/egwbse.cc"
-            ex="false"
-            tool="1"
-            flavor2="0">
-      </item>
-      <item path="../../src/libctp/jobcalculators/egwbse.h"
-            ex="false"
-            tool="3"
-            flavor2="0">
-      </item>
-      <item path="../../src/libctp/jobcalculators/ewald.h"
-            ex="false"
-            tool="3"
-            flavor2="0">
-      </item>
-      <item path="../../src/libctp/jobcalculators/gwbse.cc"
-            ex="false"
-            tool="1"
-            flavor2="0">
-      </item>
-      <item path="../../src/libctp/jobcalculators/gwbse.h"
-            ex="false"
-            tool="3"
-            flavor2="0">
-      </item>
-      <item path="../../src/libctp/jobcalculators/idft.cc"
-            ex="false"
-            tool="1"
-            flavor2="0">
-      </item>
-      <item path="../../src/libctp/jobcalculators/idft.h"
-            ex="false"
-            tool="3"
-            flavor2="0">
-      </item>
-      <item path="../../src/libctp/jobcalculators/igwbse.cc"
-            ex="false"
-            tool="1"
-            flavor2="0">
-      </item>
-      <item path="../../src/libctp/jobcalculators/igwbse.h"
-            ex="false"
-            tool="3"
-            flavor2="0">
-      </item>
-      <item path="../../src/libctp/jobcalculators/qmmm.h"
-            ex="false"
-            tool="3"
-            flavor2="0">
-      </item>
-      <item path="../../src/libctp/jobcalculators/xqmultipole.h"
-            ex="false"
-            tool="3"
-            flavor2="0">
-      </item>
-      <item path="../../src/libctp/molecule.cc" ex="false" tool="1" flavor2="0">
-      </item>
-      <item path="../../src/libctp/numerical_integration/numerical_integrations.cc"
-            ex="false"
-            tool="1"
-            flavor2="0">
-      </item>
-      <item path="../../src/libctp/numerical_integration/radial_euler_maclaurin_rule.cc"
-            ex="false"
-            tool="1"
-            flavor2="0">
-      </item>
-      <item path="../../src/libctp/numerical_integration/sphere_lebedev_rule.cc"
-            ex="false"
-            tool="1"
-            flavor2="0">
-      </item>
-      <item path="../../src/libctp/orbitals.cc" ex="false" tool="1" flavor2="0">
-      </item>
-      <item path="../../src/libctp/overlap.cc" ex="false" tool="1" flavor2="0">
-      </item>
-      <item path="../../src/libctp/parallelpaircalc.cc"
-            ex="false"
-            tool="0"
             flavor2="0">
       </item>
       <item path="../../src/libctp/parallelxjobcalc.cc"
@@ -1625,11 +1596,6 @@
             flavor2="0">
       </item>
       <item path="../../src/libctp/threecenters.cc" ex="false" tool="1" flavor2="0">
-      </item>
-      <item path="../../src/libctp/threecenters_dft.cc"
-            ex="false"
-            tool="0"
-            flavor2="0">
       </item>
       <item path="../../src/libctp/threecenters_tools.cc"
             ex="false"
