--- conflicted
+++ resolved
@@ -81,13 +81,9 @@
       <itemPath>../../include/votca/ctp/bsecoupling.h</itemPath>
       <itemPath>../../include/votca/ctp/calculatorfactory.h</itemPath>
       <itemPath>../../include/votca/ctp/ctpapplication.h</itemPath>
-<<<<<<< HEAD
-      <itemPath>../../include/votca/ctp/dmaspace.h</itemPath>
-=======
       <itemPath>../../include/votca/ctp/dftengine.h</itemPath>
       <itemPath>../../include/votca/ctp/elements.h</itemPath>
       <itemPath>../../include/votca/ctp/espfit.h</itemPath>
->>>>>>> 726c50f6
       <itemPath>../../include/votca/ctp/ewald2d.h</itemPath>
       <itemPath>../../include/votca/ctp/ewald3d.h</itemPath>
       <itemPath>../../include/votca/ctp/ewaldactor.h</itemPath>
@@ -106,11 +102,7 @@
       <itemPath>../../include/votca/ctp/logger.h</itemPath>
       <itemPath>../../include/votca/ctp/mkl_boost_ublas_matrix_prod.h</itemPath>
       <itemPath>../../include/votca/ctp/molecule.h</itemPath>
-<<<<<<< HEAD
-      <itemPath>../../include/votca/ctp/molpolengine.h</itemPath>
-=======
       <itemPath>../../include/votca/ctp/numerical_integrations.h</itemPath>
->>>>>>> 726c50f6
       <itemPath>../../include/votca/ctp/orbitals.h</itemPath>
       <itemPath>../../include/votca/ctp/overlap.h</itemPath>
       <itemPath>../../include/votca/ctp/paircalculator.h</itemPath>
@@ -220,11 +212,7 @@
       <itemPath>../../src/libctp/gsl_boost_ublas_matrix_prod.cc</itemPath>
       <itemPath>../../src/libctp/hgversion.h</itemPath>
       <itemPath>../../src/libctp/job.cc</itemPath>
-<<<<<<< HEAD
-      <itemPath>../../src/libctp/molpolengine.cc</itemPath>
-=======
       <itemPath>../../src/libctp/mbgft/mbgft.cc</itemPath>
->>>>>>> 726c50f6
       <itemPath>../../src/libctp/orbitals.cc</itemPath>
       <itemPath>../../src/libctp/overlap.cc</itemPath>
       <itemPath>../../src/libctp/parallelpaircalc.cc</itemPath>
@@ -320,9 +308,6 @@
             tool="3"
             flavor2="0">
       </item>
-<<<<<<< HEAD
-      <item path="../../include/votca/ctp/dmaspace.h" ex="false" tool="3" flavor2="0">
-=======
       <item path="../../include/votca/ctp/dftengine.h"
             ex="false"
             tool="3"
@@ -331,7 +316,6 @@
       <item path="../../include/votca/ctp/elements.h" ex="false" tool="3" flavor2="0">
       </item>
       <item path="../../include/votca/ctp/espfit.h" ex="false" tool="3" flavor2="0">
->>>>>>> 726c50f6
       </item>
       <item path="../../include/votca/ctp/ewdspace.h" ex="false" tool="3" flavor2="0">
       </item>
@@ -377,11 +361,7 @@
       </item>
       <item path="../../include/votca/ctp/molecule.h" ex="false" tool="3" flavor2="0">
       </item>
-<<<<<<< HEAD
-      <item path="../../include/votca/ctp/molpolengine.h"
-=======
       <item path="../../include/votca/ctp/numerical_integrations.h"
->>>>>>> 726c50f6
             ex="false"
             tool="3"
             flavor2="0">
@@ -835,9 +815,6 @@
       </item>
       <item path="../../src/libctp/molecule.cc" ex="false" tool="1" flavor2="0">
       </item>
-<<<<<<< HEAD
-      <item path="../../src/libctp/molpolengine.cc" ex="false" tool="1" flavor2="0">
-=======
       <item path="../../src/libctp/numerical_integration/numerical_integrations.cc"
             ex="false"
             tool="1"
@@ -852,7 +829,6 @@
             ex="false"
             tool="1"
             flavor2="0">
->>>>>>> 726c50f6
       </item>
       <item path="../../src/libctp/orbitals.cc" ex="false" tool="1" flavor2="0">
       </item>
@@ -1068,9 +1044,6 @@
             tool="3"
             flavor2="0">
       </item>
-<<<<<<< HEAD
-      <item path="../../include/votca/ctp/dmaspace.h" ex="false" tool="3" flavor2="0">
-=======
       <item path="../../include/votca/ctp/dftengine.h"
             ex="false"
             tool="3"
@@ -1079,7 +1052,6 @@
       <item path="../../include/votca/ctp/elements.h" ex="false" tool="3" flavor2="0">
       </item>
       <item path="../../include/votca/ctp/espfit.h" ex="false" tool="3" flavor2="0">
->>>>>>> 726c50f6
       </item>
       <item path="../../include/votca/ctp/ewdspace.h" ex="false" tool="3" flavor2="0">
       </item>
@@ -1125,11 +1097,7 @@
       </item>
       <item path="../../include/votca/ctp/molecule.h" ex="false" tool="3" flavor2="0">
       </item>
-<<<<<<< HEAD
-      <item path="../../include/votca/ctp/molpolengine.h"
-=======
       <item path="../../include/votca/ctp/numerical_integrations.h"
->>>>>>> 726c50f6
             ex="false"
             tool="3"
             flavor2="0">
@@ -1583,9 +1551,6 @@
       </item>
       <item path="../../src/libctp/molecule.cc" ex="false" tool="1" flavor2="0">
       </item>
-<<<<<<< HEAD
-      <item path="../../src/libctp/molpolengine.cc" ex="false" tool="1" flavor2="0">
-=======
       <item path="../../src/libctp/numerical_integration/numerical_integrations.cc"
             ex="false"
             tool="1"
@@ -1600,7 +1565,6 @@
             ex="false"
             tool="1"
             flavor2="0">
->>>>>>> 726c50f6
       </item>
       <item path="../../src/libctp/orbitals.cc" ex="false" tool="1" flavor2="0">
       </item>
