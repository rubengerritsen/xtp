--- conflicted
+++ resolved
@@ -109,10 +109,7 @@
     </logicalFolder>
     <logicalFolder name="SourceFiles"
                    displayName="Source Files"
-<<<<<<< HEAD
                    projectFiles="true">                   
-=======
-                   projectFiles="true">
       <logicalFolder name="f2" displayName="Applications" projectFiles="true">
         <itemPath>../../src/libctp/ctpapplication.cc</itemPath>
         <itemPath>../../src/libctp/jobapplication.cc</itemPath>
@@ -133,19 +130,12 @@
         <itemPath>../../src/libctp/segmenttype.cc</itemPath>
         <itemPath>../../src/libctp/topology.cc</itemPath>
       </logicalFolder>
->>>>>>> 061be5a1
       <itemPath>../../src/libctp/apolarsite.cc</itemPath>
       <itemPath>../../src/libctp/ewald2d.cc</itemPath>
       <itemPath>../../src/libctp/ewald3d.cc</itemPath>
       <itemPath>../../src/libctp/ewaldnd.cc</itemPath>
       <itemPath>../../src/libctp/hgversion.h</itemPath>
-<<<<<<< HEAD
       <itemPath>../../src/libctp/job.cc</itemPath>                                                                                     
-      <itemPath>../../src/libctp/jobapplication.cc</itemPath>
-      <itemPath>../../src/libctp/molecule.cc</itemPath>
-=======
-      <itemPath>../../src/libctp/job.cc</itemPath>
->>>>>>> 061be5a1
       <itemPath>../../src/libctp/orbitals.cc</itemPath>
       <itemPath>../../src/libctp/parallelpaircalc.cc</itemPath>
       <itemPath>../../src/libctp/parallelxjobcalc.cc</itemPath>
