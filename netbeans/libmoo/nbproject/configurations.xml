<?xml version="1.0" encoding="UTF-8"?>
<configurationDescriptor version="45">
  <logicalFolder name="root" displayName="root" projectFiles="true">
    <logicalFolder name="HeaderFiles"
                   displayName="Header Files"
                   projectFiles="true">
      <itemPath>../../include/basis_set.h</itemPath>
      <itemPath>../../include/charges.h</itemPath>
      <itemPath>../../include/crgunit.h</itemPath>
      <itemPath>../../include/crgunittype.h</itemPath>
      <itemPath>../../include/fock_matrix.h</itemPath>
      <itemPath>../../include/global.h</itemPath>
<<<<<<< HEAD
      <itemPath>../../include/mol_pair.h</itemPath>
      <itemPath>../../include/orbitals.h</itemPath>
      <itemPath>../../include/qm_molecule.h</itemPath>
=======
      <itemPath>../../include/jcalc.h</itemPath>
      <itemPath>../../include/mol_and_orb.h</itemPath>
      <itemPath>../../include/orbitals.h</itemPath>
      <itemPath>../../include/units.h</itemPath>
>>>>>>> b2431b4c
    </logicalFolder>
    <logicalFolder name="ResourceFiles"
                   displayName="Resource Files"
                   projectFiles="true">
    </logicalFolder>
    <logicalFolder name="SourceFiles"
                   displayName="Source Files"
                   projectFiles="true">
      <itemPath>../../src/libmoo/basis_set.cpp</itemPath>
      <itemPath>../../src/libmoo/charges.cpp</itemPath>
      <itemPath>../../src/libmoo/crgunit.cc</itemPath>
      <itemPath>../../src/libmoo/crgunittype.cc</itemPath>
      <itemPath>../../src/libmoo/fock_matrix.cpp</itemPath>
      <itemPath>../../src/libmoo/mol_pair.cc</itemPath>
      <itemPath>../../src/libmoo/orbitals.cpp</itemPath>
<<<<<<< HEAD
      <itemPath>../../src/libmoo/qm_molecule.cpp</itemPath>
=======
      <itemPath>../../src/libmoo/units.cc</itemPath>
>>>>>>> b2431b4c
    </logicalFolder>
    <logicalFolder name="ExternalFiles"
                   displayName="Important Files"
                   projectFiles="false">
      <itemPath>Makefile_nb</itemPath>
    </logicalFolder>
  </logicalFolder>
  <sourceRootList>
    <Elem>../../include</Elem>
    <Elem>../../src/libmoo</Elem>
  </sourceRootList>
  <sourceEncoding>UTF-8</sourceEncoding>
  <projectmakefile>Makefile_nb</projectmakefile>
  <confs>
    <conf name="Debug" type="3">
      <toolsSet>
        <compilerSet>GNU|GNU</compilerSet>
        <platform>2</platform>
      </toolsSet>
      <compileType>
        <ccCompilerTool>
          <includeDirectories>
            <directoryPath>../../include</directoryPath>
            <directoryPath>../../../include</directoryPath>
          </includeDirectories>
        </ccCompilerTool>
        <archiverTool>
          <output>../../src/libmoo/libmoo.a</output>
        </archiverTool>
      </compileType>
      <item path="../../include/basis_set.h">
        <itemTool>3</itemTool>
      </item>
      <item path="../../include/charges.h">
        <itemTool>3</itemTool>
      </item>
      <item path="../../include/crgunit.h">
        <itemTool>3</itemTool>
      </item>
      <item path="../../include/crgunittype.h">
        <itemTool>3</itemTool>
      </item>
      <item path="../../include/fock_matrix.h">
        <itemTool>3</itemTool>
      </item>
      <item path="../../include/global.h">
        <itemTool>3</itemTool>
      </item>
      <item path="../../include/mol_pair.h">
        <itemTool>3</itemTool>
      </item>
      <item path="../../include/orbitals.h">
        <itemTool>3</itemTool>
      </item>
      <item path="../../include/qm_molecule.h">
        <itemTool>3</itemTool>
      </item>
      <item path="../../src/libmoo/basis_set.cpp">
        <itemTool>1</itemTool>
      </item>
      <item path="../../src/libmoo/charges.cpp">
        <itemTool>1</itemTool>
      </item>
      <item path="../../src/libmoo/crgunit.cc">
        <itemTool>1</itemTool>
      </item>
      <item path="../../src/libmoo/crgunittype.cc">
        <itemTool>1</itemTool>
      </item>
      <item path="../../src/libmoo/fock_matrix.cpp">
        <itemTool>1</itemTool>
      </item>
      <item path="../../src/libmoo/mol_pair.cc">
        <itemTool>1</itemTool>
      </item>
      <item path="../../src/libmoo/orbitals.cpp">
        <itemTool>1</itemTool>
      </item>
      <item path="../../src/libmoo/qm_molecule.cpp">
        <itemTool>1</itemTool>
      </item>
    </conf>
    <conf name="Release" type="3">
      <toolsSet>
        <compilerSet>GNU|GNU</compilerSet>
        <platform>2</platform>
      </toolsSet>
      <compileType>
        <cCompilerTool>
          <developmentMode>5</developmentMode>
        </cCompilerTool>
        <ccCompilerTool>
          <developmentMode>6</developmentMode>
          <includeDirectories>
            <directoryPath>../../include</directoryPath>
            <directoryPath>../../../include</directoryPath>
          </includeDirectories>
        </ccCompilerTool>
        <fortranCompilerTool>
          <developmentMode>5</developmentMode>
        </fortranCompilerTool>
        <archiverTool>
          <output>../../src/libmoo/libmoo.a</output>
        </archiverTool>
      </compileType>
      <item path="../../include/basis_set.h">
        <itemTool>3</itemTool>
      </item>
      <item path="../../include/charges.h">
        <itemTool>3</itemTool>
      </item>
      <item path="../../include/crgunit.h">
        <itemTool>3</itemTool>
      </item>
      <item path="../../include/crgunittype.h">
        <itemTool>3</itemTool>
      </item>
      <item path="../../include/fock_matrix.h">
        <itemTool>3</itemTool>
      </item>
      <item path="../../include/global.h">
        <itemTool>3</itemTool>
      </item>
      <item path="../../include/mol_pair.h">
        <itemTool>3</itemTool>
      </item>
      <item path="../../include/orbitals.h">
        <itemTool>3</itemTool>
      </item>
      <item path="../../include/qm_molecule.h">
        <itemTool>3</itemTool>
      </item>
      <item path="../../src/libmoo/basis_set.cpp">
        <itemTool>1</itemTool>
      </item>
      <item path="../../src/libmoo/charges.cpp">
        <itemTool>1</itemTool>
      </item>
      <item path="../../src/libmoo/crgunit.cc">
        <itemTool>1</itemTool>
      </item>
      <item path="../../src/libmoo/crgunittype.cc">
        <itemTool>1</itemTool>
      </item>
      <item path="../../src/libmoo/fock_matrix.cpp">
        <itemTool>1</itemTool>
      </item>
      <item path="../../src/libmoo/mol_pair.cc">
        <itemTool>1</itemTool>
      </item>
      <item path="../../src/libmoo/orbitals.cpp">
        <itemTool>1</itemTool>
      </item>
      <item path="../../src/libmoo/qm_molecule.cpp">
        <itemTool>1</itemTool>
      </item>
    </conf>
  </confs>
</configurationDescriptor><|MERGE_RESOLUTION|>--- conflicted
+++ resolved
@@ -1,5 +1,5 @@
 <?xml version="1.0" encoding="UTF-8"?>
-<configurationDescriptor version="45">
+<configurationDescriptor version="62">
   <logicalFolder name="root" displayName="root" projectFiles="true">
     <logicalFolder name="HeaderFiles"
                    displayName="Header Files"
@@ -8,18 +8,12 @@
       <itemPath>../../include/charges.h</itemPath>
       <itemPath>../../include/crgunit.h</itemPath>
       <itemPath>../../include/crgunittype.h</itemPath>
-      <itemPath>../../include/fock_matrix.h</itemPath>
+      <itemPath>../../include/fock.h</itemPath>
       <itemPath>../../include/global.h</itemPath>
-<<<<<<< HEAD
-      <itemPath>../../include/mol_pair.h</itemPath>
-      <itemPath>../../include/orbitals.h</itemPath>
-      <itemPath>../../include/qm_molecule.h</itemPath>
-=======
       <itemPath>../../include/jcalc.h</itemPath>
       <itemPath>../../include/mol_and_orb.h</itemPath>
       <itemPath>../../include/orbitals.h</itemPath>
       <itemPath>../../include/units.h</itemPath>
->>>>>>> b2431b4c
     </logicalFolder>
     <logicalFolder name="ResourceFiles"
                    displayName="Resource Files"
@@ -32,14 +26,11 @@
       <itemPath>../../src/libmoo/charges.cpp</itemPath>
       <itemPath>../../src/libmoo/crgunit.cc</itemPath>
       <itemPath>../../src/libmoo/crgunittype.cc</itemPath>
-      <itemPath>../../src/libmoo/fock_matrix.cpp</itemPath>
-      <itemPath>../../src/libmoo/mol_pair.cc</itemPath>
+      <itemPath>../../src/libmoo/fock.cc</itemPath>
+      <itemPath>../../src/libmoo/jcalc.cc</itemPath>
+      <itemPath>../../src/libmoo/mol_and_orb.cpp</itemPath>
       <itemPath>../../src/libmoo/orbitals.cpp</itemPath>
-<<<<<<< HEAD
-      <itemPath>../../src/libmoo/qm_molecule.cpp</itemPath>
-=======
       <itemPath>../../src/libmoo/units.cc</itemPath>
->>>>>>> b2431b4c
     </logicalFolder>
     <logicalFolder name="ExternalFiles"
                    displayName="Important Files"
@@ -51,93 +42,43 @@
     <Elem>../../include</Elem>
     <Elem>../../src/libmoo</Elem>
   </sourceRootList>
-  <sourceEncoding>UTF-8</sourceEncoding>
   <projectmakefile>Makefile_nb</projectmakefile>
   <confs>
     <conf name="Debug" type="3">
       <toolsSet>
+        <developmentServer>localhost</developmentServer>
         <compilerSet>GNU|GNU</compilerSet>
         <platform>2</platform>
       </toolsSet>
       <compileType>
-        <ccCompilerTool>
-          <includeDirectories>
-            <directoryPath>../../include</directoryPath>
-            <directoryPath>../../../include</directoryPath>
-          </includeDirectories>
-        </ccCompilerTool>
+        <ccTool>
+          <incDir>
+            <pElem>../../include</pElem>
+            <pElem>../../../include</pElem>
+          </incDir>
+        </ccTool>
         <archiverTool>
           <output>../../src/libmoo/libmoo.a</output>
         </archiverTool>
       </compileType>
-      <item path="../../include/basis_set.h">
-        <itemTool>3</itemTool>
-      </item>
-      <item path="../../include/charges.h">
-        <itemTool>3</itemTool>
-      </item>
-      <item path="../../include/crgunit.h">
-        <itemTool>3</itemTool>
-      </item>
-      <item path="../../include/crgunittype.h">
-        <itemTool>3</itemTool>
-      </item>
-      <item path="../../include/fock_matrix.h">
-        <itemTool>3</itemTool>
-      </item>
-      <item path="../../include/global.h">
-        <itemTool>3</itemTool>
-      </item>
-      <item path="../../include/mol_pair.h">
-        <itemTool>3</itemTool>
-      </item>
-      <item path="../../include/orbitals.h">
-        <itemTool>3</itemTool>
-      </item>
-      <item path="../../include/qm_molecule.h">
-        <itemTool>3</itemTool>
-      </item>
-      <item path="../../src/libmoo/basis_set.cpp">
-        <itemTool>1</itemTool>
-      </item>
-      <item path="../../src/libmoo/charges.cpp">
-        <itemTool>1</itemTool>
-      </item>
-      <item path="../../src/libmoo/crgunit.cc">
-        <itemTool>1</itemTool>
-      </item>
-      <item path="../../src/libmoo/crgunittype.cc">
-        <itemTool>1</itemTool>
-      </item>
-      <item path="../../src/libmoo/fock_matrix.cpp">
-        <itemTool>1</itemTool>
-      </item>
-      <item path="../../src/libmoo/mol_pair.cc">
-        <itemTool>1</itemTool>
-      </item>
-      <item path="../../src/libmoo/orbitals.cpp">
-        <itemTool>1</itemTool>
-      </item>
-      <item path="../../src/libmoo/qm_molecule.cpp">
-        <itemTool>1</itemTool>
-      </item>
     </conf>
     <conf name="Release" type="3">
       <toolsSet>
+        <developmentServer>localhost</developmentServer>
         <compilerSet>GNU|GNU</compilerSet>
         <platform>2</platform>
       </toolsSet>
       <compileType>
-        <cCompilerTool>
+        <cTool>
           <developmentMode>5</developmentMode>
-        </cCompilerTool>
-        <ccCompilerTool>
+        </cTool>
+        <ccTool>
           <developmentMode>6</developmentMode>
-          <includeDirectories>
-            <directoryPath>../../include</directoryPath>
-            <directoryPath>../../../include</directoryPath>
-          </includeDirectories>
-        </ccCompilerTool>
+          <incDir>
+            <pElem>../../include</pElem>
+            <pElem>../../../include</pElem>
+          </incDir>
+        </ccTool>
         <fortranCompilerTool>
           <developmentMode>5</developmentMode>
         </fortranCompilerTool>
@@ -145,57 +86,6 @@
           <output>../../src/libmoo/libmoo.a</output>
         </archiverTool>
       </compileType>
-      <item path="../../include/basis_set.h">
-        <itemTool>3</itemTool>
-      </item>
-      <item path="../../include/charges.h">
-        <itemTool>3</itemTool>
-      </item>
-      <item path="../../include/crgunit.h">
-        <itemTool>3</itemTool>
-      </item>
-      <item path="../../include/crgunittype.h">
-        <itemTool>3</itemTool>
-      </item>
-      <item path="../../include/fock_matrix.h">
-        <itemTool>3</itemTool>
-      </item>
-      <item path="../../include/global.h">
-        <itemTool>3</itemTool>
-      </item>
-      <item path="../../include/mol_pair.h">
-        <itemTool>3</itemTool>
-      </item>
-      <item path="../../include/orbitals.h">
-        <itemTool>3</itemTool>
-      </item>
-      <item path="../../include/qm_molecule.h">
-        <itemTool>3</itemTool>
-      </item>
-      <item path="../../src/libmoo/basis_set.cpp">
-        <itemTool>1</itemTool>
-      </item>
-      <item path="../../src/libmoo/charges.cpp">
-        <itemTool>1</itemTool>
-      </item>
-      <item path="../../src/libmoo/crgunit.cc">
-        <itemTool>1</itemTool>
-      </item>
-      <item path="../../src/libmoo/crgunittype.cc">
-        <itemTool>1</itemTool>
-      </item>
-      <item path="../../src/libmoo/fock_matrix.cpp">
-        <itemTool>1</itemTool>
-      </item>
-      <item path="../../src/libmoo/mol_pair.cc">
-        <itemTool>1</itemTool>
-      </item>
-      <item path="../../src/libmoo/orbitals.cpp">
-        <itemTool>1</itemTool>
-      </item>
-      <item path="../../src/libmoo/qm_molecule.cpp">
-        <itemTool>1</itemTool>
-      </item>
     </conf>
   </confs>
 </configurationDescriptor>