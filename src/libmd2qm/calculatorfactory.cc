#include <votca/ctp/calculatorfactory.h>

#include "votca_config.h"
#include "calculators/ecoulomb.h"
#include "calculators/ehistogram.h"
#include "calculators/egaussian.h"
#include "calculators/ecorrelation.h"
#include "calculators/eshuffle.h"
#include "calculators/eoutersphere.h"
#include "calculators/etinker.h"

#include "calculators/izindo.h"
#include "calculators/ihistogram.h"

#include "calculators/tdump.h"
#include "calculators/pairdump.h"

#include "calculators/vaverage.h" //average velocity
#include "calculators/caverage.h" // average current

#include "calculators/oboltzmann.h"

#include "calculators/neighborlist.h"

#include "calculators/rates.h"

#include "calculators/writexml.h"

#include "calculators/sqlitewriter.h"

#ifdef WITH_VOTCA_KMCOLD        
    #include "calculators/contkmc.h"
#endif

void CalculatorFactory::RegisterAll(void)
{
	Calculators().Register<CalcIntegrals>("izindo"); // ZINDO-based transfer integrals
        Calculators().Register<CalcHistIntegrals>("ihistogram"); // histogram of transfer integrals

<<<<<<< HEAD
	Calculators().Register<Ecoulomb>("ecoulomb"); // Coulomb part of site energies
=======
	Calculators().Register<CalcEstatics>("ecoulomb"); // Coulomb part of site energies
	Calculators().Register<Eoutersphere>("eoutersphere"); // Outersphere reorganization energy
        Calculators().Register<Eshuffle>("eshuffle"); // removes spatial energy correlations
>>>>>>> a7e6535d
        Calculators().Register<GenerateNrgs>("egaussian"); // gaussian distribution of site energies
        Calculators().Register<EnergyCorr>("ecorrelation"); // site energy correlation function
        Calculators().Register<CalcHistEnergeticDisorder>("ehistogram"); // site energy histogram
        Calculators().Register<Etinker>("etinker"); // input for the TINKER package (site energies)
	
        Calculators().Register<Neighborlist>("neighborlist"); // fragment-based neighbor list
        Calculators().Register<Oboltzmann>("oboltzmann"); // Boltzmann distribution of site energies

        Calculators().Register<PairDump>("pairdump");
	Calculators().Register<Vaverage>("vaverage"); // average charge velocities (via site occupations)
        Calculators().Register<Caverage>("caverage"); // average site current (via site occupations)
        Calculators().Register<SQLiteWriter>("sqlitewriter");

	Calculators().Register<DumpTrajectory>("tdump"); // coarse-grained and based on rigid segments trajectories
        Calculators().Register<Rates>("rates"); // Marcus, Jortner rates
        Calculators().Register<WriteXML>("writexml");  // obsolete

	#ifdef WITH_VOTCA_KMCOLD        
        Calculators().Register<ContKmc>("kmc");
        #endif

}<|MERGE_RESOLUTION|>--- conflicted
+++ resolved
@@ -37,13 +37,9 @@
 	Calculators().Register<CalcIntegrals>("izindo"); // ZINDO-based transfer integrals
         Calculators().Register<CalcHistIntegrals>("ihistogram"); // histogram of transfer integrals
 
-<<<<<<< HEAD
 	Calculators().Register<Ecoulomb>("ecoulomb"); // Coulomb part of site energies
-=======
-	Calculators().Register<CalcEstatics>("ecoulomb"); // Coulomb part of site energies
 	Calculators().Register<Eoutersphere>("eoutersphere"); // Outersphere reorganization energy
         Calculators().Register<Eshuffle>("eshuffle"); // removes spatial energy correlations
->>>>>>> a7e6535d
         Calculators().Register<GenerateNrgs>("egaussian"); // gaussian distribution of site energies
         Calculators().Register<EnergyCorr>("ecorrelation"); // site energy correlation function
         Calculators().Register<CalcHistEnergeticDisorder>("ehistogram"); // site energy histogram
