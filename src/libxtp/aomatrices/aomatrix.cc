/* 
 *            Copyright 2009-2018 The VOTCA Development Team
 *                       (http://www.votca.org)
 *
 *      Licensed under the Apache License, Version 2.0 (the "License")
 *
 * You may not use this file except in compliance with the License.
 * You may obtain a copy of the License at
 *
 *              http://www.apache.org/licenses/LICENSE-2.0
 *
 * Unless required by applicable law or agreed to in writing, software
 * distributed under the License is distributed on an "A_ol I_ol" BA_olI_ol,
 * WITHOUT WARRANTIE_ol OR CONDITION_ol OF ANY KIND, either express or implied.
 * _olee the License for the specific language governing permissions and
 * limitations under the License.
 *
 */


#include <votca/xtp/aomatrix.h>

#include <votca/xtp/aobasis.h>

#include <vector>



namespace votca {
    namespace xtp {

       
        template< class T> 
        void AOMatrix<T>::Fill(const AOBasis& aobasis) {
            _aomatrix = Eigen::Matrix<T, Eigen::Dynamic, Eigen::Dynamic>::Zero(aobasis.AOBasisSize(),aobasis.AOBasisSize());
            // loop row
            #pragma omp parallel for schedule(guided)
            for (int row = 0; row < aobasis.getNumofShells(); row++) {
                const AOShell& shell_row = aobasis.getShell(row);
                int row_start = shell_row.getStartIndex();

                // AOMatrix is symmetric, restrict explicit calculation to triangular matrix
                for (int col = row; col <  aobasis.getNumofShells(); col++) {
                    const AOShell& shell_col = aobasis.getShell(col);
                    // figure out the submatrix
                    int col_start = shell_col.getStartIndex();
                    Eigen::Block< Eigen::Matrix<T, Eigen::Dynamic, Eigen::Dynamic> > block=
                            _aomatrix.block(row_start,col_start, shell_row.getNumFunc(),shell_col.getNumFunc());
                    // Fill block
                    FillBlock(block, shell_row, shell_col);
                }
            }
            // Fill whole matrix by copying
        for ( int i=0; i < _aomatrix.rows(); i++){
                for (int j = 0; j < i; j++) {
                    _aomatrix(i, j) = _aomatrix(j, i);
                }
            }

            return;
        }


        void AOMatrix3D::Fill(const AOBasis& aobasis) {
            for (int i = 0; i < 3; i++) {
          _aomatrix[ i ] = Eigen::MatrixXd::Zero(aobasis.AOBasisSize(),aobasis.AOBasisSize());
            }
            // loop row
#pragma omp parallel for
            for (int row = 0; row < aobasis.getNumofShells(); row++) {
                const AOShell& shell_row = aobasis.getShell(row);
                int row_start = shell_row.getStartIndex();
                // loop column
                for (const AOShell& shell_col:aobasis) {
                    // figure out the submatrix
                    int col_start = shell_col.getStartIndex();
                std::vector< Eigen::Block<Eigen::MatrixXd> > submatrix;
                    for (int i = 0; i < 3; i++) {
                   Eigen::Block<Eigen::MatrixXd> block=_aomatrix[i].block( row_start,col_start,shell_row.getNumFunc(),shell_col.getNumFunc());
                   submatrix.push_back(block);
                    }
                    // Fill block
                    FillBlock(submatrix, shell_row, shell_col);
                }
            }
            return;
        }

<<<<<<< HEAD
        template<class T> void AOMatrix<T>::Print(std::string ident) {
            std::cout << "\n" << std::endl;
            std::cout.precision(12);
        for ( int i =0; i< _aomatrix.rows(); i++){
            for ( int j =0; j< _aomatrix.cols(); j++){
                std::cout << ident << "[" << i+1 << ":" << j+1 << "] " << std::scientific <<_aomatrix(i,j) << std::endl;
                }
            }
    }   

        void AOMatrix3D::Print(std::string ident) {
            std::cout << "\n" << std::endl;
        for ( int i =0; i< _aomatrix[0].rows(); i++){
            for ( int j =0; j< _aomatrix[0].cols(); j++){
                std::cout << ident << "[" << i+1 << ":" << j+1 << "] " <<  _aomatrix[0](i,j) << " : " <<  _aomatrix[1](i,j) << " : " <<  _aomatrix[2](i,j)  << std::endl;
                }
            }
        }

=======
>>>>>>> 107ae90b
       Eigen::MatrixXd AOSuperMatrix::getTrafo(const AOGaussianPrimitive& gaussian){
            ///         0    1  2  3    4  5  6  7  8  9   10  11  12  13  14  15  16  17  18  19       20    21    22    23    24    25    26    27    28    29    30    31    32    33    34 
            ///         s,   x, y, z,   xy xz yz xx yy zz, xxy xyy xyz xxz xzz yyz yzz xxx yyy zzz,    xxxy, xxxz, xxyy, xxyz, xxzz, xyyy, xyyz, xyzz, xzzz, yyyz, yyzz, yzzz, xxxx, yyyy, zzzz,
            const AOShell& shell = gaussian.getShell();
            const int ntrafo = shell.getNumFunc() + shell.getOffset();
            const double decay = gaussian.getDecay();
            const int lmax = shell.getLmax();
            const int n = getBlockSize(lmax);
         Eigen::MatrixXd trafo=Eigen::MatrixXd::Zero(n,ntrafo); 
            const std::vector<double>& contractions = gaussian.getContraction();

            // s-functions
            trafo(0, 0) = contractions[0]; //  // s  Y 0,0
            // p-functions
            if (lmax > 0) { // order of functions changed
                const double factor = 2. * sqrt(decay) * contractions[1];
                trafo(3, 1) = factor; // Y 1,0
                trafo(2, 2) = factor; // Y 1,-1
                trafo(1, 3) = factor; // Y 1,1
            }

            // d-functions
            if (lmax > 1) { // order of functions changed
                const double factor = 2. * decay * contractions[2];
                const double factor_1 = factor / sqrt(3.);
                trafo(Cart::xx,4) = -factor_1; // d3z2-r2 (dxx)
                trafo(Cart::yy,4) = -factor_1; // d3z2-r2 (dyy)  Y 2,0
                trafo(Cart::zz,4) = 2. * factor_1; // d3z2-r2 (dzz)

                trafo(Cart::yz,5) = 2. * factor; // dyz           Y 2,-1

                trafo(Cart::xz,6) = 2. * factor; // dxz           Y 2,1

                trafo(Cart::xy,7) = 2. * factor; // dxy           Y 2,-2

                trafo(Cart::xx,8) = factor; // dx2-y2 (dxx)   Y 2,2
                trafo(Cart::yy,8) = -factor; // dx2-y2 (dzz)
            }

            // f-functions
            if (lmax > 2) { // order of functions changed
                const double factor = 2. * pow(decay, 1.5) * contractions[3];
                const double factor_1 = factor * 2. / sqrt(15.);
                const double factor_2 = factor * sqrt(2.) / sqrt(5.);
                const double factor_3 = factor * sqrt(2.) / sqrt(3.);

                trafo(Cart::xxz,9) = -3. * factor_1; // f1 (f??) xxz 13
                trafo(Cart::yyz,9) = -3. * factor_1; // f1 (f??) yyz 15        Y 3,0
                trafo(Cart::zzz,9) = 2. * factor_1; // f1 (f??) zzz 19

                trafo(Cart::xxy,10) = -factor_2; // f3 xxy 10
                trafo(Cart::yyy,10) = -factor_2; // f3 yyy 18   Y 3,-1
                trafo(Cart::yzz,10) = 4. * factor_2; // f3 yzz 16

                trafo(Cart::xxx,11) = -factor_2; // f2 xxx 17
                trafo(Cart::xyy,11) = -factor_2; // f2 xyy 11   Y 3,1
                trafo(Cart::xzz,11) = 4. * factor_2; // f2 xzz 14

                trafo(Cart::xyz,12) = 4. * factor; // f6 xyz 12     Y 3,-2

                trafo(Cart::xxz,13) = 2. * factor; // f7 (f??)   xxz   13
                trafo(Cart::yyz,13) = -2. * factor; // f7 (f??)   yyz   15   Y 3,2

                trafo(Cart::xxy,14) = 3. * factor_3; // f4 xxy 10
                trafo(Cart::yyy,14) = -factor_3; // f4 yyy 18   Y 3,-3

                trafo(Cart::xxx,15) = factor_3; // f5 (f??) xxx 17
                trafo(Cart::xyy,15) = -3. * factor_3; // f5 (f??) xyy 11     Y 3,3
            }

            // g-functions
            if (lmax > 3) {
                const double factor = 2. / sqrt(3.) * decay * decay * contractions[4];
                const double factor_1 = factor / sqrt(35.);
                const double factor_2 = factor * 4. / sqrt(14.);
                const double factor_3 = factor * 2. / sqrt(7.);
                const double factor_4 = factor * 2. * sqrt(2.);

                trafo(Cart::xxxx,16) = 3. * factor_1; /// Y 4,0
                trafo(Cart::xxyy,16) = 6. * factor_1;
                trafo(Cart::xxzz,16) = -24. * factor_1;
                trafo(Cart::yyyy,16) = 3. * factor_1;
                trafo(Cart::yyzz,16) = -24. * factor_1;
                trafo(Cart::zzzz,16) = 8. * factor_1;

                trafo(Cart::xxyz,17) = -3. * factor_2; /// Y 4,-1
                trafo(Cart::yyyz,17) = -3. * factor_2;
                trafo(Cart::yzzz,17) = 4. * factor_2;

                trafo(Cart::xxxz,18) = -3. * factor_2; /// Y 4,1
                trafo(Cart::xyyz,18) = -3. * factor_2;
                trafo(Cart::xzzz,18) = 4. * factor_2;

                trafo(Cart::xxxy,19) = -2. * factor_3; /// Y 4,-2
                trafo(Cart::xyyy,19) = -2. * factor_3;
                trafo(Cart::xyzz,19) = 12. * factor_3;

                trafo(Cart::xxxx,20) = -factor_3; /// Y 4,2
                trafo(Cart::xxzz,20) = 6. * factor_3;
                trafo(Cart::yyyy,20) = factor_3;
                trafo(Cart::yyzz,20) = -6. * factor_3;

                trafo(Cart::xxyz,21) = 3. * factor_4; /// Y 4,-3
                trafo(Cart::yyyz,21) = -factor_4;

                trafo(Cart::xxxz,22) = factor_4; /// Y 4,3
                trafo(Cart::xyyz,22) = -3. * factor_4;

                trafo(Cart::xxxy,23) = 4. * factor; /// Y 4,-4
                trafo(Cart::xyyy,23) = -4. * factor;

                trafo(Cart::xxxx,24) = factor; /// Y 4,4
                trafo(Cart::xxyy,24) = -6. * factor;
                trafo(Cart::yyyy,24) = factor;
            }
            // h-functions
            if (lmax > 4) {
                const double factor = (2. / 3.) * pow(decay, 2.5) * contractions[5];
                const double factor_1 = factor * 2. / sqrt(105.);
                const double factor_2 = factor * 2. / sqrt(7.);
                const double factor_3 = factor * sqrt(6.) / 3.;
                const double factor_4 = factor * 2. * sqrt(3.);
                const double factor_5 = factor * .2 * sqrt(30.);

                trafo(Cart::xxxxz,25) = 15. * factor_1; /// Y 5,0
                trafo(Cart::xxyyz,25) = 30. * factor_1;
                trafo(Cart::xxzzz,25) = -40. * factor_1;
                trafo(Cart::yyyyz,25) = 15. * factor_1;
                trafo(Cart::yyzzz,25) = -40. * factor_1;
                trafo(Cart::zzzzz,25) = 8. * factor_1;

                trafo(Cart::xxxxy,26) = factor_2; /// Y 5,-1
                trafo(Cart::xxyyy,26) = 2. * factor_2;
                trafo(Cart::xxyzz,26) = -12. * factor_2;
                trafo(Cart::yyyyy,26) = factor_2;
                trafo(Cart::yyyzz,26) = -12. * factor_2;
                trafo(Cart::yzzzz,26) = 8. * factor_2;

                trafo(Cart::xxxxx,27) = factor_2; /// Y 5,1
                trafo(Cart::xxxyy,27) = 2. * factor_2;
                trafo(Cart::xxxzz,27) = -12. * factor_2;
                trafo(Cart::xyyyy,27) = factor_2;
                trafo(Cart::xyyzz,27) = -12. * factor_2;
                trafo(Cart::xzzzz,27) = 8. * factor_2;

                trafo(Cart::xxxyz,28) = -8. * factor; /// Y 5,-2
                trafo(Cart::xyyyz,28) = -8. * factor;
                trafo(Cart::xyzzz,28) = 16. * factor;

                trafo(Cart::xxxxz,29) = -4. * factor; /// Y 5,2
                trafo(Cart::xxzzz,29) = 8. * factor;
                trafo(Cart::yyyyz,29) = 4. * factor;
                trafo(Cart::yyzzz,29) = -8. * factor;

                trafo(Cart::xxxxy,30) = -3. * factor_3; /// Y 5,-3
                trafo(Cart::xxyyy,30) = -2. * factor_3;
                trafo(Cart::xxyzz,30) = 24. * factor_3;
                trafo(Cart::yyyyy,30) = factor_3;
                trafo(Cart::yyyzz,30) = -8. * factor_3;

                trafo(Cart::xxxxx,31) = -factor_3; /// Y 5,3
                trafo(Cart::xxxyy,31) = 2. * factor_3;
                trafo(Cart::xxxzz,31) = 8. * factor_3;
                trafo(Cart::xyyyy,31) = 3. * factor_3;
                trafo(Cart::xyyzz,31) = -24. * factor_3;

                trafo(Cart::xxxyz,32) = 4. * factor_4; /// Y 5,-4
                trafo(Cart::xyyyz,32) = -4. * factor_4;

                trafo(Cart::xxxxz,33) = factor_4; /// Y 5,4
                trafo(Cart::xxyyz,33) = -6. * factor_4;
                trafo(Cart::yyyyz,33) = factor_4;

                trafo(Cart::xxxxy,34) = 5. * factor_5; /// Y 5,-5
                trafo(Cart::xxyyy,34) = -10. * factor_5;
                trafo(Cart::yyyyy,34) = factor_5;

                trafo(Cart::xxxxx,35) = factor_5; /// Y 5,5
                trafo(Cart::xxxyy,35) = -10. * factor_5;
                trafo(Cart::xyyyy,35) = 5. * factor_5;
            }

            // i-functions
            if (lmax > 5) {
                const double factor = (2. / 3.) * decay * decay * decay * contractions[6];
                const double factor_1 = factor * 2. / sqrt(1155.);
                const double factor_2 = factor * 4. / sqrt(55.);
                const double factor_3 = factor * sqrt(22.) / 11.;
                const double factor_4 = factor * 2. * sqrt(165.) / 55.;
                const double factor_5 = factor * .4 * sqrt(30.);
                const double factor_6 = factor * .2 * sqrt(10.);

                trafo(Cart::xxxxxx,36) = -5. * factor_1; /// Y 6,0
                trafo(Cart::xxxxyy,36) = -15. * factor_1;
                trafo(Cart::xxxxzz,36) = 90. * factor_1;
                trafo(Cart::xxyyyy,36) = -15. * factor_1;
                trafo(Cart::xxyyzz,36) = 180. * factor_1;
                trafo(Cart::xxzzzz,36) = -120. * factor_1;
                trafo(Cart::yyyyyy,36) = -5. * factor_1;
                trafo(Cart::yyyyzz,36) = 90. * factor_1;
                trafo(Cart::yyzzzz,36) = -120. * factor_1;
                trafo(Cart::zzzzzz,36) = 16. * factor_1;

                trafo(Cart::xxxxyz,37) = 5. * factor_2; /// Y 6,-1
                trafo(Cart::xxyyyz,37) = 10. * factor_2;
                trafo(Cart::xxyzzz,37) = -20. * factor_2;
                trafo(Cart::yyyyyz,37) = 5. * factor_2;
                trafo(Cart::yyyzzz,37) = -20. * factor_2;
                trafo(Cart::yzzzzz,37) = 8. * factor_2;

                trafo(Cart::xxxxxz,38) = 5. * factor_2; /// Y 6,1
                trafo(Cart::xxxyyz,38) = 10. * factor_2;
                trafo(Cart::xxxzzz,38) = -20. * factor_2;
                trafo(Cart::xyyyyz,38) = 5. * factor_2;
                trafo(Cart::xyyzzz,38) = -20. * factor_2;
                trafo(Cart::xzzzzz,38) = 8. * factor_2;

                trafo(Cart::xxxxxy,39) = 2. * factor_3; /// Y 6,-2
                trafo(Cart::xxxyyy,39) = 4. * factor_3;
                trafo(Cart::xxxyzz,39) = -32. * factor_3;
                trafo(Cart::xyyyyy,39) = 2. * factor_3;
                trafo(Cart::xyyyzz,39) = -32. * factor_3;
                trafo(Cart::xyzzzz,39) = 32. * factor_3;

                trafo(Cart::xxxxxy,40) = factor_3; /// Y 6,2
                trafo(Cart::xxxxyy,40) = factor_3;
                trafo(Cart::xxxxzz,40) = -16. * factor_3;
                trafo(Cart::xxyyyy,40) = -factor_3;
                trafo(Cart::xxzzzz,40) = 16. * factor_3;
                trafo(Cart::yyyyyy,40) = -factor_3;
                trafo(Cart::yyyyzz,40) = 16. * factor_3;
                trafo(Cart::yyzzzz,40) = -16. * factor_3;

                trafo(Cart::xxxxyz,41) = -18. * factor_3; /// Y 6,-3
                trafo(Cart::xxyyyz,41) = -12. * factor_3;
                trafo(Cart::xxyzzz,41) = 48. * factor_3;
                trafo(Cart::yyyyyz,41) = 6. * factor_3;
                trafo(Cart::yyyzzz,41) = -16. * factor_3;

                trafo(Cart::xxxxxz,42) = -6. * factor_3; /// Y 6,3
                trafo(Cart::xxxyyz,42) = 12. * factor_3;
                trafo(Cart::xxxzzz,42) = 16. * factor_3;
                trafo(Cart::xyyyyz,42) = 18. * factor_3;
                trafo(Cart::xyyzzz,42) = -48. * factor_3;

                trafo(Cart::xxxxxy,43) = -4. * factor_4; /// Y 6,-4
                trafo(Cart::xxxyzz,43) = 40. * factor_4;
                trafo(Cart::xyyyyy,43) = 4. * factor_4;
                trafo(Cart::xyyyzz,43) = -40. * factor_4;

                trafo(Cart::xxxxxx,44) = -factor_4; /// Y 6,4
                trafo(Cart::xxxxyy,44) = 5. * factor_4;
                trafo(Cart::xxxxzz,44) = 10. * factor_4;
                trafo(Cart::xxyyyy,44) = 5. * factor_4;
                trafo(Cart::xxyyzz,44) = -60. * factor_4;
                trafo(Cart::yyyyyy,44) = -factor_4;
                trafo(Cart::yyyyzz,44) = 10. * factor_4;

                trafo(Cart::xxxxyz,45) = 5. * factor_5; /// Y 6,-5
                trafo(Cart::xxyyyz,45) = -10. * factor_5;
                trafo(Cart::yyyyyz,45) = factor_5;

                trafo(Cart::xxxxxz,46) = factor_5; /// Y 6,5
                trafo(Cart::xxxyyz,46) = -10. * factor_5;
                trafo(Cart::xyyyyz,46) = 5. * factor_5;

                trafo(Cart::xxxxxy,47) = 6. * factor_6; /// Y 6,-6
                trafo(Cart::xxxyyy,47) = -20. * factor_6;
                trafo(Cart::xyyyyy,47) = 6. * factor_6;

                trafo(Cart::xxxxxx,48) = factor_6; /// Y 6,6
                trafo(Cart::xxxxyy,48) = -15. * factor_6;
                trafo(Cart::xxyyyy,48) = 15. * factor_6;
                trafo(Cart::yyyyyy,48) = -factor_6;
            }
            return trafo;
        }


        template<class T> 
        std::vector<double> AOMatrix<T>::XIntegrate(int size, double U) {
            std::vector<double> FmU = std::vector<double>(size, 0.0);
            const int mm = FmU.size() - 1;
            const double pi = boost::math::constants::pi<double>();
            if (mm < 0) {
                std::cerr << "mm is: " << mm << " This should not have happened!" << std::flush;
                exit(1);
            }

            if (U < 0.0) {
                std::cerr << "U is: " << U << " This should not have happened!" << std::flush;
                exit(1);
            }

            if (U >= 10.0) {
                // forward iteration
                FmU[0] = 0.50 * sqrt(pi / U) * erf(sqrt(U));

                for (unsigned m = 1; m < FmU.size(); m++) {
                    FmU[m] = (2.0 * m - 1) * FmU[m - 1] / (2.0 * U) - exp(-U) / (2.0 * U);
                }
            }

            if (U < 1e-10) {
                for (unsigned m = 0; m < FmU.size(); m++) {
                    FmU[m] = 1.0 / (2.0 * m + 1.0) - U / (2.0 * m + 3.0);
                }
            }


            if (U >= 1e-10 && U < 10.0) {
                // backward iteration
                double fm = 0.0;
                for (int m = 60; m >= mm; m--) {
                    fm = (2.0 * U) / (2.0 * m + 1.0) * (fm + exp(-U) / (2.0 * U));
                }
                FmU[mm] = fm;
                for (int m = mm - 1; m >= 0; m--) {
                    FmU[m] = (2.0 * U) / (2.0 * m + 1.0) * (FmU[m + 1] + exp(-U) / (2.0 * U));
                }
            }

            return FmU;
        }
        
int AOSuperMatrix::getBlockSize(int lmax) {
      //Each cartesian shells has (l+1)(l+2)/2 elements
      //Sum of all shells up to _lmax leads to blocksize=1+11/6 l+l^2+1/6 l^3
      int blocksize = 6 + 11 * lmax + 6 * lmax * lmax + lmax * lmax*lmax;
      blocksize /= 6;
      return blocksize;
    }



template class AOMatrix<double>;
template class AOMatrix< std::complex<double> >;

    }
}
<|MERGE_RESOLUTION|>--- conflicted
+++ resolved
@@ -86,28 +86,6 @@
             return;
         }
 
-<<<<<<< HEAD
-        template<class T> void AOMatrix<T>::Print(std::string ident) {
-            std::cout << "\n" << std::endl;
-            std::cout.precision(12);
-        for ( int i =0; i< _aomatrix.rows(); i++){
-            for ( int j =0; j< _aomatrix.cols(); j++){
-                std::cout << ident << "[" << i+1 << ":" << j+1 << "] " << std::scientific <<_aomatrix(i,j) << std::endl;
-                }
-            }
-    }   
-
-        void AOMatrix3D::Print(std::string ident) {
-            std::cout << "\n" << std::endl;
-        for ( int i =0; i< _aomatrix[0].rows(); i++){
-            for ( int j =0; j< _aomatrix[0].cols(); j++){
-                std::cout << ident << "[" << i+1 << ":" << j+1 << "] " <<  _aomatrix[0](i,j) << " : " <<  _aomatrix[1](i,j) << " : " <<  _aomatrix[2](i,j)  << std::endl;
-                }
-            }
-        }
-
-=======
->>>>>>> 107ae90b
        Eigen::MatrixXd AOSuperMatrix::getTrafo(const AOGaussianPrimitive& gaussian){
             ///         0    1  2  3    4  5  6  7  8  9   10  11  12  13  14  15  16  17  18  19       20    21    22    23    24    25    26    27    28    29    30    31    32    33    34 
             ///         s,   x, y, z,   xy xz yz xx yy zz, xxy xyy xyz xxz xzz yyz yzz xxx yyy zzz,    xxxy, xxxz, xxyy, xxyz, xxzz, xyyy, xyyz, xyzz, xzzz, yyyz, yyzz, yzzz, xxxx, yyyy, zzzz,
