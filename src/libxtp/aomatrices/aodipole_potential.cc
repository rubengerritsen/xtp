--- conflicted
+++ resolved
@@ -35,15 +35,8 @@
         // Get components of dipole vector somehow
         
         tools::vec dipole=-(apolarsite->getU1()+apolarsite->getQ1())*tools::conv::nm2bohr;
-<<<<<<< HEAD
-       
+        tools::vec position=apolarsite->getPos()*tools::conv::nm2bohr;
         std::cout<<dipole<<std::endl;
-=======
-        tools::vec position=apolarsite->getPos()*tools::conv::nm2bohr;
-        double d_0 = dipole.getX();
-        double d_1 = dipole.getY();
-        double d_2 = dipole.getZ();
->>>>>>> 628c751e
 
        
         // shell info, only lmax tells how far to go
