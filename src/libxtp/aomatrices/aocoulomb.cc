--- conflicted
+++ resolved
@@ -30,11 +30,7 @@
 
  
 
-<<<<<<< HEAD
-    void AOCoulomb::FillBlock(ub::matrix_range< ub::matrix<double> >& _matrix,const  AOShell* _shell_row,const AOShell* _shell_col) {
-=======
-    void AOCoulomb::FillBlock(Eigen::Block<Eigen::MatrixXd>& _matrix,const  AOShell* _shell_row,const AOShell* _shell_col, AOBasis* ecp) {
->>>>>>> 21612300
+    void AOCoulomb::FillBlock(Eigen::Block<Eigen::MatrixXd>& _matrix,const  AOShell* _shell_row,const AOShell* _shell_col) {
       
             // shell info, only lmax tells how far to go
             const int _lmax_row = _shell_row->getLmax();
