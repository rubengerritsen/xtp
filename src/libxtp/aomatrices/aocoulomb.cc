--- conflicted
+++ resolved
@@ -50,23 +50,12 @@
             // set size of internal block for recursion
             int _nrows = this->getBlockSize(_lmax_row);
             int _ncols = this->getBlockSize(_lmax_col);
-<<<<<<< HEAD
             const int _mmax = _lmax_row + _lmax_col; 
             const int _nextra = _mmax +1;
             
 
             
            
-=======
-            int _nextra = this->getExtraBlockSize(_lmax_row, _lmax_col);
-            int _l_sum = _lmax_row + _lmax_col;
-           // int _ma_dim = this->getBlockSize(_l_sum);
-            
-            int nmax=20; // This is hardcoded using getBlocksize leads to problems the if clauses are not that restrictive and so if you do use a smaller array it might lead to problems
-             if(_lmax_row>3 ||_lmax_col>3){
-                 nmax=35;
-             }
->>>>>>> 8072bf04
             
             // get shell positions
             const vec& _pos_row = _shell_row->getPos();
@@ -76,7 +65,6 @@
             
             const double pi = boost::math::constants::pi<double>();
              // some helpers
-<<<<<<< HEAD
             std::vector<double> _wmp=std::vector<double>(3);
             std::vector<double> _wmq=std::vector<double>(3);
 
@@ -147,13 +135,6 @@
   0,  0, 20,  0, 21, 22,  0, 23, 24, 25,  0, 26, 27, 28, 29,  0, 30, 31, 32, 33, 34,
   0,  0, 35,  0, 36, 37,  0, 38, 39, 40,  0, 41, 42, 43, 44,  0, 45, 46, 47, 48, 49,  0, 50, 51, 52, 53, 54, 55
  };
-=======
-            std::vector<double> _wmp;
-            std::vector<double> _wmq;
-            _wmp.resize(3);
-            _wmq.resize(3);
-            
->>>>>>> 8072bf04
          
 
            
@@ -173,23 +154,12 @@
                        
                       
                          
-<<<<<<< HEAD
                          ma_type _cou(boost::extents[_nrows][_ncols][_nextra]);
                          
                          
                                   
                            for (index i = 0; i != _nrows; ++i) {
                                for (index j = 0; j != _ncols; ++j) {
-=======
-                         //ma_type _cou(boost::extents[_nrows][_ncols][_nextra]);
-                         ma_type _cou(boost::extents[nmax][nmax][_nextra]);
-                         
-                                    // initialize to zero_cou[0][0][i] 
-                           //       for(index i = 0; i != _nrows; ++i) {
-                           //  for(index j = 0; j != _ncols; ++j){
-                           for (index i = 0; i != nmax; ++i) {
-                               for (index j = 0; j != nmax; ++j) {
->>>>>>> 8072bf04
                                    for (index k = 0; k != _nextra; ++k) {
                                        _cou[i][j][k] = 0.0;
                                    }
@@ -1183,22 +1153,6 @@
 
 
 
-<<<<<<< HEAD
-=======
-          
-    if(_lmax_row>3 ||_lmax_col>3) {
-            //cout << "g"<< endl;  
-           FillgOrbitals(_wmp, _wmq, _cou, _decay_row, _decay_col,_lmax_row,_lmax_col);
-          // cout << "g done"<< endl;  
-    }
- 
- 
- 
-         
-            // normalization and cartesian -> spherical factors
-            int _ntrafo_row = _shell_row->getNumFunc() + _shell_row->getOffset();
-            int _ntrafo_col = _shell_col->getNumFunc() + _shell_col->getOffset();
->>>>>>> 8072bf04
 
 
 
