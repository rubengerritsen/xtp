--- conflicted
+++ resolved
@@ -1133,13 +1133,8 @@
 
     
     Eigen::MatrixXd AOCoulomb::Pseudo_InvSqrt_GWBSE(const AOOverlap& _auxoverlap, double etol){
-<<<<<<< HEAD
         
         
-=======
-        
-        
->>>>>>> 2e8b6b50
     Eigen::SelfAdjointEigenSolver<Eigen::MatrixXd> eo(_auxoverlap.Matrix());
     Eigen::MatrixXd Ssqrt=eo.operatorSqrt();
     //This converts V into (S1/2 V S1/2)-1/2 S1/2, which is needed to construct 4c integrals,
@@ -1157,13 +1152,8 @@
       }
       
       Eigen::MatrixXd Vm1=es.eigenvectors() * diagonal.asDiagonal() * es.eigenvectors().transpose();
-<<<<<<< HEAD
-       
-    return Vm1*Ssqrt;
-=======
       Eigen::MatrixXd result=(Vm1*Ssqrt).transpose();
     return result;
->>>>>>> 2e8b6b50
     }
     
      Eigen::MatrixXd AOCoulomb::Pseudo_InvSqrt(double etol){
