--- conflicted
+++ resolved
@@ -20,25 +20,12 @@
 
 #include <votca/xtp/aomatrix.h>
 
-#include <votca/xtp/aobasis.h>
-#include <string>
-#include <map>
-#include <vector>
-
-
-
-
-
 
 namespace votca { namespace xtp {
 
 
-<<<<<<< HEAD
-    void AOECP::FillBlock(ub::matrix_range< ub::matrix<double> >& _matrix, const AOShell* _shell_row, const AOShell* _shell_col) {
-=======
-
-    void AOECP::FillBlock(Eigen::Block<Eigen::MatrixXd>& _matrix, const AOShell* _shell_row, const AOShell* _shell_col, AOBasis* ecp) {
->>>>>>> 21612300
+
+    void AOECP::FillBlock(Eigen::Block<Eigen::MatrixXd>& _matrix, const AOShell* _shell_row, const AOShell* _shell_col) {
 
         /*
          *
