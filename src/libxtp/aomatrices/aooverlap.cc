/*
 *            Copyright 2009-2020 The VOTCA Development Team
 *                       (http://www.votca.org)
 *
 *      Licensed under the Apache License, Version 2.0 (the "License")
 *
 * You may not use this file except in compliance with the License.
 * You may obtain a copy of the License at
 *
 *              http://www.apache.org/licenses/LICENSE-2.0
 *
 * Unless required by applicable law or agreed to in writing, software
 * distributed under the License is distributed on an "AS IS" BASIS,
 * WITHOUT WARRANTIES OR CONDITIONS OF ANY KIND, either express or implied.
 * See the License for the specific language governing permissions and
 * limitations under the License.
 *
 */

// Local VOTCA includes
#include "votca/xtp/aomatrix.h"
#include "votca/xtp/aotransform.h"
#include <shell.h>

namespace votca {
namespace xtp {

void AOOverlap::Fill(const AOBasis& aobasis) {
  libint2::initialize();
<<<<<<< HEAD
  std::vector<libint2::Shell> shells = aobasis.GenerateLibintBasis();
  libint2::Operator obtype = libint2::Operator::overlap;
  libint2::Engine engine(obtype, aobasis.getMaxNprim(), aobasis.getMaxL(), 0);

  _aomatrix.resize(aobasis.AOBasisSize(), aobasis.AOBasisSize());

  auto shell2bf = aobasis.getMapToBasisFunctions();

  const auto& buf = engine.results();

  for (auto s1 = 0; s1 != shells.size(); ++s1) {

    auto bf1 = shell2bf[s1];  // first basis function in this shell
    auto n1 = shells[s1].size();

    for (auto s2 = 0; s2 <= s1; ++s2) {

      auto bf2 = shell2bf[s2];
      auto n2 = shells[s2].size();

      // compute shell pair
      engine.compute(shells[s1], shells[s2]);

      // "map" buffer to a const Eigen Matrix, and copy it to the corresponding
      // blocks of the result
      Eigen::Map<const Eigen::MatrixXd> buf_mat(buf[0], n1, n2);
      _aomatrix.block(bf1, bf2, n1, n2) = buf_mat;
      if (s1 != s2)  // if s1 >= s2, copy {s1,s2} to the corresponding {s2,s1}
                     // block, note the transpose!
        _aomatrix.block(bf2, bf1, n2, n1) = buf_mat.transpose();
    }
  }
  libint2::finalize();
}

// HERE SO OLD STUFF STILL COMPILES, WILL BE DELETED SOON
Eigen::MatrixXd AOOverlap::Primitive_Overlap(const AOGaussianPrimitive& g_row,
                                             const AOGaussianPrimitive& g_col,
                                             Index l_offset) const {
  Eigen::MatrixXd ol = Eigen::MatrixXd(5, 5);
  return ol;
}

// HERE SO OLD STUFF STILL COMPILES, WILL BE DELETED SOON
void AOOverlap::FillBlock(Eigen::Block<Eigen::MatrixXd>& matrix,
                          const AOShell& shell_row,
                          const AOShell& shell_col) const {

  ;
}

// Needed to compute the normalization of the contractions
Eigen::MatrixXd AOOverlap::FillShell(const AOShell& shell) const {

  libint2::initialize();
  libint2::Operator obtype = libint2::Operator::overlap;
  libint2::Engine engine(obtype, shell.getNumFunc() + 3,
                         static_cast<Index>(shell.getL()), 0);

  const auto& buf = engine.results();

  libint2::Shell s = shell.LibintShell();
  engine.compute(s, s);

  Eigen::Map<const Eigen::MatrixXd> buf_mat(buf[0], shell.getSize(),
                                            shell.getSize());
=======
  _aomatrix = computeOneBodyIntegrals<libint2::Operator::overlap>(aobasis)[0];
  libint2::finalize();
}

Eigen::MatrixXd AOOverlap::singleShellOverlap(const AOShell& shell) const {
  libint2::Shell::do_enforce_unit_normalization(false);
  libint2::initialize();
  libint2::Operator obtype = libint2::Operator::overlap;
  libint2::Engine engine(obtype, shell.getSize(),
                         static_cast<int>(shell.getL()), 0);

  const libint2::Engine::target_ptr_vec& buf = engine.results();

  libint2::Shell s = shell.LibintShell();
  engine.compute(s, s);

  Eigen::Map<const MatrixLibInt> buf_mat(buf[0], shell.getNumFunc(),
                                         shell.getNumFunc());

>>>>>>> ab20f18b
  libint2::finalize();
  return buf_mat;
}

// Still need this bit
Eigen::MatrixXd AOOverlap::Pseudo_InvSqrt(double etol) {
  Eigen::SelfAdjointEigenSolver<Eigen::MatrixXd> es(_aomatrix);
  smallestEigenvalue = es.eigenvalues()(0);
  Eigen::VectorXd diagonal = Eigen::VectorXd::Zero(es.eigenvalues().size());
  removedfunctions = 0;
  for (Index i = 0; i < diagonal.size(); ++i) {
    if (es.eigenvalues()(i) < etol) {
      removedfunctions++;
    } else {
      diagonal(i) = 1.0 / std::sqrt(es.eigenvalues()(i));
    }
  }

  return es.eigenvectors() * diagonal.asDiagonal() *
         es.eigenvectors().transpose();
}

// And this as well
Eigen::MatrixXd AOOverlap::Sqrt() {
  Eigen::SelfAdjointEigenSolver<Eigen::MatrixXd> es(_aomatrix);
  smallestEigenvalue = es.eigenvalues()(0);
  return es.operatorSqrt();
}

}  // namespace xtp
}  // namespace votca<|MERGE_RESOLUTION|>--- conflicted
+++ resolved
@@ -20,81 +20,12 @@
 // Local VOTCA includes
 #include "votca/xtp/aomatrix.h"
 #include "votca/xtp/aotransform.h"
-#include <shell.h>
 
 namespace votca {
 namespace xtp {
 
 void AOOverlap::Fill(const AOBasis& aobasis) {
   libint2::initialize();
-<<<<<<< HEAD
-  std::vector<libint2::Shell> shells = aobasis.GenerateLibintBasis();
-  libint2::Operator obtype = libint2::Operator::overlap;
-  libint2::Engine engine(obtype, aobasis.getMaxNprim(), aobasis.getMaxL(), 0);
-
-  _aomatrix.resize(aobasis.AOBasisSize(), aobasis.AOBasisSize());
-
-  auto shell2bf = aobasis.getMapToBasisFunctions();
-
-  const auto& buf = engine.results();
-
-  for (auto s1 = 0; s1 != shells.size(); ++s1) {
-
-    auto bf1 = shell2bf[s1];  // first basis function in this shell
-    auto n1 = shells[s1].size();
-
-    for (auto s2 = 0; s2 <= s1; ++s2) {
-
-      auto bf2 = shell2bf[s2];
-      auto n2 = shells[s2].size();
-
-      // compute shell pair
-      engine.compute(shells[s1], shells[s2]);
-
-      // "map" buffer to a const Eigen Matrix, and copy it to the corresponding
-      // blocks of the result
-      Eigen::Map<const Eigen::MatrixXd> buf_mat(buf[0], n1, n2);
-      _aomatrix.block(bf1, bf2, n1, n2) = buf_mat;
-      if (s1 != s2)  // if s1 >= s2, copy {s1,s2} to the corresponding {s2,s1}
-                     // block, note the transpose!
-        _aomatrix.block(bf2, bf1, n2, n1) = buf_mat.transpose();
-    }
-  }
-  libint2::finalize();
-}
-
-// HERE SO OLD STUFF STILL COMPILES, WILL BE DELETED SOON
-Eigen::MatrixXd AOOverlap::Primitive_Overlap(const AOGaussianPrimitive& g_row,
-                                             const AOGaussianPrimitive& g_col,
-                                             Index l_offset) const {
-  Eigen::MatrixXd ol = Eigen::MatrixXd(5, 5);
-  return ol;
-}
-
-// HERE SO OLD STUFF STILL COMPILES, WILL BE DELETED SOON
-void AOOverlap::FillBlock(Eigen::Block<Eigen::MatrixXd>& matrix,
-                          const AOShell& shell_row,
-                          const AOShell& shell_col) const {
-
-  ;
-}
-
-// Needed to compute the normalization of the contractions
-Eigen::MatrixXd AOOverlap::FillShell(const AOShell& shell) const {
-
-  libint2::initialize();
-  libint2::Operator obtype = libint2::Operator::overlap;
-  libint2::Engine engine(obtype, shell.getNumFunc() + 3,
-                         static_cast<Index>(shell.getL()), 0);
-
-  const auto& buf = engine.results();
-
-  libint2::Shell s = shell.LibintShell();
-  engine.compute(s, s);
-
-  Eigen::Map<const Eigen::MatrixXd> buf_mat(buf[0], shell.getSize(),
-                                            shell.getSize());
-=======
   _aomatrix = computeOneBodyIntegrals<libint2::Operator::overlap>(aobasis)[0];
   libint2::finalize();
 }
@@ -114,7 +45,6 @@
   Eigen::Map<const MatrixLibInt> buf_mat(buf[0], shell.getNumFunc(),
                                          shell.getNumFunc());
 
->>>>>>> ab20f18b
   libint2::finalize();
   return buf_mat;
 }
