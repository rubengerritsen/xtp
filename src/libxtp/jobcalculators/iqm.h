/*
 *            Copyright 2009-2018 The VOTCA Development Team
 *                       (http://www.votca.org)
 *
 *      Licensed under the Apache License, Version 2.0 (the "License")
 *
 * You may not use this file except in compliance with the License.
 * You may obtain a copy of the License at
 *
 *              http://www.apache.org/licenses/LICENSE-2.0
 *
 * Unless required by applicable law or agreed to in writing, software
 * distributed under the License is distributed on an "AS IS" BASIS,
 * WITHOUT WARRANTIES OR CONDITIONS OF ANY KIND, either express or implied.
 * See the License for the specific language governing permissions and
 * limitations under the License.
 *
 */

#ifndef _CALC_XTP_IQM_H
#define	_CALC_XTP_IQM_H

#include <votca/tools/property.h>

#include <votca/xtp/parallelxjobcalc.h>
#include <votca/xtp/orbitals.h>
#include <votca/xtp/dftcoupling.h>
#include <votca/xtp/gwbse.h>
#include <votca/xtp/bsecoupling.h>
#include <sys/stat.h>
#include <boost/filesystem.hpp>

namespace votca { namespace xtp {
    
/**
* \brief DFT & GWBSE-based coupling elements
*
* Evaluates DFT & GWBSE-based coupling elements for all conjugated
* segments from the neighbor list. Requires molecular orbitals of two monomers
* and a dimer in GAUSSIAN, NWChem, or ORCAformat.
* 
* Callname: iqm
*/

<<<<<<< HEAD
class IQM : public ParallelXJobCalc< vector<Job*>, Job*, Job::JobResult >
=======
class IQM : public ParallelXJobCalc< std::vector<Job*>, Job*, Job::JobResult >
>>>>>>> cbd0ee5f
{
public:
   
    void    Initialize(tools::Property *options ); 
<<<<<<< HEAD
    string  Identify() { return "iqm"; }   
=======
    std::string  Identify() { return "iqm"; }   
>>>>>>> cbd0ee5f
    Job::JobResult EvalJob(Topology *top, Job *job, QMThread *Thread);  
    void WriteJobFile(Topology *top);
    void ReadJobFile( Topology *top );

private:
    
    double GetBSECouplingFromProp(tools::Property& bseprop,const QMState& stateA,const QMState& stateB);
    double GetDFTCouplingFromProp(tools::Property& dftprop, int stateA, int stateB);
<<<<<<< HEAD
    void SetJobToFailed(Job::JobResult& jres, Logger* pLog, const string& errormessage);
    void WriteLoggerToFile(const string& logfile, Logger& logger);
=======
    void SetJobToFailed(Job::JobResult& jres, Logger* pLog, const std::string& errormessage);
    void WriteLoggerToFile(const std::string& logfile, Logger& logger);
>>>>>>> cbd0ee5f
    void addLinkers(std::vector< Segment* > &segments, Topology *top);
    bool isLinker(const std::string& name);
    void WriteCoordinatesToOrbitalsPBC(QMPair& pair, Orbitals& orbitals);
    void ParseOptionsXML(tools::Property &opt);    
<<<<<<< HEAD
    std::map<std::string, QMState> FillParseMaps(const string& Mapstring);
=======
    std::map<std::string, QMState> FillParseMaps(const std::string& Mapstring);
>>>>>>> cbd0ee5f
    
    QMState GetElementFromMap(const std::map<std::string, QMState>& elementmap,const std::string& elementname )const;
    
    std::string              _package;
    tools::Property            _dftpackage_options; 
    tools::Property            _gwbse_options; 
    tools::Property            _bsecoupling_options; 
    tools::Property            _dftcoupling_options; 

    // what to do
    bool                _do_dft_input;
    bool                _do_dft_run;
    bool                _do_dft_parse;
    bool                _do_dftcoupling;
    bool                _do_gwbse;
    bool                _do_bsecoupling;
    
    std::vector< std::string > _linker_names;
    
    // what to write in the storage
    bool                _store_dft;
    bool                _store_singlets;
    bool                _store_triplets;
    bool                _store_ehint;
      
    // parsing options
    std::map<std::string, QMState> _singlet_levels;
    std::map<std::string, QMState> _triplet_levels;
    
    std::map<std::string, QMState> _hole_levels;
    std::map<std::string, QMState> _electron_levels;

        
};

}}
#endif	<|MERGE_RESOLUTION|>--- conflicted
+++ resolved
@@ -42,20 +42,12 @@
 * Callname: iqm
 */
 
-<<<<<<< HEAD
-class IQM : public ParallelXJobCalc< vector<Job*>, Job*, Job::JobResult >
-=======
 class IQM : public ParallelXJobCalc< std::vector<Job*>, Job*, Job::JobResult >
->>>>>>> cbd0ee5f
 {
 public:
    
     void    Initialize(tools::Property *options ); 
-<<<<<<< HEAD
-    string  Identify() { return "iqm"; }   
-=======
     std::string  Identify() { return "iqm"; }   
->>>>>>> cbd0ee5f
     Job::JobResult EvalJob(Topology *top, Job *job, QMThread *Thread);  
     void WriteJobFile(Topology *top);
     void ReadJobFile( Topology *top );
@@ -64,22 +56,13 @@
     
     double GetBSECouplingFromProp(tools::Property& bseprop,const QMState& stateA,const QMState& stateB);
     double GetDFTCouplingFromProp(tools::Property& dftprop, int stateA, int stateB);
-<<<<<<< HEAD
-    void SetJobToFailed(Job::JobResult& jres, Logger* pLog, const string& errormessage);
-    void WriteLoggerToFile(const string& logfile, Logger& logger);
-=======
     void SetJobToFailed(Job::JobResult& jres, Logger* pLog, const std::string& errormessage);
     void WriteLoggerToFile(const std::string& logfile, Logger& logger);
->>>>>>> cbd0ee5f
     void addLinkers(std::vector< Segment* > &segments, Topology *top);
     bool isLinker(const std::string& name);
     void WriteCoordinatesToOrbitalsPBC(QMPair& pair, Orbitals& orbitals);
     void ParseOptionsXML(tools::Property &opt);    
-<<<<<<< HEAD
-    std::map<std::string, QMState> FillParseMaps(const string& Mapstring);
-=======
     std::map<std::string, QMState> FillParseMaps(const std::string& Mapstring);
->>>>>>> cbd0ee5f
     
     QMState GetElementFromMap(const std::map<std::string, QMState>& elementmap,const std::string& elementname )const;
     
