--- conflicted
+++ resolved
@@ -45,18 +45,6 @@
 
 class IEXCITON final : public ParallelXJobCalc<std::vector<Job> > {
  public:
-<<<<<<< HEAD
-  std::string Identify() final { return "iexcitoncl"; }
-
-  Job::JobResult EvalJob(const Topology &top, Job &job,
-                         QMThread &opThread) final;
-
-  void WriteJobFile(const Topology &top) final;
-  void ReadJobFile(Topology &top) final;
-
- protected:
-  void ParseSpecificOptions(const tools::Property &user_options) final;
-=======
   std::string Identify() { return "iexcitoncl"; }
 
   Job::JobResult EvalJob(const Topology &top, Job &job, QMThread &opThread);
@@ -66,7 +54,6 @@
 
  protected:
   void ParseSpecificOptions(const tools::Property &user_options);
->>>>>>> 00813b93
 
  private:
   QMState GetElementFromMap(const std::string &elementname) const;
