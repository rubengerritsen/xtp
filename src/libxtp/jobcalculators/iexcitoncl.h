--- conflicted
+++ resolved
@@ -25,14 +25,9 @@
 #include <votca/xtp/parallelxjobcalc.h>
 #include <sys/stat.h>
 #include <boost/filesystem.hpp>
-<<<<<<< HEAD
 #include <votca/xtp/xmapper.h>
 #include <votca/xtp/xjob.h>
-=======
-#include <votca/ctp/xmapper.h>
-#include <votca/ctp/xjob.h>
 #include <votca/xtp/qmstate.h>
->>>>>>> 6201e219
 
 namespace votca {
     namespace xtp {
@@ -42,80 +37,37 @@
          *
          * Evaluates the electrostatic classical coupling between molecules in 
          * their excited states.
-
-<<<<<<< HEAD
-class IEXCITON : public xtp::ParallelXJobCalc< vector<xtp::Job*>, xtp::Job*, xtp::Job::JobResult >
-{
-public:
-
-    IEXCITON() {};
-   ~IEXCITON() {};
-   
-    void    Initialize(tools::Property *options );
-    
-    string  Identify() { return "iexcitoncl"; }
-    
-    xtp::Job::JobResult EvalJob(xtp::Topology *top, xtp::Job *job, xtp::QMThread *Thread);
-
-    void WriteJobFile(xtp::Topology *top);
-    void ReadJobFile(xtp::Topology *top);
-=======
          * Callname: iexcitoncl
          */
 
-        class IEXCITON : public ctp::ParallelXJobCalc< vector<ctp::Job*>, ctp::Job*, ctp::Job::JobResult > {
+        class IEXCITON : public xtp::ParallelXJobCalc< vector<xtp::Job*>, xtp::Job*, xtp::Job::JobResult > {
         public:
 
             void Initialize(tools::Property *options);
->>>>>>> 6201e219
 
             string Identify() {
                 return "iexcitoncl";
             }
 
-            ctp::Job::JobResult EvalJob(ctp::Topology *top, ctp::Job *job, ctp::QMThread *Thread);
+            xtp::Job::JobResult EvalJob(xtp::Topology *top, xtp::Job *job, xtp::QMThread *Thread);
 
-<<<<<<< HEAD
-    
-    double                              _cutoff;
-    double                              _epsilon;
-    xtp::XMpsMap                        _mps_mapper;
-    bool                           _induce;
-    int                           _statenumber;
-    string                         _emp_file;
-    string                         _xml_file;
-=======
-            void WriteJobFile(ctp::Topology *top);
-            void ReadJobFile(ctp::Topology *top);
->>>>>>> 6201e219
+            void WriteJobFile(xtp::Topology *top);
+            void ReadJobFile(xtp::Topology *top);
 
         private:
             QMState GetElementFromMap(const std::string& elementname )const;
             std::map<std::string, QMState> FillParseMaps(const string& Mapstring);
             double _cutoff;
             double _epsilon;
-            ctp::XMpsMap _mps_mapper;
+            xtp::XMpsMap _mps_mapper;
             bool _induce;
             std::map<std::string,QMState> _statemap;
             string _emp_file;
             string _xml_file;
-            void PreProcess(ctp::Topology *top);
-            double EvaluatePair(ctp::Topology *top, ctp::PolarSeg* Seg1, ctp::PolarSeg* Seg2, ctp::Logger* pLog);
+            void PreProcess(xtp::Topology *top);
+            double EvaluatePair(xtp::Topology *top, xtp::PolarSeg* Seg1, xtp::PolarSeg* Seg2, xtp::Logger* pLog);
 
-<<<<<<< HEAD
-        
-    
-    void PreProcess(xtp::Topology *top);
-    void CustomizeLogger(xtp::QMThread *thread);
-    double EvaluatePair(xtp::Topology *top,xtp::PolarSeg* Seg1,xtp::PolarSeg* Seg2, xtp::Logger* pLog);
- 
-    
- 
-        
-};
-=======
         };
->>>>>>> 6201e219
 
     }
 }
