/*
 *            Copyright 2009-2018 The VOTCA Development Team
 *                       (http://www.votca.org)
 *
 *      Licensed under the Apache License, Version 2.0 (the "License")
 *
 * You may not use this file except in compliance with the License.
 * You may obtain a copy of the License at
 *
 *              http://www.apache.org/licenses/LICENSE-2.0
 *
 * Unless required by applicable law or agreed to in writing, software
 * distributed under the License is distributed on an "AS IS" BASIS,
 * WITHOUT WARRANTIES OR CONDITIONS OF ANY KIND, either express or implied.
 * See the License for the specific language governing permissions and
 * limitations under the License.
 *
 */

#ifndef _CALC_XTP_EQM_H
#define _CALC_XTP_EQM_H

#include <votca/xtp/gwbse.h> // including GWBSE functionality
#include <votca/xtp/qmpackagefactory.h>
#include <votca/xtp/parallelxjobcalc.h>
#include <votca/xtp/segment.h>

namespace votca {
    namespace xtp {

        /**
         * \brief GWBSE implementation
         *
         * Evaluates DFT and GWBSE for all molecules
         * Requires a first-principles package, i.e. GAUSSIAN, ORCA, NWChem
         *
         * Callname: eqm
         */

<<<<<<< HEAD
        class EQM : public ParallelXJobCalc< vector< Job*>, Job*, Job::JobResult > {
=======
        class EQM : public ParallelXJobCalc< std::vector< Job*>, Job*, Job::JobResult > {
>>>>>>> cbd0ee5f
        public:
            void WriteLoggerToFile(const std::string& logfile, Logger& logger);
            std::string Identify() {
                return "eqm";
            }
<<<<<<< HEAD
            void Initialize(Property *options);
=======
            void Initialize(tools::Property *options);
>>>>>>> cbd0ee5f
            Job::JobResult EvalJob(Topology *top, Job *job, QMThread *thread);
            
            void CleanUp() {;}
            void WriteJobFile(Topology *top);
        private:
            
<<<<<<< HEAD
           void SetJobToFailed(Job::JobResult& jres, Logger* pLog, const string& errormessage);
            void ParseOptionsXML(Property *options);
=======
           void SetJobToFailed(Job::JobResult& jres, Logger* pLog, const std::string& errormessage);
            void ParseOptionsXML(tools::Property *options);
>>>>>>> cbd0ee5f

            std::string _package;
            tools::Property _package_options;
            tools::Property _gwbse_options;
            tools::Property _esp_options;

            // what to do
            bool _do_dft_input;
            bool _do_dft_run;
            bool _do_dft_parse;
            bool _do_gwbse;
            bool _do_esp;

        };


    }
}

#endif /* _CALC_GWBSE_TOOL_H */<|MERGE_RESOLUTION|>--- conflicted
+++ resolved
@@ -37,34 +37,21 @@
          * Callname: eqm
          */
 
-<<<<<<< HEAD
-        class EQM : public ParallelXJobCalc< vector< Job*>, Job*, Job::JobResult > {
-=======
         class EQM : public ParallelXJobCalc< std::vector< Job*>, Job*, Job::JobResult > {
->>>>>>> cbd0ee5f
         public:
             void WriteLoggerToFile(const std::string& logfile, Logger& logger);
             std::string Identify() {
                 return "eqm";
             }
-<<<<<<< HEAD
-            void Initialize(Property *options);
-=======
             void Initialize(tools::Property *options);
->>>>>>> cbd0ee5f
             Job::JobResult EvalJob(Topology *top, Job *job, QMThread *thread);
             
             void CleanUp() {;}
             void WriteJobFile(Topology *top);
         private:
             
-<<<<<<< HEAD
-           void SetJobToFailed(Job::JobResult& jres, Logger* pLog, const string& errormessage);
-            void ParseOptionsXML(Property *options);
-=======
            void SetJobToFailed(Job::JobResult& jres, Logger* pLog, const std::string& errormessage);
             void ParseOptionsXML(tools::Property *options);
->>>>>>> cbd0ee5f
 
             std::string _package;
             tools::Property _package_options;
