/*
 *            Copyright 2009-2018 The VOTCA Development Team
 *                       (http://www.votca.org)
 *
 *      Licensed under the Apache License, Version 2.0 (the "License")
 *
 * You may not use this file except in compliance with the License.
 * You may obtain a copy of the License at
 *
 *              http://www.apache.org/licenses/LICENSE-2.0
 *
 * Unless required by applicable law or agreed to in writing, software
 * distributed under the License is distributed on an "AS IS" BASIS,
 * WITHOUT WARRANTIES OR CONDITIONS OF ANY KIND, either express or implied.
 * See the License for the specific language governing permissions and
 * limitations under the License.
 *
 */


#include "iqm.h"
#include <boost/format.hpp>
#include <boost/filesystem.hpp>
#include <boost/algorithm/string/split.hpp>

#include <votca/tools/constants.h>

#include <votca/xtp/logger.h>
#include <votca/xtp/atom.h>
#include <votca/xtp/molecule.h>
#include <votca/xtp/qminterface.h>
#include <votca/xtp/qmpackagefactory.h>

using boost::format;
using namespace boost::filesystem;

namespace votca {
  namespace xtp {

    void IQM::Initialize(votca::tools::Property* options) {


      _do_dft_input = false;
      _do_dft_run = false;
      _do_dft_parse = false;
      _do_dftcoupling = false;
      _do_gwbse = false;
      _do_bsecoupling = false;

      _store_dft = false;
      _store_singlets = false;
      _store_triplets = false;
      _store_ehint = false;
      ParseOptionsXML(*options);

      // register all QM packages (Gaussian, turbomole, etc))
      QMPackageFactory::RegisterAll();
      return;
    }

    void IQM::ParseOptionsXML(votca::tools::Property &opt) {


      // parsing general ibse options
      string key = "options." + Identify();
      // _energy_difference = opt.get( key + ".degeneracy" ).as< double > ();


      // job tasks
      string tasks_string = opt.get(key + ".tasks").as<string> ();
      if (tasks_string.find("input") != std::string::npos) _do_dft_input = true;
      if (tasks_string.find("dft") != std::string::npos) _do_dft_run = true;
      if (tasks_string.find("parse") != std::string::npos) _do_dft_parse = true;
      if (tasks_string.find("dftcoupling") != std::string::npos) _do_dftcoupling = true;
      if (tasks_string.find("gwbse") != std::string::npos) _do_gwbse = true;
      if (tasks_string.find("bsecoupling") != std::string::npos) _do_bsecoupling = true;

      // storage options
      string store_string = opt.get(key + ".store").as<string> ();
      if (store_string.find("dft") != std::string::npos) _store_dft = true;
      if (store_string.find("singlets") != std::string::npos) _store_singlets = true;
      if (store_string.find("triplets") != std::string::npos) _store_triplets = true;
      if (store_string.find("ehint") != std::string::npos) _store_ehint = true;


      if (_do_dft_input || _do_dft_run || _do_dft_parse) {
        string _package_xml = opt.get(key + ".dftpackage").as<string> ();
        load_property_from_xml(_dftpackage_options, _package_xml.c_str());
        string dftname = "package.name";
        _package = _dftpackage_options.get(dftname).as<string> ();
      }

      // read linker groups
      string linker = opt.ifExistsReturnElseReturnDefault<string>(key + ".linker_names", "");
      Tokenizer toker(linker, ",");
      toker.ToVector(_linker_names);

      if (_do_dftcoupling) {
        _dftcoupling_options = opt.get(key + ".dftcoupling_options");
      }

      if (_do_gwbse) {
        string _gwbse_xml = opt.get(key + ".gwbse_options").as<string> ();
        load_property_from_xml(_gwbse_options, _gwbse_xml.c_str());
      }
      if (_do_bsecoupling) {
        string _coupling_xml = opt.get(key + ".bsecoupling_options").as<string>();
        load_property_from_xml(_bsecoupling_options, _coupling_xml.c_str());
      }


      //options for parsing data into sql file   
      key = "options." + Identify() + ".readjobfile";
      if (opt.exists(key + ".singlet")) {
        string parse_string_s = opt.get(key + ".singlet").as<string> ();
        _singlet_levels = FillParseMaps(parse_string_s);
      }
      if (opt.exists(key + ".triplet")) {
        string parse_string_t = opt.get(key + ".triplet").as<string> ();
        _triplet_levels = FillParseMaps(parse_string_t);
      }

      if (opt.exists(key + ".hole")) {
        string parse_string_h = opt.get(key + ".hole").as<string> ();
        _hole_levels = FillParseMaps(parse_string_h);
      }
      if (opt.exists(key + ".electron")) {
        string parse_string_e = opt.get(key + ".electron").as<string> ();
        _electron_levels = FillParseMaps(parse_string_e);
      }

      // job file specification
      key = "options." + Identify();

      if (opt.exists(key + ".job_file")) {
        _jobfile = opt.get(key + ".job_file").as<string>();
      } else {
        throw std::runtime_error("Job-file not set. Abort.");
      }

      return;
    }

    std::map<std::string, QMState> IQM::FillParseMaps(const string& Mapstring) {
      Tokenizer split_options(Mapstring, ", \t\n");
      std::map<std::string, QMState> type2level;
      for (const string& substring : split_options) {
        std::vector<string> segmentpnumber;
        Tokenizer tok(substring, ":");
        tok.ToVector(segmentpnumber);
        if (segmentpnumber.size() != 2) {
          throw runtime_error("Parser iqm: Segment and exciton labels:" + substring + "are not separated properly");
        }
        QMState state=QMState(segmentpnumber[1]);
        string segmentname = segmentpnumber[0];
        type2level[segmentname] = state;
      }
      return type2level;
    }

    void IQM::addLinkers(std::vector< Segment* > &segments, Topology *top) {
      Segment* seg1 = segments[0];
      Segment* seg2 = segments[1];
      int moleculeIdSeg1 = seg1->getMolecule()-> getId();
      int moleculeIdSeg2 = seg2->getMolecule()-> getId();
      if (moleculeIdSeg1 == moleculeIdSeg2) {// Check that both segments belong to the same molecule
        int idSeg1 = seg1->getId();
        int idSeg2 = seg2->getId();
        std::vector<Segment*> segmentsInMolecule = top->getMolecule(moleculeIdSeg1)->Segments();
        for (Segment* segment : segmentsInMolecule) {
          int idIterator = segment->getId();
          if (idIterator != idSeg1 && idIterator != idSeg2 && isLinker(segment->getName())) {
            segments.push_back(segment);
          }
        }
      }
      return;
    }

    bool IQM::isLinker(const std::string& name) {
      return (std::find(_linker_names.begin(), _linker_names.end(), name) != _linker_names.end());
    }

<<<<<<< HEAD
    void IQM::WriteCoordinatesToOrbitalsPBC(QMPair& pair, Orbitals& orbitals) {
      Segment* seg1 = pair.Seg1();
      Segment* seg2 = pair.Seg2();
      Segment* ghost = NULL;
      Topology* _top = seg1->getTopology();
      vec r1 = seg1->getPos();
      vec r2 = seg2->getPos();
      vec _R = _top->PbShortestConnect(r1, r2); // => _R points from 1 to 2

      // Check whether pair formed across periodic boundary
      if (abs(r2 - r1 - _R) > 1e-8) {
        ghost = new Segment(seg2);
        //ghost->TranslateBy(r1 - r2 + _R); // DO NOT USE THIS METHOD !
        for (Atom* atom : ghost->Atoms()) {
          atom->setQMPos(atom->getQMPos() + r1 - r2 + _R);
        }
      }
      std::vector< Segment* > segments;
      segments.push_back(seg1);
      if (ghost) {
=======
    void IQM::WriteCoordinatesToOrbitalsPBC(ctp::QMPair& pair, Orbitals& orbitals) {

      ctp::Segment* seg1 = pair.Seg1();
      ctp::Segment* seg2 = pair.Seg2();
      ctp::Segment* ghost = NULL;
      ctp::Topology* top = seg1->getTopology();
      ctp::vec r1 = seg1->getPos();
      ctp::vec r2 = seg2->getPos();
      ctp::vec R = top->PbShortestConnect(r1, r2); // => _R points from 1 to 2
      std::vector< ctp::Segment* > segments;
      segments.push_back(seg1);
      // Check whether pair formed across periodic boundary
      if (abs(r2 - r1 - R) > 1e-8) {
        ghost= new ctp::Segment(seg2);
        //ghost->TranslateBy(r1 - r2 + _R); // DO NOT USE THIS METHOD !
        for (ctp::Atom* atom : ghost->Atoms()) {
          atom->setQMPos(atom->getQMPos() + r1 - r2 + R);
        }
>>>>>>> 4361d58c
        segments.push_back(ghost);
      }else{
        segments.push_back(seg2);
      }
      QMInterface interface;
      orbitals.QMAtoms() = interface.Convert(segments);
      delete ghost;
    }

    void IQM::SetJobToFailed(Job::JobResult& jres, Logger* pLog, const string& errormessage) {
      XTP_LOG(logERROR, *pLog) << errormessage << flush;
      cout << *pLog;
      jres.setError(errormessage);
      jres.setStatus(Job::FAILED);
    }
    
    void IQM::WriteLoggerToFile(const string& logfile, Logger& logger){
      std::ofstream ofs;
      ofs.open(logfile.c_str(), std::ofstream::out);
      if (!ofs.is_open()) {
        throw runtime_error("Bad file handle: " + logfile);
      }
      ofs << logger << endl;
      ofs.close();
    }

    Job::JobResult IQM::EvalJob(Topology *top, Job *job, QMThread *opThread) {

      // report back to the progress observer
      Job::JobResult jres = Job::JobResult();

      string iqm_work_dir = "OR_FILES";
      string eqm_work_dir = "OR_FILES";
      string frame_dir = "frame_" + boost::lexical_cast<string>(top->getDatabaseId());

      Logger* pLog = opThread->getLogger();

      // get the information about the job executed by the thread
      int job_ID = job->getId();
      Property job_input = job->getInput();
      list<Property*> segment_list = job_input.Select("segment");
      int ID_A = segment_list.front()->getAttribute<int>("id");
      string type_A = segment_list.front()->getAttribute<string>("type");
      int ID_B = segment_list.back()->getAttribute<int>("id");
      string type_B = segment_list.back()->getAttribute<string>("type");

      // set the folders 
      string pair_dir = (format("%1%%2%%3%%4%%5%") % "pair" % "_" % ID_A % "_" % ID_B).str();
       
      boost::filesystem::path arg_path, arg_pathA, arg_pathB, arg_pathAB;
      
      string orbFileA = (arg_pathA / eqm_work_dir / "molecules" / frame_dir / (format("%1%_%2%%3%") % "molecule" % ID_A % ".orb").str()).c_str();
      string orbFileB = (arg_pathB / eqm_work_dir / "molecules" / frame_dir / (format("%1%_%2%%3%") % "molecule" % ID_B % ".orb").str()).c_str();
      string orbFileAB = (arg_pathAB / iqm_work_dir / "pairs_iqm" / frame_dir / (format("%1%%2%%3%%4%%5%") % "pair_" % ID_A % "_" % ID_B % ".orb").str()).c_str();
      string orb_dir = (arg_path / iqm_work_dir / "pairs_iqm" / frame_dir).c_str();

      Segment *seg_A = top->getSegment(ID_A);
      Segment *seg_B = top->getSegment(ID_B);
      QMNBList* nblist = &top->NBList();
      QMPair* pair = nblist->FindPair(seg_A, seg_B);

      XTP_LOG(logINFO, *pLog) << TimeStamp() << " Evaluating pair "
              << job_ID << " [" << ID_A << ":" << ID_B << "] out of " <<
              (top->NBList()).size() << flush;

      string package_append = _package + "_" + Identify();
      std::vector< Segment* > segments;
      segments.push_back(seg_A);
      segments.push_back(seg_B);
      string work_dir = (arg_path / iqm_work_dir / package_append / frame_dir / pair_dir).c_str();

      if (_linker_names.size() > 0) {
        addLinkers(segments, top);
      }
      Orbitals orbitalsAB;
      // if a pair object is available and is not linked take into account PBC, otherwise write as is
      if (pair == NULL || segments.size() > 2) {
        if (pair == NULL) {
          XTP_LOG(logWARNING, *pLog) << "PBCs are not taken into account when writing the coordinate file!" << flush;
        }
        QMInterface interface;
        orbitalsAB.QMAtoms() = interface.Convert(segments);
      } else {
        WriteCoordinatesToOrbitalsPBC(*pair, orbitalsAB);
      }

      if (_do_dft_input || _do_dft_run || _do_dft_parse) {
        string qmpackage_work_dir = (arg_path / iqm_work_dir / package_append / frame_dir / pair_dir).c_str();
        
        Logger dft_logger(logDEBUG);
        dft_logger.setMultithreading(false);
        dft_logger.setPreface(logINFO, (format("\nDFT INF ...")).str());
        dft_logger.setPreface(logERROR, (format("\nDFT ERR ...")).str());
        dft_logger.setPreface(logWARNING, (format("\nDFT WAR ...")).str());
        dft_logger.setPreface(logDEBUG, (format("\nDFT DBG ...")).str());

        QMPackage *qmpackage = QMPackages().Create(_package);
        qmpackage->setLog(&dft_logger);
        qmpackage->setRunDir(qmpackage_work_dir);
        qmpackage->Initialize(_dftpackage_options);


        // if asked, prepare the input files
        if (_do_dft_input) {
          boost::filesystem::create_directories(qmpackage_work_dir);
          if (qmpackage->GuessRequested()) {
            if (_linker_names.size() > 0) {
              throw std::runtime_error("Error: You are using a linker and want "
                      "to use a monomer guess for the dimer. These are mutually exclusive.");
            }

            XTP_LOG(logINFO, *pLog) << "Guess requested, reading molecular orbitals" << flush;

            if (qmpackage->getPackageName() == "orca") {
              XTP_LOG(logINFO, *pLog) << "Copying monomer .gbw files to pair folder" << flush;
              string gbwFileA = (arg_pathA / eqm_work_dir / "molecules" / frame_dir / (format("%1%_%2%%3%") % "molecule" % ID_A % ".gbw").str()).c_str();
              string gbwFileB = (arg_pathB / eqm_work_dir / "molecules" / frame_dir / (format("%1%_%2%%3%") % "molecule" % ID_B % ".gbw").str()).c_str();
              string gbwFileA_workdir = (boost::filesystem::path(qmpackage_work_dir) / "molA.gbw").c_str();
              string gbwFileB_workdir = (boost::filesystem::path(qmpackage_work_dir) / "molB.gbw").c_str();
              boost::filesystem::copy_file(gbwFileA, gbwFileA_workdir, boost::filesystem::copy_option::overwrite_if_exists);
              boost::filesystem::copy_file(gbwFileB, gbwFileB_workdir, boost::filesystem::copy_option::overwrite_if_exists);
            } else {
              Orbitals orbitalsB;
              Orbitals orbitalsA;

              try {
                orbitalsA.ReadFromCpt(orbFileA);
              } catch (std::runtime_error& error) {
                SetJobToFailed(jres, pLog, "Do input: failed loading orbitals from " + orbFileA);
                delete qmpackage;
                return jres;
              }

              try {
                orbitalsB.ReadFromCpt(orbFileB);
              } catch (std::runtime_error& error) {
                SetJobToFailed(jres, pLog, "Do input: failed loading orbitals from " + orbFileB);
                delete qmpackage;
                return jres;
              }
              XTP_LOG(logDEBUG, *pLog) << "Constructing the guess for dimer orbitals" << flush;
              orbitalsAB.PrepareDimerGuess(orbitalsA, orbitalsB);
            }
          } else {
            XTP_LOG(logINFO, *pLog) << "No Guess requested, starting from DFT starting Guess" << flush;
          }
          qmpackage->WriteInputFile(orbitalsAB);
        }

        if (_do_dft_run) {
          XTP_LOG(logDEBUG, *pLog) << "Running DFT" << flush;
          bool _run_dft_status = qmpackage->Run(orbitalsAB);
          if (!_run_dft_status) {
            SetJobToFailed(jres, pLog, qmpackage->getPackageName() + " run failed");
            delete qmpackage;
            return jres;
          }
        }

        if (_do_dft_parse) {
          bool parse_log_status = qmpackage->ParseLogFile(orbitalsAB);
          if (!parse_log_status) {
            SetJobToFailed(jres, pLog, "LOG parsing failed");
            delete qmpackage;
            return jres;
          }

          bool parse_orbitals_status = qmpackage->ParseOrbitalsFile(orbitalsAB);

          if (!parse_orbitals_status) {
            SetJobToFailed(jres, pLog, "Orbitals parsing failed");
            delete qmpackage;
            return jres;
          }

        }// end of the parse orbitals/log
        qmpackage->CleanUp();
        delete qmpackage;
        WriteLoggerToFile(work_dir + "/dft.log",dft_logger);
      } else {
        try {
          orbitalsAB.ReadFromCpt(orbFileAB);
        } catch (std::runtime_error& error) {
          SetJobToFailed(jres, pLog, "Do input: failed loading orbitals from " + orbFileAB);
          return jres;
        }
      }
      Property _job_summary;
      Property &job_output = _job_summary.add("output", "");
      if (_do_dftcoupling) {
        DFTcoupling dftcoupling;
        dftcoupling.setLogger(pLog);
        dftcoupling.Initialize(_dftcoupling_options);
        Orbitals orbitalsB;
        Orbitals orbitalsA;

        try {
          orbitalsA.ReadFromCpt(orbFileA);
        } catch (std::runtime_error& error) {
          SetJobToFailed(jres, pLog, "Do input: failed loading orbitals from " + orbFileA);
          return jres;
        }

        try {
          orbitalsB.ReadFromCpt(orbFileB);
        } catch (std::runtime_error& error) {
          SetJobToFailed(jres, pLog, "Do input: failed loading orbitals from " + orbFileB);
          return jres;
        }
        try {
          dftcoupling.CalculateCouplings(orbitalsA, orbitalsB, orbitalsAB);
          dftcoupling.Addoutput(job_output, orbitalsA, orbitalsB);
        } catch (std::runtime_error& error) {
          std::string errormessage(error.what());
          SetJobToFailed(jres, pLog, errormessage);
          return jres;
        }
      }


      // do excited states calculation
      if (_do_gwbse) {
        try {
          XTP_LOG(logDEBUG, *pLog) << "Running GWBSE" << flush;
          Logger gwbse_logger(logDEBUG);
          gwbse_logger.setMultithreading(false);
          gwbse_logger.setPreface(logINFO, (format("\nGWBSE INF ...")).str());
          gwbse_logger.setPreface(logERROR, (format("\nGWBSE ERR ...")).str());
          gwbse_logger.setPreface(logWARNING, (format("\nGWBSE WAR ...")).str());
          gwbse_logger.setPreface(logDEBUG, (format("\nGWBSE DBG ...")).str());
          GWBSE gwbse = GWBSE(orbitalsAB);
          gwbse.setLogger(&gwbse_logger);
          gwbse.Initialize(_gwbse_options);
          gwbse.Evaluate();
           WriteLoggerToFile(work_dir + "/gwbse.log", gwbse_logger);
        } catch (std::runtime_error& error) {
          std::string errormessage(error.what());
          SetJobToFailed(jres, pLog, errormessage);
          return jres;
        }

      } // end of excited state calculation, exciton data is in _orbitalsAB

      // calculate the coupling


      if (_do_bsecoupling) {
        XTP_LOG(logDEBUG, *pLog) << "Running BSECoupling" << flush;
        BSECoupling bsecoupling;
        // orbitals must be loaded from a file
        if (!_do_gwbse) {
          try {
            orbitalsAB.ReadFromCpt(orbFileAB);
          } catch (std::runtime_error& error) {
            SetJobToFailed(jres, pLog, "Do input: failed loading orbitals from " + orbFileAB);
            return jres;
          }
        }

        Orbitals orbitalsB;
        Orbitals orbitalsA;

        try {
          orbitalsA.ReadFromCpt(orbFileA);
        } catch (std::runtime_error& error) {
          SetJobToFailed(jres, pLog, "Do input: failed loading orbitals from " + orbFileA);
          return jres;
        }

        try {
          orbitalsB.ReadFromCpt(orbFileB);
        } catch (std::runtime_error& error) {
          SetJobToFailed(jres, pLog, "Do input: failed loading orbitals from " + orbFileB);
          return jres;
        }

        try {
          Logger bsecoupling_logger(logDEBUG);
          bsecoupling_logger.setMultithreading(false);
          bsecoupling_logger.setPreface(logINFO, (format("\nGWBSE INF ...")).str());
          bsecoupling_logger.setPreface(logERROR, (format("\nGWBSE ERR ...")).str());
          bsecoupling_logger.setPreface(logWARNING, (format("\nGWBSE WAR ...")).str());
          bsecoupling_logger.setPreface(logDEBUG, (format("\nGWBSE DBG ...")).str());
          bsecoupling.setLogger(&bsecoupling_logger);
          bsecoupling.Initialize(_bsecoupling_options);
          bsecoupling.CalculateCouplings(orbitalsA, orbitalsB, orbitalsAB);
          bsecoupling.Addoutput(job_output, orbitalsA, orbitalsB);
          WriteLoggerToFile(work_dir + "/bsecoupling.log", bsecoupling_logger);
        } catch (std::runtime_error& error) {
          std::string errormessage(error.what());
          SetJobToFailed(jres, pLog, errormessage);
          return jres;
        }

      }

      tools::PropertyIOManipulator iomXML(tools::PropertyIOManipulator::XML, 1, "");
      stringstream sout;
      sout << iomXML << _job_summary;
      XTP_LOG(logINFO, *pLog) << TimeStamp() << " Finished evaluating pair " << ID_A << ":" << ID_B << flush;
      if (_store_dft || _store_singlets || _store_triplets || _store_ehint) {
        boost::filesystem::create_directories(orb_dir);
        XTP_LOG(logDEBUG, *pLog) << "Saving orbitals to " << orbFileAB << flush;
        if (!_store_dft) {
          orbitalsAB.AOVxc().resize(0, 0);
          orbitalsAB.MOCoefficients().resize(0, 0);
        }
        if (!_store_singlets) {
          orbitalsAB.BSESingletCoefficients().resize(0, 0);
          orbitalsAB.BSESingletEnergies().resize(0, 0);
        }
        if (!_store_triplets) {
          orbitalsAB.BSETripletCoefficients().resize(0, 0);
          orbitalsAB.BSETripletEnergies().resize(0, 0);
        }
        if (!_store_ehint) {
          orbitalsAB.eh_t().resize(0, 0);
          orbitalsAB.eh_s().resize(0, 0);
        }
        orbitalsAB.WriteToCpt(orbFileAB);
      } else {
        XTP_LOG(logDEBUG, *pLog) << "Orb file is not saved according to options " << flush;
      }

      jres.setOutput(_job_summary);
      jres.setStatus(Job::COMPLETE);

      return jres;
    }

    void IQM::WriteJobFile(Topology * top) {

      cout << endl << "... ... Writing job file " << flush;
      std::ofstream ofs;
      ofs.open(_jobfile.c_str(), std::ofstream::out);
      if (!ofs.is_open()) throw runtime_error("\nERROR: bad file handle: " + _jobfile);

      QMNBList &nblist = top->NBList();

      int jobCount = 0;
      if (nblist.size() == 0) {
        cout << endl << "... ... No pairs in neighbor list, skip." << flush;
        return;
      }

      ofs << "<jobs>" << endl;
      string tag = "";

      for (QMPair* pair : nblist) {
        if (pair->getType() == QMPair::Excitoncl) {
          continue;
        }
        int id1 = pair->Seg1()->getId();
        string name1 = pair->Seg1()->getName();
        int id2 = pair->Seg2()->getId();
        string name2 = pair->Seg2()->getName();
        int id = pair->getId();
        Property Input;
        Property &pInput = Input.add("input", "");
        Property &pSegmentA = pInput.add("segment", boost::lexical_cast<string>(id1));
        pSegmentA.setAttribute<string>("type", name1);
        pSegmentA.setAttribute<int>("id", id1);
        Property & pSegmentB = pInput.add("segment", boost::lexical_cast<string>(id2));
        pSegmentB.setAttribute<string>("type", name2);
        pSegmentB.setAttribute<int>("id", id2);
        Job job(id, tag, Input, Job::AVAILABLE);
        job.ToStream(ofs, "xml");
      }
      // CLOSE STREAM
      ofs << "</jobs>" << endl;
      ofs.close();
      cout << endl << "... ... In total " << jobCount << " jobs" << flush;
      return;
    }

    double IQM::GetDFTCouplingFromProp(tools::Property& dftprop, int stateA, int stateB) {
      double J = 0;
      double found=false;
      for (Property* state : dftprop.Select("coupling")) {
        int state1 = state->getAttribute<int>("levelA");
        int state2 = state->getAttribute<int>("levelB");
        if (state1 == stateA && state2 == stateB) {
          J = state->getAttribute<double>("j");
          found=true;
          break;
        }

      }
     if(found){
      return J*J;
      }else{
        return -1;
      }
    }

    double IQM::GetBSECouplingFromProp(tools::Property& bseprop,const QMState& stateA,const QMState& stateB) {
      double J = 0;
      std::string algorithm=bseprop.getAttribute<std::string>("algorithm");
      double found=false;
      for (Property* state : bseprop.Select("coupling")) {
        QMState state1;
        state1.FromString(state->getAttribute<std::string>("stateA"));
        QMState state2;
        state2.FromString(state->getAttribute<std::string>("stateB"));
        if (state1 == stateA && state2 == stateB) {
          J = state->getAttribute<double>(algorithm);
          found=true;
          break;
        }
      }
      if(found){
      return J*J;
      }else{
        return -1;
      }
    }
    
    
    QMState IQM::GetElementFromMap(const std::map<std::string, QMState>& elementmap,const std::string& elementname )const{
      QMState state;
      try{
        state = elementmap.at(elementname);
      }
      catch (std::out_of_range& error) {
        std::string errormessage="Map does not have segment of type: "+elementname;
        errormessage+="\n segments in map are:";
        for(const auto& s:elementmap){
         errormessage+="\n\t"+s.first;
        }
        throw std::runtime_error(errormessage);
      }
      return state;
    }

    void IQM::ReadJobFile(Topology * top) {
      // gets the neighborlist from the topology
      QMNBList &nblist = top->NBList();
      int number_of_pairs = nblist.size();
      int dft_h = 0;
      int dft_e = 0;
      int bse_s = 0;
      int bse_t = 0;
      int incomplete_jobs = 0;
      Logger log;
      log.setReportLevel(logINFO);
        
      Property xml;
      // load the QC results in a vector indexed by the pair ID
      load_property_from_xml(xml, _jobfile);
      list<Property*> jobProps = xml.Select("jobs.job");
      vector<Property*> records = std::vector<Property*>(nblist.size() + 1, NULL);

      // loop over all jobs = pair records in the job file
      for (Property* job : jobProps) {
        if (job->exists("status")) {
          if (job->get("status").as<std::string>() != "COMPLETE" || !job->exists("output")) {
            incomplete_jobs++;
            continue;
          }
        }

        // get the output records
        Property poutput = job->get("output");
        // job file is stupid, because segment ids are only in input have to get them out l
        list<Property*> segmentprobs = job->Select("input.segment");
        vector<int> id;
        for (Property* segment : segmentprobs) {
          id.push_back(segment->getAttribute<int>("id"));
        }
        if (id.size() != 2) throw std::runtime_error("Getting pair ids from jobfile failed, check jobfile.");

        double idA = id[0];
        double idB = id[1];

        // segments which correspond to these ids           
        Segment *segA = top->getSegment(idA);
        Segment *segB = top->getSegment(idB);
        // pair that corresponds to the two segments
        QMPair *qmp = nblist.FindPair(segA, segB);
        // output using logger
        
        if (qmp == NULL) { // there is no pair in the neighbor list with this name
          XTP_LOG_SAVE(logINFO, log) << "No pair " << idA << ":" << idB << " found in the neighbor list. Ignoring" << flush;
        } else {
          records[qmp->getId()] = &(job->get("output"));
        }

      } // finished loading from the file

      for (QMPair *pair:top->NBList()) {

        if (records[ pair->getId() ] == NULL) continue; //skip pairs which are not in the jobfile

        Segment* segmentA = pair->Seg1();
        Segment* segmentB = pair->Seg2();

        QMPair::PairType ptype = pair->getType();
        if (ptype != QMPair::PairType::Hopping
                && ptype != QMPair::PairType::SuperExchangeAndHopping) {
          cout << "WARNING Pair " << pair->getId() << " is not of any of the "
                  "Hopping or SuperExchangeAndHopping type. Skipping pair" << flush;
          continue;
        }
        
        Property* pair_property = records[ pair->getId() ];

        if (pair_property->exists("dftcoupling")) {
          tools::Property& dftprop = pair_property->get("dftcoupling");
          int homoA = dftprop.getAttribute<int>("homoA");
          int homoB = dftprop.getAttribute<int>("homoB");
          QMStateType hole=QMStateType(QMStateType::Hole);
          if (dftprop.exists(hole.ToLongString())) {
            tools::Property& holes = dftprop.get(hole.ToLongString());
            QMState stateA = GetElementFromMap(_hole_levels,segmentA->getName());
            QMState stateB = GetElementFromMap(_hole_levels,segmentB->getName());
            int levelA = homoA - stateA.Index(); //h1 is is homo;
            int levelB = homoB - stateB.Index();
            double J2 = GetDFTCouplingFromProp(holes, levelA, levelB);
            if(J2>0){
              pair->setJeff2(J2, 1);
              pair->setIsPathCarrier(true, 1);
              dft_h++;
            }
          }
          QMStateType electron=QMStateType(QMStateType::Electron);
          if (dftprop.exists(electron.ToLongString())) {
            tools::Property& electrons = dftprop.get(electron.ToLongString());
            QMState stateA = GetElementFromMap(_electron_levels,segmentA->getName());
            QMState stateB = GetElementFromMap(_electron_levels,segmentB->getName());
            int levelA = homoA +1+stateA.Index(); //e1 is lumo;
            int levelB = homoB +1+stateB.Index();
            double J2 = GetDFTCouplingFromProp(electrons, levelA, levelB);
            if(J2>0){
              pair->setJeff2(J2, -1);
              pair->setIsPathCarrier(true, -1);
              dft_e++;
            }
          }
        }
        if (pair_property->exists("bsecoupling")) {
          tools::Property& bseprop = pair_property->get("bsecoupling");
          QMStateType singlet=QMStateType(QMStateType::Singlet);
          if (bseprop.exists(singlet.ToLongString())) {
            tools::Property& singlets = bseprop.get(singlet.ToLongString());
            QMState stateA = GetElementFromMap(_singlet_levels,segmentA->getName());
            QMState stateB = GetElementFromMap(_singlet_levels,segmentB->getName());
            double J2 = GetBSECouplingFromProp(singlets, stateA, stateB);
            if(J2>0){
              pair->setJeff2(J2, 2);
              pair->setIsPathCarrier(true, 2);
              bse_s++;
            }
          }
          QMStateType triplet=QMStateType(QMStateType::Triplet);
          if (bseprop.exists(triplet.ToLongString())) {
            tools::Property& triplets = bseprop.get(triplet.ToLongString());
            QMState stateA = GetElementFromMap(_triplet_levels,segmentA->getName());
            QMState stateB = GetElementFromMap(_triplet_levels,segmentB->getName());
            double J2 = GetBSECouplingFromProp(triplets, stateA, stateB);
            if(J2>0){
              pair->setJeff2(J2, 3);
              pair->setIsPathCarrier(true, 3);
              bse_t++;
            }
          }
        }

      }

      XTP_LOG_SAVE(logINFO, log) << "Pairs [total:updated(e,h,s,t)] "
              << number_of_pairs << ":(" << dft_e << ","<< dft_h << "," << bse_s<< "," << bse_t
              << ") Incomplete jobs: " << incomplete_jobs << flush;
      cout<<std::endl;
      cout << log;
      return;
    }

  }
};<|MERGE_RESOLUTION|>--- conflicted
+++ resolved
@@ -181,7 +181,6 @@
       return (std::find(_linker_names.begin(), _linker_names.end(), name) != _linker_names.end());
     }
 
-<<<<<<< HEAD
     void IQM::WriteCoordinatesToOrbitalsPBC(QMPair& pair, Orbitals& orbitals) {
       Segment* seg1 = pair.Seg1();
       Segment* seg2 = pair.Seg2();
@@ -192,36 +191,16 @@
       vec _R = _top->PbShortestConnect(r1, r2); // => _R points from 1 to 2
 
       // Check whether pair formed across periodic boundary
-      if (abs(r2 - r1 - _R) > 1e-8) {
+      if (abs(r2 - r1 - R) > 1e-8) {
         ghost = new Segment(seg2);
         //ghost->TranslateBy(r1 - r2 + _R); // DO NOT USE THIS METHOD !
         for (Atom* atom : ghost->Atoms()) {
-          atom->setQMPos(atom->getQMPos() + r1 - r2 + _R);
+          atom->setQMPos(atom->getQMPos() + r1 - r2 + R);
         }
       }
       std::vector< Segment* > segments;
       segments.push_back(seg1);
       if (ghost) {
-=======
-    void IQM::WriteCoordinatesToOrbitalsPBC(ctp::QMPair& pair, Orbitals& orbitals) {
-
-      ctp::Segment* seg1 = pair.Seg1();
-      ctp::Segment* seg2 = pair.Seg2();
-      ctp::Segment* ghost = NULL;
-      ctp::Topology* top = seg1->getTopology();
-      ctp::vec r1 = seg1->getPos();
-      ctp::vec r2 = seg2->getPos();
-      ctp::vec R = top->PbShortestConnect(r1, r2); // => _R points from 1 to 2
-      std::vector< ctp::Segment* > segments;
-      segments.push_back(seg1);
-      // Check whether pair formed across periodic boundary
-      if (abs(r2 - r1 - R) > 1e-8) {
-        ghost= new ctp::Segment(seg2);
-        //ghost->TranslateBy(r1 - r2 + _R); // DO NOT USE THIS METHOD !
-        for (ctp::Atom* atom : ghost->Atoms()) {
-          atom->setQMPos(atom->getQMPos() + r1 - r2 + R);
-        }
->>>>>>> 4361d58c
         segments.push_back(ghost);
       }else{
         segments.push_back(seg2);
