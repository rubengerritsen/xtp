--- conflicted
+++ resolved
@@ -351,13 +351,8 @@
         }
 
         if (_do_dft_run) {
-<<<<<<< HEAD
           XTP_LOG(logDEBUG, *pLog) << "Running DFT" << flush;
-          bool _run_dft_status = qmpackage->Run(orbitalsAB);
-=======
-          CTP_LOG(ctp::logDEBUG, *pLog) << "Running DFT" << flush;
           bool _run_dft_status = qmpackage->Run();
->>>>>>> 2d0e2ab2
           if (!_run_dft_status) {
             SetJobToFailed(jres, pLog, qmpackage->getPackageName() + " run failed");
             delete qmpackage;
