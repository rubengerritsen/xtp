--- conflicted
+++ resolved
@@ -253,19 +253,11 @@
     // get the corresponding object from the QMPackageFactory
     QMPackage *qmpack =  QMPackages().Create( _package );
     qmpack->Initialize( _qmpack_opt );
-<<<<<<< HEAD
-    qmpack->setLog(qlog);
-    
-
-    QMMachine machine = QMMachine(&xjob, &xind, qmpack,
-        &_options, "options."+Identify(), _subthreads, _maverick);
-=======
     qmpack->setLog(&qlog);
     
 
     QMMachine machine = QMMachine(&xjob, &xind, qmpack,
         &_options, "options."+Identify());
->>>>>>> d4744c08
     machine.setLog(thread->getLogger());
 
     // EVALUATE: ITERATE UNTIL CONVERGED
