/*
 *            Copyright 2009-2018 The VOTCA Development Team
 *                       (http://www.votca.org)
 *
 *      Licensed under the Apache License, Version 2.0 (the "License")
 *
 * You may not use this file except in compliance with the License.
 * You may obtain a copy of the License at
 *
 *              http://www.apache.org/licenses/LICENSE-2.0
 *
 * Unless required by applicable law or agreed to in writing, software
 * distributed under the License is distributed on an "AS IS" BASIS,
 * WITHOUT WARRANTIES OR CONDITIONS OF ANY KIND, either express or implied.
 * See the License for the specific language governing permissions and
 * limitations under the License.
 *
 */

#include <votca/xtp/numerical_integrations.h>
#include <votca/ctp/logger.h>
#include <votca/xtp/espfit.h>
#include <votca/xtp/aomatrix.h>

//#include <boost/progress.hpp>

#include <math.h>
#include <votca/tools/constants.h>



namespace votca { namespace xtp {
  using std::flush;
    
void Espfit::Fit2Density(std::vector< QMAtom* >& atomlist,const Eigen::MatrixXd &dmat,const AOBasis &basis,std::string gridsize) {


    // setting up grid
    Grid grid;
    grid.setAtomlist(&atomlist);
    grid.setupCHELPgrid();
    CTP_LOG(ctp::logDEBUG, *_log) << ctp::TimeStamp() <<  " Done setting up CHELPG grid with " << grid.getsize() << " points " << flush;

    // Calculating nuclear potential at gridpoints
    AOOverlap overlap;
    overlap.Fill(basis);
    double N_comp=dmat.cwiseProduct(overlap.Matrix()).sum();
   
    NumericalIntegration numway;

    numway.GridSetup(gridsize,atomlist,&basis);
    CTP_LOG(ctp::logDEBUG, *_log) << ctp::TimeStamp() << " Setup "<<gridsize<<" Numerical Grid with "<<numway.getGridSize()<<" gridpoints."<< flush;
    double N=numway.IntegrateDensity(dmat);
    CTP_LOG(ctp::logDEBUG, *_log) << ctp::TimeStamp() << " Calculated Densities at Numerical Grid, Number of electrons is "<< N << flush;

    if(std::abs(N-N_comp)>0.001){
        CTP_LOG(ctp::logDEBUG, *_log) <<"=======================" << flush;
        CTP_LOG(ctp::logDEBUG, *_log) <<"WARNING: Calculated Densities at Numerical Grid, Number of electrons "<< N <<" is far away from the the real value "<< N_comp<<", you should increase the accuracy of the integration grid."<< flush;
        N=N_comp;
        CTP_LOG(ctp::logDEBUG, *_log) <<"WARNING: Electronnumber set to "<< N << flush;
        CTP_LOG(ctp::logDEBUG, *_log) <<"=======================" << flush;
    }

    double netcharge=getNetcharge( atomlist,N );

    CTP_LOG(ctp::logDEBUG, *_log) << ctp::TimeStamp() << " Calculating ESP at CHELPG grid points"  << flush;
    //boost::progress_display show_progress( _grid.getsize() );
    #pragma omp parallel for
    for ( unsigned i = 0 ; i < grid.getsize(); i++){
        grid.getGridValues()(i)=numway.IntegratePotential(grid.getGridPositions()[i]);
    }

    CTP_LOG(ctp::logDEBUG, *_log) << ctp::TimeStamp() << " Electron contribution calculated"  << flush;
    if (!_do_Transition){
      EvalNuclearPotential(  atomlist,  grid );
    }

    FitPartialCharges(atomlist,grid, netcharge);  
    return;
    }


void Espfit::EvalNuclearPotential(const std::vector< QMAtom* >& atoms, Grid& grid) {
  
    const std::vector< tools::vec >& _gridpoints = grid.getGridPositions();
    Eigen::VectorXd& _gridvalues=grid.getGridValues();
    CTP_LOG(ctp::logDEBUG, *_log) << ctp::TimeStamp() << " Calculating ESP of nuclei at CHELPG grid points" << flush;

    for (unsigned i = 0; i < _gridpoints.size(); i++) {
        for (unsigned j = 0; j < atoms.size(); j++) {
            const tools::vec& posatom=atoms[j]->getPos();
            double Znuc=atoms[j]->getNuccharge();
            double dist_j = tools::abs(_gridpoints[i]-posatom);
            _gridvalues(i) += Znuc / dist_j;
        }
    }
    return;
}

double Espfit::getNetcharge(const std::vector< QMAtom* >& atoms, double N ){
    double netcharge = 0.0;
      if (std::abs(N) < 0.05) {
        CTP_LOG(ctp::logDEBUG, *_log) << ctp::TimeStamp()<< " Number of Electrons is " << N << " transitiondensity is used for fit" << flush;
        _do_Transition = true;
      } else {
        double Znuc = 0.0;
        for (unsigned j = 0; j < atoms.size(); j++) {
          Znuc += atoms[j]->getNuccharge();
        }

        if (std::abs(Znuc - N) < 4) {
          CTP_LOG(ctp::logDEBUG, *_log) << ctp::TimeStamp()<< " Number of Electrons minus Nucleus charge is " << Znuc - N << "." << flush;
        } else {
          CTP_LOG(ctp::logDEBUG, *_log) << ctp::TimeStamp()<< " Warning: Your molecule is highly ionized." << flush;
        }
        netcharge = Znuc - N;
        _do_Transition = false;
      }

      netcharge = std::round(netcharge);
      CTP_LOG(ctp::logDEBUG, *_log) << ctp::TimeStamp()<< " Netcharge constrained to " << netcharge << flush;

      return netcharge;
}



void Espfit::Fit2Density_analytic(std::vector< QMAtom* >& atomlist,const Eigen::MatrixXd &dmat,const AOBasis &basis) {
    // setting up grid
    Grid grid;
    grid.setAtomlist(&atomlist);
    grid.setupCHELPgrid();

    CTP_LOG(ctp::logDEBUG, *_log) << ctp::TimeStamp() <<  " Done setting up CHELPG grid with " << grid.getsize() << " points " << std::endl;
    // Calculating nuclear potential at gridpoints
    AOOverlap overlap;
    overlap.Fill(basis);
    double N_comp=dmat.cwiseProduct(overlap.Matrix()).sum();

    double netcharge=getNetcharge( atomlist,N_comp );
    if(!_do_Transition){
        EvalNuclearPotential(atomlist, grid);
    }

    CTP_LOG(ctp::logDEBUG, *_log) << ctp::TimeStamp() << " Calculating ESP at CHELPG grid points"  << flush;
    #pragma omp parallel for
    for ( unsigned i = 0 ; i < grid.getsize(); i++){
         AOESP aoesp;
         aoesp.setPosition(grid.getGridPositions()[i]);
         aoesp.Fill(basis);
         grid.getGridValues()(i) -=dmat.cwiseProduct(aoesp.Matrix()).sum();
          }

   FitPartialCharges(atomlist,grid,netcharge);
  
    return;
    }

void Espfit::FitPartialCharges( std::vector< QMAtom* >& atomlist,const Grid& grid,double netcharge ){
  
  const int NoOfConstraints=1+_regionconstraint.size()+_pairconstraint.size();
  const int matrixSize=atomlist.size()+NoOfConstraints;
    CTP_LOG(ctp::logDEBUG, *_log) << ctp::TimeStamp() << " Setting up Matrices for fitting of size "<< matrixSize <<" x " << matrixSize<< flush;

    const std::vector< tools::vec >& gridpoints=grid.getGridPositions();
    const Eigen::VectorXd & potential=grid.getGridValues();
    CTP_LOG(ctp::logDEBUG, *_log) << ctp::TimeStamp() << " Using "<< atomlist.size() <<" Fittingcenters and " << gridpoints.size()<< " Gridpoints."<< flush;

    Eigen::MatrixXd Amat = Eigen::MatrixXd::Zero(matrixSize,matrixSize);
    Eigen::VectorXd Bvec = Eigen::VectorXd::Zero(matrixSize);
    // setting up _Amat
    #pragma omp parallel for
    for ( unsigned _i =0 ; _i < atomlist.size(); _i++){
        for ( unsigned _j=_i; _j<atomlist.size(); _j++){
            for ( unsigned _k=0; _k < gridpoints.size(); _k++){
                double dist_i = tools::abs(atomlist[_i]->getPos()-gridpoints[_k]);
                double dist_j = tools::abs(atomlist[_j]->getPos()-gridpoints[_k]);

                 Amat(_i,_j) += 1.0/dist_i/dist_j;
            }
            Amat(_j,_i) = Amat(_i,_j);
        }
    }
     // setting up Bvec
    #pragma omp parallel for
    for ( unsigned _i =0 ; _i < atomlist.size(); _i++){
        for ( unsigned _k=0; _k < gridpoints.size(); _k++){
                double dist_i = tools::abs(atomlist[_i]->getPos()-gridpoints[_k]);
                Bvec(_i) += potential(_k)/dist_i;
        }
       }
    
    //Total charge constraint
    for ( unsigned _i =0 ; _i < atomlist.size()+1; _i++){
      Amat(_i,atomlist.size()) = 1.0;
      Amat(atomlist.size(),_i) = 1.0;
    }
    Amat(atomlist.size(),atomlist.size()) = 0.0;
     Bvec(atomlist.size()) = netcharge; //netcharge!!!!
     
     
    // Pairconstraint
     for (unsigned i=0;i<_pairconstraint.size();i++){
         const std::pair<int,int>& pair=_pairconstraint[i];
         Amat(pair.first,atomlist.size()+1+i)=1.0;
         Amat(atomlist.size()+1+i,pair.first)=1.0;
         Amat(pair.second,atomlist.size()+1+i)=-1.0;
         Amat(atomlist.size()+1+i,pair.second)=-1.0;
     }
     
     //Regionconstraint
     for (unsigned i=0;i<_regionconstraint.size();i++){
         const region& reg=_regionconstraint[i];
         for (const int& index:reg.atomindices){
             Amat(index,atomlist.size()+i+1+_pairconstraint.size())=1.0;
             Amat(atomlist.size()+i+1+_pairconstraint.size(),index)=1.0;
         }
         Bvec(atomlist.size()+i+1+_pairconstraint.size())=reg.charge;
     }

    CTP_LOG(ctp::logDEBUG, *_log) << ctp::TimeStamp() << " Solving linear Equation "<< flush;
<<<<<<< HEAD

=======
>>>>>>> ad53eec8
    Eigen::VectorXd charges;
    if(_do_svd){
      Eigen::JacobiSVD<Eigen::MatrixXd> svd;
      svd.setThreshold(_conditionnumber);
      svd.compute(Amat,Eigen::ComputeThinU | Eigen::ComputeThinV);
      charges=svd.solve(Bvec);
      CTP_LOG(ctp::logDEBUG, *_log) << ctp::TimeStamp() << "SVD Done. "<<Bvec.size()-svd.nonzeroSingularValues()<<" could not be fitted and are set to zero."<< flush;
    }
    else{
      Eigen::ColPivHouseholderQR<Eigen::MatrixXd> QR(Amat);
      if(QR.info()!=Eigen::ComputationInfo::Success){
        throw std::runtime_error("Espfit: Solving the constrained equation failed. Maybe try SVD.");
      }
      charges=QR.solve(Bvec);
      CTP_LOG(ctp::logDEBUG, *_log) << ctp::TimeStamp() << " Solved linear least square fit ."<< flush;
    }
    //remove constraint
    charges.conservativeResize(atomlist.size());
   
    CTP_LOG(ctp::logDEBUG, *_log) << " Sum of fitted charges: " << charges.sum() << flush;
    for (unsigned i=0;i<atomlist.size();i++){
      atomlist[i]->setPartialcharge(charges(i));
    }
    
    // get RMSE
    double rmse = 0.0;
    double totalPotSq = 0.0;
    for ( unsigned _k=0 ; _k < gridpoints.size(); _k++ ){
        double temp = 0.0;
        for ( const QMAtom* atom:atomlist){
            double dist =  tools::abs(gridpoints[_k]-atom->getPos());
            temp += atom->getPartialcharge()/dist;
        }
        rmse += (potential(_k) - temp)*(potential(_k) - temp);
        totalPotSq += potential(_k)*potential(_k);
    }
    CTP_LOG(ctp::logDEBUG, *_log) << " RMSE of fit:  " << sqrt(rmse/gridpoints.size()) << flush;
    CTP_LOG(ctp::logDEBUG, *_log) << " RRMSE of fit: " << sqrt(rmse/totalPotSq) << flush;

    return;
   }


}}<|MERGE_RESOLUTION|>--- conflicted
+++ resolved
@@ -219,10 +219,6 @@
      }
 
     CTP_LOG(ctp::logDEBUG, *_log) << ctp::TimeStamp() << " Solving linear Equation "<< flush;
-<<<<<<< HEAD
-
-=======
->>>>>>> ad53eec8
     Eigen::VectorXd charges;
     if(_do_svd){
       Eigen::JacobiSVD<Eigen::MatrixXd> svd;
