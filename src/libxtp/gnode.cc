--- conflicted
+++ resolved
@@ -29,14 +29,8 @@
 
 namespace votca {
     namespace xtp {
-<<<<<<< HEAD
 void GNode::AddDecayEvent(double decayrate){
-=======
 
-
-void GNode::AddDecayEvent(double decayrate)
-{
->>>>>>> 4361d58c
     GLink newEvent;
     newEvent.destination = NULL;
     newEvent.rate = decayrate;
@@ -69,9 +63,6 @@
     }
 }
 
-<<<<<<< HEAD
- void GNode::ReadfromSegment(Segment* seg,int carriertype){
-=======
 GLink* GNode::findHoppingDestination(double p){
     return hTree.findHoppingDestination(p);
 }
@@ -81,8 +72,7 @@
    hTree.makeTree();
 }
 
- void GNode::ReadfromSegment(ctp::Segment* seg,int carriertype){
->>>>>>> 4361d58c
+ void GNode::ReadfromSegment(Segment* seg,int carriertype){
      
      position=seg->getPos();
      id=seg->getId()-1;
