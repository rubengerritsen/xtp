/*
 *            Copyright 2009-2019 The VOTCA Development Team
 *                       (http://www.votca.org)
 *
 *      Licensed under the Apache License, Version 2.0 (the "License")
 *
 * You may not use this file except in compliance with the License.
 * You may obtain a copy of the License at
 *
 *              http://www.apache.org/licenses/LICENSE-2.0
 *
 * Unless required by applicable law or agreed to in writing, software
 * distributed under the License is distributed on an "AS IS" BASIS,
 * WITHOUT WARRANTIES OR CONDITIONS OF ANY KIND, either express or implied.
 * See the License for the specific language governing permissions and
 * limitations under the License.
 *
 */

#include "votca/xtp/rpa.h"
#include "votca/xtp/sigma_exact.h"
#include "votca/xtp/sigma_ppm.h"
#include <votca/xtp/gw.h>

namespace votca {
namespace xtp {

void GW::configure(const options& opt) {
  _opt = opt;
  _qptotal = _opt.qpmax - _opt.qpmin + 1;
  _rpa.configure(_opt.homo, _opt.rpamin, _opt.rpamax);
  if (_opt.sigma_integration == "exact") {
    _sigma = std::make_unique<Sigma_Exact>(Sigma_Exact(_Mmn, _rpa));
  } else if (_opt.sigma_integration == "ppm") {
    _sigma = std::make_unique<Sigma_PPM>(Sigma_PPM(_Mmn, _rpa));
  }
  Sigma_base::options sigma_opt;
  sigma_opt.homo = _opt.homo;
  sigma_opt.qpmax = _opt.qpmax;
  sigma_opt.qpmin = _opt.qpmin;
  sigma_opt.rpamin = _opt.rpamin;
  sigma_opt.rpamax = _opt.rpamax;
  sigma_opt.eta = _opt.eta;
  _sigma->configure(sigma_opt);
  _Sigma_x = Eigen::MatrixXd::Zero(_qptotal, _qptotal);
  _Sigma_c = Eigen::MatrixXd::Zero(_qptotal, _qptotal);
}

double GW::CalcHomoLumoShift(Eigen::VectorXd frequencies) const {
  double DFTgap = _dft_energies(_opt.homo + 1) - _dft_energies(_opt.homo);
  double QPgap = frequencies(_opt.homo + 1 - _opt.qpmin) -
                 frequencies(_opt.homo - _opt.qpmin);
  return QPgap - DFTgap;
}

Eigen::MatrixXd GW::getHQP() const {
  return _Sigma_x + _Sigma_c - _vxc +
         Eigen::MatrixXd(
             _dft_energies.segment(_opt.qpmin, _qptotal).asDiagonal());
}

Eigen::SelfAdjointEigenSolver<Eigen::MatrixXd> GW::DiagonalizeQPHamiltonian()
    const {
  Eigen::SelfAdjointEigenSolver<Eigen::MatrixXd> qpdiag(getHQP());
  PrintQP_Energies(qpdiag.eigenvalues());
  return qpdiag;
}

void GW::PrintGWA_Energies() const {

  double shift = CalcHomoLumoShift(_gwa_energies);

  XTP_LOG(Log::error, _log)
      << (boost::format(
              "  ====== Perturbative quasiparticle energies (Hartree) ====== "))
             .str()
      << std::flush;
  XTP_LOG(Log::error, _log)
      << (boost::format("   DeltaHLGap = %1$+1.6f Hartree") % shift).str()
      << std::flush;

  for (Index i = 0; i < _qptotal; i++) {
    std::string level = "  Level";
    if ((i + _opt.qpmin) == _opt.homo) {
      level = "  HOMO ";
    } else if ((i + _opt.qpmin) == _opt.homo + 1) {
      level = "  LUMO ";
    }

    XTP_LOG(Log::error, _log)
        << level
        << (boost::format(" = %1$4d DFT = %2$+1.4f VXC = %3$+1.4f S-X = "
                          "%4$+1.4f S-C = %5$+1.4f GWA = %6$+1.4f") %
            (i + _opt.qpmin) % _dft_energies(i + _opt.qpmin) % _vxc(i, i) %
            _Sigma_x(i, i) % _Sigma_c(i, i) % _gwa_energies(i))
               .str()
        << std::flush;
  }
  return;
}

void GW::PrintQP_Energies(const Eigen::VectorXd& qp_diag_energies) const {
  XTP_LOG(Log::error, _log)
      << TimeStamp() << " Full quasiparticle Hamiltonian  " << std::flush;
  XTP_LOG(Log::error, _log)
      << (boost::format(
              "  ====== Diagonalized quasiparticle energies (Hartree) "
              "====== "))
             .str()
      << std::flush;
  for (Index i = 0; i < _qptotal; i++) {
    std::string level = "  Level";
    if ((i + _opt.qpmin) == _opt.homo) {
      level = "  HOMO ";
    } else if ((i + _opt.qpmin) == _opt.homo + 1) {
      level = "  LUMO ";
    }
    XTP_LOG(Log::error, _log)
        << level
        << (boost::format(" = %1$4d PQP = %2$+1.4f DQP = %3$+1.4f ") %
            (i + _opt.qpmin) % _gwa_energies(i) % qp_diag_energies(i))
               .str()
        << std::flush;
  }
  return;
}

Eigen::VectorXd GW::ScissorShift_DFTlevel(
    const Eigen::VectorXd& dft_energies) const {
  XTP_LOG(Log::error, _log)
      << TimeStamp() << " Scissor shifting DFT energies by: " << _opt.shift
      << " Hrt" << std::flush;
  Eigen::VectorXd shifted_energies = dft_energies;
  shifted_energies.segment(_opt.homo + 1, dft_energies.size() - _opt.homo - 1)
      .array() += _opt.shift;
  return shifted_energies;
}

<<<<<<< HEAD
void GW::CalculateGWPerturbation() {

  _Sigma_x = (1 - _opt.ScaHFX) * _sigma->CalcExchangeMatrix();
  XTP_LOG_SAVE(logDEBUG, _log)
      << TimeStamp() << " Calculated Hartree exchange contribution"
=======
bool GW::Converged(const Eigen::VectorXd& e1, const Eigen::VectorXd& e2,
                   double epsilon) const {
  Index state = 0;
  bool energies_converged = true;
  double diff_max = (e1 - e2).cwiseAbs().maxCoeff(&state);
  if (diff_max > epsilon) {
    energies_converged = false;
  }

  XTP_LOG(Log::info, _log) << TimeStamp() << " E_diff max=" << diff_max
                           << " StateNo:" << state << std::flush;

  return energies_converged;
}

Eigen::VectorXd GW::CalculateExcitationFreq(Eigen::VectorXd frequencies) {
  for (Index i_freq = 0; i_freq < _opt.g_sc_max_iterations; ++i_freq) {

    _Sigma_c.diagonal() = _sigma->CalcCorrelationDiag(frequencies);
    _gwa_energies = CalcDiagonalEnergies();

    XTP_LOG(Log::info, _log)
        << TimeStamp() << " G_Iteration:" << i_freq
        << " Shift[Hrt]:" << CalcHomoLumoShift() << std::flush;
    if (Converged(_gwa_energies, frequencies, _opt.g_sc_limit)) {
      XTP_LOG(Log::warning, _log)
          << TimeStamp() << " Converged after " << i_freq + 1
          << " G iterations." << std::flush;
      break;
    } else if (i_freq == _opt.g_sc_max_iterations - 1 &&
               _opt.g_sc_max_iterations > 1) {
      XTP_LOG(Log::error, _log)
          << TimeStamp() << " G-self-consistency cycle not converged after "
          << _opt.g_sc_max_iterations << " iterations." << std::flush;
      break;
    } else {
      double alpha = 0.0;
      frequencies = (1 - alpha) * _gwa_energies + alpha * frequencies;
    }
  }
  return frequencies;
}

void GW::CalculateGWPerturbation() {

  _Sigma_x = (1 - _opt.ScaHFX) * _sigma->CalcExchange();
  XTP_LOG(Log::error, _log)
      << TimeStamp() << " Calculated Hartree exchange contribution  "
>>>>>>> 9d9de656
      << std::flush;
  // dftenergies has size aobasissize
  // rpaenergies/Mmn have size rpatotal
  // gwaenergies/frequencies have size qptotal
  // homo index is relative to dft_energies
  Eigen::VectorXd dft_shifted_energies = ScissorShift_DFTlevel(_dft_energies);
  Eigen::VectorXd rpa_energies =
      dft_shifted_energies.segment(_opt.rpamin, _opt.rpamax - _opt.rpamin + 1);
  _rpa.setRPAInputEnergies(rpa_energies);
  Eigen::VectorXd frequencies =
      dft_shifted_energies.segment(_opt.qpmin, _qptotal);
  for (Index i_gw = 0; i_gw < _opt.gw_sc_max_iterations; ++i_gw) {

    if (i_gw % _opt.reset_3c == 0 && i_gw != 0) {
      _Mmn.Rebuild();
      XTP_LOG(Log::info, _log)
          << TimeStamp() << " Rebuilding 3c integrals" << std::flush;
    }
    _sigma->PrepareScreening();
<<<<<<< HEAD
    XTP_LOG_SAVE(logDEBUG, _log)
        << TimeStamp() << " Calculated screening via RPA" << std::flush;
    if (_opt.qp_solver == "grid") {
      frequencies = SolveQP_Grid(frequencies);
      XTP_LOG_SAVE(logDEBUG, _log)
          << TimeStamp() << " Solved QP equation on QP grid" << std::flush;
    } else if (_opt.qp_solver == "fixedpoint") {
      frequencies = SolveQP_FixedPoint(frequencies);
      XTP_LOG_SAVE(logDEBUG, _log)
          << TimeStamp() << " Solved QP equation self-consistently"
          << std::flush;
    }
    _gwa_energies = frequencies;
    _Sigma_c.diagonal() = _sigma->CalcCorrelationDiag(_gwa_energies);
    XTP_LOG_SAVE(logDEBUG, _log)
        << TimeStamp() << " Calculated correlation diagonal" << std::flush;
    Eigen::VectorXd rpa_energies_old = _rpa.getRPAInputEnergies();
    _rpa.UpdateRPAInputEnergies(_dft_energies, frequencies, _opt.qpmin);
    XTP_LOG_SAVE(logDEBUG, _log)
=======
    XTP_LOG(Log::info, _log)
        << TimeStamp() << " Calculated screening via RPA  " << std::flush;
    frequencies = CalculateExcitationFreq(frequencies);
    XTP_LOG(Log::info, _log)
        << TimeStamp() << " Calculated diagonal part of Sigma  " << std::flush;
    Eigen::VectorXd rpa_energies_old = _rpa.getRPAInputEnergies();
    _rpa.UpdateRPAInputEnergies(_dft_energies, frequencies, _opt.qpmin);

    XTP_LOG(Log::info, _log)
>>>>>>> 9d9de656
        << TimeStamp() << " GW_Iteration:" << i_gw
        << " Shift[Hrt]:" << CalcHomoLumoShift(_gwa_energies) << std::flush;
    if (Converged(_rpa.getRPAInputEnergies(), rpa_energies_old,
                  _opt.gw_sc_limit)) {
      XTP_LOG(Log::error, _log) << TimeStamp() << " Converged after "
                                << i_gw + 1 << " GW iterations." << std::flush;
      break;
    } else if (i_gw == _opt.gw_sc_max_iterations - 1 &&
               _opt.gw_sc_max_iterations > 1) {
      XTP_LOG(Log::error, _log)
          << TimeStamp()
          << " WARNING! GW-self-consistency cycle not converged after "
          << _opt.gw_sc_max_iterations << " iterations." << std::flush;
      XTP_LOG(Log::error, _log)
          << TimeStamp() << "      Run continues. Inspect results carefully!"
          << std::flush;
      break;
    } else {
      double alpha = 0.0;
      rpa_energies = (1 - alpha) * rpa_energies + alpha * rpa_energies_old;
    }
  }

  PrintGWA_Energies();
}

Eigen::VectorXd GW::SolveQP_Grid(const Eigen::VectorXd& frequencies) const {
  const Index qptotal = _opt.qpmax - _opt.qpmin + 1;
  const double range =
      _opt.qp_grid_spacing * (double)(_opt.qp_grid_steps - 1) / 2.0;
  const Eigen::VectorXd intercept =
      _dft_energies.segment(_opt.qpmin, _qptotal) + _Sigma_x.diagonal() -
      _vxc.diagonal();
  Eigen::VectorXd frequencies_new = frequencies;
#pragma omp parallel for schedule(dynamic)
  for (Index gw_level = 0; gw_level < qptotal; ++gw_level) {
    const double frequency0 = frequencies[gw_level];
    const double intercept0 = intercept[gw_level];
    double freq_prev = frequency0 - range;
    double sigc_prev = _sigma->CalcCorrelation(gw_level, gw_level, freq_prev);
    double targ_prev = sigc_prev + intercept0 - freq_prev;
    double qp_energy = 0.0;
    double pole_weight_max = -1.0;
    for (Index i_node = 1; i_node < _opt.qp_grid_steps; ++i_node) {
      double freq = freq_prev + _opt.qp_grid_spacing;
      double sigc = _sigma->CalcCorrelation(gw_level, gw_level, freq);
      double targ = sigc + intercept0 - freq;
      if (targ_prev * targ < 0.0) {  // Sign change
        double dsigc_dfreq = (sigc - sigc_prev) / _opt.qp_grid_spacing;
        double dtarg_dfreq = (targ - targ_prev) / _opt.qp_grid_spacing;
        // Calculate fixed-point estimate of the pole (=root)
        double pole = freq_prev - targ_prev / dtarg_dfreq;
        // Calculate pole weight Z \in (0, 1)
        double pole_weight = 1.0 / (1.0 - dsigc_dfreq);
        if (pole_weight >= 1e-5 && pole_weight > pole_weight_max) {
          qp_energy = pole;
          pole_weight_max = pole_weight;
        }
      }
      freq_prev = freq;
      sigc_prev = sigc;
      targ_prev = targ;
    }
    if (pole_weight_max >= 0.0) {
      frequencies_new[gw_level] = qp_energy;
    }
  }
  return frequencies_new;
}

Eigen::VectorXd GW::SolveQP_FixedPoint(
    const Eigen::VectorXd& frequencies) const {
  const Index qptotal = _opt.qpmax - _opt.qpmin + 1;
  const Eigen::VectorXd intercept =
      _dft_energies.segment(_opt.qpmin, _qptotal) + _Sigma_x.diagonal() -
      _vxc.diagonal();
  Eigen::VectorXd frequencies_new = frequencies;
#pragma omp parallel for schedule(dynamic)
  for (Index gw_level = 0; gw_level < qptotal; ++gw_level) {
    const double intercept0 = intercept[gw_level];
    double freq = frequencies[gw_level];
    for (Index g_iter = 0; g_iter < _opt.g_sc_max_iterations; ++g_iter) {
      double freq_prev = freq;
      double sigc = _sigma->CalcCorrelation(gw_level, gw_level, freq);
      // Update frequency via fixed-point iteration
      freq = sigc + intercept0;
      if (std::abs(freq - freq_prev) < _opt.g_sc_limit) {
        break;  // Converged
      } else if (_opt.g_sc_max_iterations != 0 &&
                 g_iter == _opt.g_sc_max_iterations - 1) {
        break;  // Not converged
      }
    }
    frequencies_new[gw_level] = freq;
  }
  return frequencies_new;
}

bool GW::Converged(const Eigen::VectorXd& e1, const Eigen::VectorXd& e2,
                   double epsilon) const {
  Index state = 0;
  bool energies_converged = true;
  double diff_max = (e1 - e2).cwiseAbs().maxCoeff(&state);
  if (diff_max > epsilon) {
    energies_converged = false;
  }
  if (tools::globals::verbose) {
    XTP_LOG_SAVE(logDEBUG, _log) << TimeStamp() << " E_diff max=" << diff_max
                                 << " StateNo:" << state << std::flush;
  }
  return energies_converged;
}

void GW::CalculateHQP() {
  _rpa.UpdateRPAInputEnergies(_dft_energies, _gwa_energies, _opt.qpmin);
  Eigen::VectorXd diag_backup = _Sigma_c.diagonal();
  _Sigma_c = _sigma->CalcCorrelationOffDiag(_gwa_energies);
  _Sigma_c.diagonal() = diag_backup;
}

}  // namespace xtp
}  // namespace votca<|MERGE_RESOLUTION|>--- conflicted
+++ resolved
@@ -136,62 +136,11 @@
   return shifted_energies;
 }
 
-<<<<<<< HEAD
 void GW::CalculateGWPerturbation() {
 
   _Sigma_x = (1 - _opt.ScaHFX) * _sigma->CalcExchangeMatrix();
-  XTP_LOG_SAVE(logDEBUG, _log)
+  XTP_LOG(Log::error, _log)
       << TimeStamp() << " Calculated Hartree exchange contribution"
-=======
-bool GW::Converged(const Eigen::VectorXd& e1, const Eigen::VectorXd& e2,
-                   double epsilon) const {
-  Index state = 0;
-  bool energies_converged = true;
-  double diff_max = (e1 - e2).cwiseAbs().maxCoeff(&state);
-  if (diff_max > epsilon) {
-    energies_converged = false;
-  }
-
-  XTP_LOG(Log::info, _log) << TimeStamp() << " E_diff max=" << diff_max
-                           << " StateNo:" << state << std::flush;
-
-  return energies_converged;
-}
-
-Eigen::VectorXd GW::CalculateExcitationFreq(Eigen::VectorXd frequencies) {
-  for (Index i_freq = 0; i_freq < _opt.g_sc_max_iterations; ++i_freq) {
-
-    _Sigma_c.diagonal() = _sigma->CalcCorrelationDiag(frequencies);
-    _gwa_energies = CalcDiagonalEnergies();
-
-    XTP_LOG(Log::info, _log)
-        << TimeStamp() << " G_Iteration:" << i_freq
-        << " Shift[Hrt]:" << CalcHomoLumoShift() << std::flush;
-    if (Converged(_gwa_energies, frequencies, _opt.g_sc_limit)) {
-      XTP_LOG(Log::warning, _log)
-          << TimeStamp() << " Converged after " << i_freq + 1
-          << " G iterations." << std::flush;
-      break;
-    } else if (i_freq == _opt.g_sc_max_iterations - 1 &&
-               _opt.g_sc_max_iterations > 1) {
-      XTP_LOG(Log::error, _log)
-          << TimeStamp() << " G-self-consistency cycle not converged after "
-          << _opt.g_sc_max_iterations << " iterations." << std::flush;
-      break;
-    } else {
-      double alpha = 0.0;
-      frequencies = (1 - alpha) * _gwa_energies + alpha * frequencies;
-    }
-  }
-  return frequencies;
-}
-
-void GW::CalculateGWPerturbation() {
-
-  _Sigma_x = (1 - _opt.ScaHFX) * _sigma->CalcExchange();
-  XTP_LOG(Log::error, _log)
-      << TimeStamp() << " Calculated Hartree exchange contribution  "
->>>>>>> 9d9de656
       << std::flush;
   // dftenergies has size aobasissize
   // rpaenergies/Mmn have size rpatotal
@@ -211,37 +160,25 @@
           << TimeStamp() << " Rebuilding 3c integrals" << std::flush;
     }
     _sigma->PrepareScreening();
-<<<<<<< HEAD
-    XTP_LOG_SAVE(logDEBUG, _log)
+    XTP_LOG(Log::info, _log)
         << TimeStamp() << " Calculated screening via RPA" << std::flush;
     if (_opt.qp_solver == "grid") {
       frequencies = SolveQP_Grid(frequencies);
-      XTP_LOG_SAVE(logDEBUG, _log)
+      XTP_LOG(Log::error, _log)
           << TimeStamp() << " Solved QP equation on QP grid" << std::flush;
     } else if (_opt.qp_solver == "fixedpoint") {
       frequencies = SolveQP_FixedPoint(frequencies);
-      XTP_LOG_SAVE(logDEBUG, _log)
+      XTP_LOG(Log::error, _log)
           << TimeStamp() << " Solved QP equation self-consistently"
           << std::flush;
     }
     _gwa_energies = frequencies;
     _Sigma_c.diagonal() = _sigma->CalcCorrelationDiag(_gwa_energies);
-    XTP_LOG_SAVE(logDEBUG, _log)
+    XTP_LOG(Log::error, _log)
         << TimeStamp() << " Calculated correlation diagonal" << std::flush;
     Eigen::VectorXd rpa_energies_old = _rpa.getRPAInputEnergies();
     _rpa.UpdateRPAInputEnergies(_dft_energies, frequencies, _opt.qpmin);
-    XTP_LOG_SAVE(logDEBUG, _log)
-=======
     XTP_LOG(Log::info, _log)
-        << TimeStamp() << " Calculated screening via RPA  " << std::flush;
-    frequencies = CalculateExcitationFreq(frequencies);
-    XTP_LOG(Log::info, _log)
-        << TimeStamp() << " Calculated diagonal part of Sigma  " << std::flush;
-    Eigen::VectorXd rpa_energies_old = _rpa.getRPAInputEnergies();
-    _rpa.UpdateRPAInputEnergies(_dft_energies, frequencies, _opt.qpmin);
-
-    XTP_LOG(Log::info, _log)
->>>>>>> 9d9de656
         << TimeStamp() << " GW_Iteration:" << i_gw
         << " Shift[Hrt]:" << CalcHomoLumoShift(_gwa_energies) << std::flush;
     if (Converged(_rpa.getRPAInputEnergies(), rpa_energies_old,
@@ -348,10 +285,8 @@
   if (diff_max > epsilon) {
     energies_converged = false;
   }
-  if (tools::globals::verbose) {
-    XTP_LOG_SAVE(logDEBUG, _log) << TimeStamp() << " E_diff max=" << diff_max
-                                 << " StateNo:" << state << std::flush;
-  }
+  XTP_LOG(Log::info, _log) << TimeStamp() << " E_diff max=" << diff_max
+                           << " StateNo:" << state << std::flush;
   return energies_converged;
 }
 
