--- conflicted
+++ resolved
@@ -46,21 +46,12 @@
 
 template <int cqp, int cx, int cd, int cd2>
 Eigen::RowVectorXd BSE_OPERATOR<cqp, cx, cd, cd2>::Hx_row(int index) const {
-<<<<<<< HEAD
-  Eigen::RowVectorXd result;
-#pragma omp critical
-  {
-    if (_Hx_cache[index].size() > 0) {
-      _Hx_cache[index].swap(result);
-    }
-=======
   int thread_id = 0;
 #ifdef _OPENMP
   thread_id = omp_get_thread_num();
 #endif
   if (_Hx_cache[thread_id].hasValue(index)) {
     return _Hx_cache[thread_id].getValue(index);
->>>>>>> 9b059f85
   }
   int auxsize = _Mmn.auxsize();
   vc2index vc = vc2index(0, 0, _bse_ctotal);
@@ -82,19 +73,8 @@
     H_cache.block(i2, 0, _bse_ctotal, cache_size) =
         Mmn2.block(cmin, 0, _bse_ctotal, auxsize) * Mmn1T;
   }
-<<<<<<< HEAD
-#pragma omp critical
-  {
-    for (int i = 1; i < cache_size; i++) {
-      _Hx_cache[index + i] = H_cache.col(i).transpose();
-    }
-  }
-  result = H_cache.col(0).transpose();
-  return result;
-=======
   _Hx_cache[thread_id].FillCache(H_cache, index);
   return H_cache.col(0).transpose();
->>>>>>> 9b059f85
 }
 
 template <int cqp, int cx, int cd, int cd2>
