/*
 *            Copyright 2009-2018 The VOTCA Development Team
 *                       (http://www.votca.org)
 *
 *      Licensed under the Apache License, Version 2.0 (the "License")
 *
 * You may not use this file except in compliance with the License.
 * You may obtain a copy of the License at
 *
 *              http://www.apache.org/licenses/LICENSE-2.0
 *
 * Unless required by applicable law or agreed to in writing, software
 * distributed under the License is distributed on an "AS IS" BASIS,
 * WITHOUT WARRANTIES OR CONDITIONS OF ANY KIND, either express or implied.
 * See the License for the specific language governing permissions and
 * limitations under the License.
 *
 */



#include <votca/xtp/rpa.h>
#include <votca/xtp/aomatrix.h>
#include "votca/xtp/threecenter.h"



namespace votca {
  namespace xtp {

 void RPA::calculate_epsilon(const Eigen::VectorXd& qp_energies,const TCMatrix_gwbse& _Mmn_full) {
const int _size = _Mmn_full.getAuxDimension(); // size of gwbasis
            for (auto& matrix : _epsilon_r) {
                matrix = Eigen::MatrixXd::Identity(_size,_size);
            }
            for (auto& matrix : _epsilon_i) {
                matrix = Eigen::MatrixXd::Identity(_size,_size);
            }

            int lumo=_homo+1;
            int n_occ=lumo-_rpamin;
            int n_unocc=_rpamax-_homo;
            
#pragma omp parallel for 
            for (int _m_level = 0; _m_level < n_occ; _m_level++) {
                const double _qp_energy_m = qp_energies(_m_level + _rpamin);
#if (GWBSE_DOUBLE)
<<<<<<< HEAD
                const Eigen::MatrixXd Mmn_RPA = _Mmn_full[ _m_level ].block(0, n_occ, _size, n_unocc);
#else
                const Eigen::MatrixXd Mmn_RPA = _Mmn_full[ _m_level ].block(0, n_occ, _size, n_unocc).cast<double>();       
=======
                const Eigen::MatrixXd Mmn_RPA = _Mmn_full[ _m_level ].block(n_occ, 0,n_unocc, _size );
#else
                const Eigen::MatrixXd Mmn_RPA = _Mmn_full[ _m_level ].block(n_occ,0,  n_unocc, _size).cast<double>();       
>>>>>>> 2e8b6b50
#endif
                Eigen::MatrixXd tempresult=Eigen::MatrixXd::Zero(_size,_size);
                Eigen::MatrixXd denom_x_Mmn_RPA=Eigen::MatrixXd::Zero(n_unocc,_size);
                for (int i = 0; i < screen_freq_i.size(); ++i) {   
                    // a temporary matrix, that will get filled in empty levels loop
                    const double screen_freq2 = screen_freq_i(i) * screen_freq_i(i);
                    for (int _n_level = 0; _n_level < n_unocc; _n_level++) {
                        const double _deltaE = qp_energies(_n_level + lumo) - _qp_energy_m;
                        const double denom=4.0 * _deltaE / (_deltaE * _deltaE + screen_freq2);  
<<<<<<< HEAD
                        denom_x_Mmn_RPA.row(_n_level)=Mmn_RPA.col(_n_level)*denom; //hartree    
                    }
                    tempresult.noalias() = Mmn_RPA * denom_x_Mmn_RPA;
=======
                        denom_x_Mmn_RPA.row(_n_level)=Mmn_RPA.row(_n_level)*denom; //hartree    
                    }
                    tempresult.noalias() = Mmn_RPA.transpose() * denom_x_Mmn_RPA;
>>>>>>> 2e8b6b50

#pragma omp critical
                    {
                        _epsilon_i[i] += tempresult;
                    }
                }

                //real parts
                for (int i = 0; i < screen_freq_r.size(); ++i) {
                    for (int _n_level = 0;  _n_level < n_unocc; _n_level++) {
                        const double _deltaE = qp_energies(_n_level + lumo) - _qp_energy_m;
                        const double denom=2.0 * (1.0 / (_deltaE - screen_freq_r(i)) + 1.0 / (_deltaE + screen_freq_r(i)));
<<<<<<< HEAD
                        denom_x_Mmn_RPA.row(_n_level)=Mmn_RPA.col(_n_level)*denom; //hartree    
                    }
                    tempresult.noalias() = Mmn_RPA * denom_x_Mmn_RPA;
=======
                        denom_x_Mmn_RPA.row(_n_level)=Mmn_RPA.row(_n_level)*denom; //hartree    
                    }
                    tempresult.noalias() = Mmn_RPA.transpose() * denom_x_Mmn_RPA;
>>>>>>> 2e8b6b50

#pragma omp critical
                    {
                        _epsilon_r[i] += tempresult;
                    }
                }

            } // occupied levels


            return;
        }

   
  }
};<|MERGE_RESOLUTION|>--- conflicted
+++ resolved
@@ -45,15 +45,9 @@
             for (int _m_level = 0; _m_level < n_occ; _m_level++) {
                 const double _qp_energy_m = qp_energies(_m_level + _rpamin);
 #if (GWBSE_DOUBLE)
-<<<<<<< HEAD
-                const Eigen::MatrixXd Mmn_RPA = _Mmn_full[ _m_level ].block(0, n_occ, _size, n_unocc);
-#else
-                const Eigen::MatrixXd Mmn_RPA = _Mmn_full[ _m_level ].block(0, n_occ, _size, n_unocc).cast<double>();       
-=======
                 const Eigen::MatrixXd Mmn_RPA = _Mmn_full[ _m_level ].block(n_occ, 0,n_unocc, _size );
 #else
                 const Eigen::MatrixXd Mmn_RPA = _Mmn_full[ _m_level ].block(n_occ,0,  n_unocc, _size).cast<double>();       
->>>>>>> 2e8b6b50
 #endif
                 Eigen::MatrixXd tempresult=Eigen::MatrixXd::Zero(_size,_size);
                 Eigen::MatrixXd denom_x_Mmn_RPA=Eigen::MatrixXd::Zero(n_unocc,_size);
@@ -63,15 +57,9 @@
                     for (int _n_level = 0; _n_level < n_unocc; _n_level++) {
                         const double _deltaE = qp_energies(_n_level + lumo) - _qp_energy_m;
                         const double denom=4.0 * _deltaE / (_deltaE * _deltaE + screen_freq2);  
-<<<<<<< HEAD
-                        denom_x_Mmn_RPA.row(_n_level)=Mmn_RPA.col(_n_level)*denom; //hartree    
-                    }
-                    tempresult.noalias() = Mmn_RPA * denom_x_Mmn_RPA;
-=======
                         denom_x_Mmn_RPA.row(_n_level)=Mmn_RPA.row(_n_level)*denom; //hartree    
                     }
                     tempresult.noalias() = Mmn_RPA.transpose() * denom_x_Mmn_RPA;
->>>>>>> 2e8b6b50
 
 #pragma omp critical
                     {
@@ -84,15 +72,9 @@
                     for (int _n_level = 0;  _n_level < n_unocc; _n_level++) {
                         const double _deltaE = qp_energies(_n_level + lumo) - _qp_energy_m;
                         const double denom=2.0 * (1.0 / (_deltaE - screen_freq_r(i)) + 1.0 / (_deltaE + screen_freq_r(i)));
-<<<<<<< HEAD
-                        denom_x_Mmn_RPA.row(_n_level)=Mmn_RPA.col(_n_level)*denom; //hartree    
-                    }
-                    tempresult.noalias() = Mmn_RPA * denom_x_Mmn_RPA;
-=======
                         denom_x_Mmn_RPA.row(_n_level)=Mmn_RPA.row(_n_level)*denom; //hartree    
                     }
                     tempresult.noalias() = Mmn_RPA.transpose() * denom_x_Mmn_RPA;
->>>>>>> 2e8b6b50
 
 #pragma omp critical
                     {
