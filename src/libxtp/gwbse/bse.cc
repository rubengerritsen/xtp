/*
 *            Copyright 2009-2018 The VOTCA Development Team
 *                       (http://www.votca.org)
 *
 *      Licensed under the Apache License, Version 2.0 (the "License")
 *
 * You may not use this file except in compliance with the License.
 * You may obtain a copy of the License at
 *
 *              http://www.apache.org/licenses/LICENSE-2.0
 *
 * Unless required by applicable law or agreed to in writing, software
 * distributed under the License is distributed on an "AS IS" BASIS,
 * WITHOUT WARRANTIES OR CONDITIONS OF ANY KIND, either express or implied.
 * See the License for the specific language governing permissions and
 * limitations under the License.
 *
 */


#include <votca/xtp/bse.h>
#include <votca/tools/linalg.h>

#include "votca/xtp/qmstate.h"
#include "votca/xtp/vc2index.h"
using boost::format;
using std::flush;

namespace votca {
  namespace xtp {

    void BSE::Solve_triplets() {
      MatrixXfd H = MatrixXfd::Zero(_bse_size,_bse_size);
      Add_Hd<real_gwbse>(H);
      Add_Hqp<real_gwbse>(H);
      CTP_LOG(ctp::logDEBUG, _log)
        << ctp::TimeStamp() << " Setup TDA triplet hamiltonian " << flush;
      CTP_LOG(ctp::logDEBUG, _log)
        << ctp::TimeStamp() << " Solving for first "<<_bse_nmax<<" eigenvectors"<< flush;
      tools::linalg_eigenvalues(H , _bse_triplet_energies, _bse_triplet_coefficients ,_bse_nmax );
      return;
    }

    void BSE::Solve_singlets() {
      MatrixXfd H = MatrixXfd::Zero(_bse_size,_bse_size);
      Add_Hd<real_gwbse>(H);
      Add_Hqp<real_gwbse>(H);
      Add_Hx<real_gwbse>(H,2.0);
      CTP_LOG(ctp::logDEBUG, _log)
        << ctp::TimeStamp() << " Setup TDA singlet hamiltonian " << flush;
      CTP_LOG(ctp::logDEBUG, _log)
        << ctp::TimeStamp() << " Solving for first "<<_bse_nmax<<" eigenvectors"<< flush;
      tools::linalg_eigenvalues(H, _bse_singlet_energies, _bse_singlet_coefficients , _bse_nmax );
      return;
    }
    
     void BSE::SetupHs(){
      _eh_s = MatrixXfd::Zero(_bse_size,_bse_size);
      Add_Hd<real_gwbse>(_eh_s);
      Add_Hqp<real_gwbse>(_eh_s);
      Add_Hx<real_gwbse>(_eh_s,2.0);
     }
  
  void BSE::SetupHt(){
      _eh_t = MatrixXfd::Zero(_bse_size,_bse_size);
      Add_Hd<real_gwbse>(_eh_t);
      Add_Hqp<real_gwbse>(_eh_t);
  }
    

    void BSE::Solve_singlets_BTDA() {

      // For details of the method, see EPL,78(2007)12001,
      // Nuclear Physics A146(1970)449, Nuclear Physics A163(1971)257.
      // setup resonant (A) and RARC blocks (B)
       //corresponds to 
      // _ApB = (_eh_d +_eh_qp + _eh_d2 + 4.0 * _eh_x);
      // _AmB = (_eh_d +_eh_qp - _eh_d2);
        Eigen::MatrixXd ApB=Eigen::MatrixXd::Zero(_bse_size,_bse_size);
        Add_Hd<double>(ApB);
        Add_Hqp<double>(ApB);
        
        Eigen::MatrixXd AmB=ApB;
        Add_Hd2<double>(AmB,-1.0);
 
        
        Add_Hx<double>(ApB,4.0);
        Add_Hd2<double>(ApB,1.0);
        CTP_LOG(ctp::logDEBUG, _log)
        << ctp::TimeStamp() << " Setup singlet hamiltonian " << flush;
     
      // calculate Cholesky decomposition of A-B = LL^T. It throws an error if not positive definite
      //(A-B) is not needed any longer and can be overwritten
      CTP_LOG(ctp::logDEBUG, _log) << ctp::TimeStamp() << " Trying Cholesky decomposition of KAA-KAB" << flush;
      Eigen::LLT< Eigen::Ref<Eigen::MatrixXd> > L(AmB);
      
       for (int i=0;i<AmB.rows();++i){
          for (int j=i+1;j<AmB.cols();++j){
          AmB(i,j)=0;
          }
        }

      if(L.info()!=0){
        CTP_LOG(ctp::logDEBUG, _log) << ctp::TimeStamp() <<" Cholesky decomposition of KAA-KAB was unsucessful. Try a smaller basisset. This can indicate a triplet instability."<<flush;
        throw std::runtime_error("Cholesky decompostion failed");
      }else{
        CTP_LOG(ctp::logDEBUG, _log) << ctp::TimeStamp() <<" Cholesky decomposition of KAA-KAB was successful"<<flush;
      }
      
      Eigen::MatrixXd temp= ApB*AmB;
      ApB.noalias() =AmB.transpose()*temp;
      temp.resize(0,0);
      CTP_LOG(ctp::logDEBUG, _log) << ctp::TimeStamp() << " Calculated H = L^T(A+B)L " << flush;
      Eigen::VectorXd eigenvalues;
      Eigen::MatrixXd eigenvectors;     
      CTP_LOG(ctp::logDEBUG, _log)
        << ctp::TimeStamp() << " Solving for first "<<_bse_nmax<<" eigenvectors"<< flush;
      bool success_diag=tools::linalg_eigenvalues(ApB, eigenvalues, eigenvectors ,_bse_nmax);
      if(!success_diag){
        CTP_LOG(ctp::logDEBUG, _log) << ctp::TimeStamp() << " Could not solve problem" << flush;
      }else{
        CTP_LOG(ctp::logDEBUG, _log) << ctp::TimeStamp() << " Solved HR_l = eps_l^2 R_l " << flush;
      }
      ApB.resize(0,0);
      eigenvalues=eigenvalues.cwiseSqrt();
     
#if (GWBSE_DOUBLE)
      _bse_singlet_energies =eigenvalues;
#else
      _bse_singlet_energies = eigenvalues.cast<float>(); 
#endif
      // reconstruct real eigenvectors X_l = 1/2 [sqrt(eps_l) (L^T)^-1 + 1/sqrt(eps_l)L ] R_l
      //                               Y_l = 1/2 [sqrt(eps_l) (L^T)^-1 - 1/sqrt(eps_l)L ] R_l
      // determine inverse of L^T
     Eigen::MatrixXd LmT = AmB.inverse().transpose();
      int dim = LmT.rows();
      _bse_singlet_energies.resize(_bse_nmax);
      _bse_singlet_coefficients.resize(dim, _bse_nmax); // resonant part (_X_evec)
      _bse_singlet_coefficients_AR.resize(dim, _bse_nmax); // anti-resonant part (_Y_evec)
      for (int level = 0; level < _bse_nmax; level++) {
        //real_gwbse sqrt_eval = sqrt(_eigenvalues(_i));
        double sqrt_eval = sqrt(_bse_singlet_energies(level));
        // get l-th reduced EV
#if (GWBSE_DOUBLE)
        _bse_singlet_coefficients.col(level) = (0.5 / sqrt_eval * (_bse_singlet_energies(level) * LmT + AmB) * eigenvectors.col(level));
        _bse_singlet_coefficients_AR.col(level) = (0.5 / sqrt_eval * (_bse_singlet_energies(level) * LmT - AmB) * eigenvectors.col(level));
#else
        _bse_singlet_coefficients.col(level) = (0.5 / sqrt_eval * (_bse_singlet_energies(level) * LmT + AmB) * eigenvectors.col(level)).cast<float>();
        _bse_singlet_coefficients_AR.col(level) = (0.5 / sqrt_eval * (_bse_singlet_energies(level) * LmT - AmB) * eigenvectors.col(level)).cast<float>();
#endif

      }

      return;
    }

   
template <typename T>
    void BSE::Add_Hqp(Eigen::Matrix<T, Eigen::Dynamic, Eigen::Dynamic>& H) {
    
    vc2index vc=vc2index(0,0,_bse_ctotal);
    
    const Eigen::MatrixXd& Hqp=*_Hqp;
#pragma omp parallel for
      for (int v1 = 0; v1 < _bse_vtotal; v1++) {
        for (int c1 = 0; c1 < _bse_ctotal; c1++) {
          int index_vc =vc.I(v1,c1);
          // diagonal
          H(index_vc, index_vc) += Hqp(c1 + _bse_vtotal, c1 + _bse_vtotal) -Hqp(v1, v1);
          // v->c
          for (int c2 = 0; c2 < _bse_ctotal; c2++) {
            int index_vc2 = vc.I(v1,c2);
            if (c1 != c2) {
              H(index_vc, index_vc2) += Hqp(c1 + _bse_vtotal, c2 + _bse_vtotal);
            }
          }
          // c-> v
          for (int v2 = 0; v2 < _bse_vtotal; v2++) {
            int index_vc2 = vc.I(v2,c1);
            if (v1 != v2) {
              H(index_vc, index_vc2) -= Hqp(v1, v2);
            }
          }
        }
      }
      return;
    }

template <typename T>
    void BSE::Add_Hd(Eigen::Matrix<T, Eigen::Dynamic, Eigen::Dynamic>& H) {
      // gwbasis size
      int auxsize = _Mmn->auxsize();
      int vxv_size=_bse_vtotal * _bse_vtotal;
      int cxc_size=_bse_ctotal * _bse_ctotal;
      
      // messy procedure, first get two matrices for occ and empty subbparts
      // store occs directly transposed
      MatrixXfd storage_v = MatrixXfd::Zero(auxsize, vxv_size);
#pragma omp parallel for
      for (int v1 = 0; v1 < _bse_vtotal; v1++) {
        const MatrixXfd& Mmn = (*_Mmn)[v1 + _bse_vmin ];
        for (int i_gw = 0; i_gw < auxsize; i_gw++) {
          for (int v2 = 0; v2 < _bse_vtotal; v2++) {
            int index_vv = _bse_vtotal * v1 + v2;         
              storage_v(i_gw,index_vv) = Mmn( v2 + _bse_vmin,i_gw);
            }
        }
      }

      MatrixXfd storage_c = MatrixXfd::Zero(auxsize,cxc_size);
#pragma omp parallel for
      for (int c1 = 0; c1 < _bse_ctotal; c1++) {
        const MatrixXfd& Mmn = (*_Mmn)[c1 + _bse_cmin];
        for (int i_gw = 0; i_gw < auxsize; i_gw++) {
          for (int c2 = 0; c2 < _bse_ctotal; c2++) {
            int index_cc = _bse_ctotal * c1 + c2;
            storage_c(i_gw, index_cc) = Mmn( c2 + _bse_cmin,i_gw);
          }
        }
      }

      // store elements in a vtotal^2 x ctotal^2 matrix
      MatrixXfd storage_prod = storage_v.transpose() *storage_c;

      // now patch up _storage for screened interaction
#pragma omp parallel for
      for (int i_gw = 0; i_gw < auxsize; i_gw++) {
        if (_ppm->getPpm_weight()(i_gw) < 1.e-9) {
          for (int v = 0; v < vxv_size; v++) {
            storage_v(i_gw,v ) = 0;
          }
          for (int c = 0; c < cxc_size; c++) {
            storage_c(i_gw, c) = 0;
          }
        } else {
          double ppm_factor = sqrt(_ppm->getPpm_weight()(i_gw));
          for (int v = 0; v < vxv_size; v++) {
            storage_v(i_gw,v ) *= ppm_factor;
          }
          for (int c = 0; c < cxc_size; c++) {
            storage_c(i_gw, c) *= ppm_factor;
          }
        }
      }

      // multiply and subtract from _storage_prod
      storage_prod -= storage_v.transpose()*storage_c;
      // free storage_v and storage_c
      storage_c.resize(0, 0);
      storage_v.resize(0, 0);
      // finally resort into _eh_d
      
#pragma omp parallel for
      for (int v1 = 0; v1 < _bse_vtotal; v1++) {
        for (int v2 = 0; v2 < _bse_vtotal; v2++) {
          int index_vv = _bse_vtotal * v1 + v2;
          for (int c1 = 0; c1 < _bse_ctotal; c1++) {
            int index_vc1 = _bse_ctotal * v1 + c1;
            for (int c2 = 0; c2 < _bse_ctotal; c2++) {
              int index_vc2 = _bse_ctotal * v2 + c2;
              int index_cc = _bse_ctotal * c1 + c2;
              H(index_vc1, index_vc2) -= storage_prod(index_vv, index_cc);
            }
          }
        }
      }

      return;
    }
template <typename T>
    void BSE::Add_Hd2(Eigen::Matrix<T, Eigen::Dynamic, Eigen::Dynamic>& H, double factor) {
      // gwbasis size
      int auxsize = _Mmn->auxsize();
      int bse_vxc_total=_bse_vtotal * _bse_ctotal;
      // messy procedure, first get two matrices for occ and empty subbparts
      // store occs directly transposed
      MatrixXfd storage_cv = MatrixXfd::Zero(auxsize,bse_vxc_total);
#pragma omp parallel for
      for (int c1 = 0; c1 < _bse_ctotal; c1++) {
        const MatrixXfd& Mmn = (*_Mmn)[c1 + _bse_cmin ];
        for (int i_gw = 0; i_gw < auxsize; i_gw++) {
          for (int v2 = 0; v2 < _bse_vtotal; v2++) {
            int index_cv = _bse_vtotal * c1 + v2;
            storage_cv(i_gw,index_cv ) = Mmn( v2 + _bse_vmin,i_gw);
          }
        }
      }

      MatrixXfd storage_vc = MatrixXfd::Zero(auxsize, bse_vxc_total);
#pragma omp parallel for
      for (int v1 = 0; v1 < _bse_vtotal; v1++) {
        const MatrixXfd& Mmn = (*_Mmn)[v1 + _bse_vmin];
        for (int i_gw = 0; i_gw < auxsize; i_gw++) {
          for (int c2 = 0; c2 < _bse_ctotal; c2++) {
            int index_vc = _bse_ctotal * v1 + c2;
            storage_vc(i_gw, index_vc) = Mmn(c2 + _bse_cmin,i_gw);
          }
        }
      }

      // store elements in a vtotal^2 x ctotal^2 matrix
      MatrixXfd storage_prod = storage_cv.transpose()* storage_vc;

      // now patch up _storage for screened interaction
#pragma omp parallel for
      for (int i_gw = 0; i_gw < auxsize; i_gw++) {
        if (_ppm->getPpm_weight()(i_gw) < 1.e-9) {
          for (int v = 0; v < bse_vxc_total; v++) {
            storage_vc(i_gw, v) = 0;
          }
          for (int c = 0; c < bse_vxc_total; c++) {
            storage_cv(i_gw,c ) = 0;
          }
        } else {
          double ppm_factor = sqrt(_ppm->getPpm_weight()(i_gw));
          for (int v = 0; v < bse_vxc_total; v++) {
            storage_vc(i_gw, v) *= ppm_factor;
          }
          for (int c = 0; c < bse_vxc_total; c++) {
            storage_cv(i_gw,c ) *= ppm_factor;
          }
        }
      }

      // multiply and subtract from _storage_prod
      storage_prod -= storage_cv.transpose() * storage_vc;
      // free storage_v and storage_c
      storage_cv.resize(0, 0);
      storage_vc.resize(0, 0);
  
#pragma omp parallel for
      for (int v1 = 0; v1 < _bse_vtotal; v1++) {
        for (int v2 = 0; v2 < _bse_vtotal; v2++) {
          for (int c1 = 0; c1 < _bse_ctotal; c1++) {
            int index_v1c1 = _bse_ctotal * v1 + c1;
            int index_c1v2 = _bse_vtotal * c1 + v2;
            for (int c2 = 0; c2 < _bse_ctotal; c2++) {
              int index_v2c2 = _bse_ctotal * v2 + c2;
              int index_v1c2 = _bse_ctotal * v1 + c2;
              H(index_v1c1, index_v2c2) -= factor*storage_prod(index_c1v2, index_v1c2);
            }
          }
        }
      }
      return;
    }

template <typename T>
    void BSE::Add_Hx(Eigen::Matrix<T, Eigen::Dynamic, Eigen::Dynamic>& H, double factor) { 
      // gwbasis size
<<<<<<< HEAD
      int auxsize = _Mmn->auxsize();
=======
      int auxsize = _Mmn->getAuxDimension();
       vc2index vc=vc2index(0,0,_bse_ctotal);
>>>>>>> 786d68a2
      // get a different storage for 3-center integrals we need
      Eigen::Matrix<T, Eigen::Dynamic, Eigen::Dynamic> storage = Eigen::Matrix<T, Eigen::Dynamic, Eigen::Dynamic>::Zero(auxsize, _bse_size);
      // occupied levels
#pragma omp parallel for
      for (int v = 0; v < _bse_vtotal; v++) {
        const MatrixXfd& Mmn = (*_Mmn)[v + _bse_vmin];
        // empty levels
        for (int i_gw = 0; i_gw < auxsize; i_gw++) {
          for (int c = 0; c < _bse_ctotal; c++) {
            int index_vc =vc.I(v,c);
            storage(i_gw, index_vc) = Mmn(c + _bse_cmin,i_gw);
          }
        }
      }
      // with this storage, _eh_x is obtained by matrix multiplication
      H += factor*storage.transpose() * storage;
      return;
    }

    void BSE::printFragInfo(const Population& pop, int i){
      CTP_LOG(ctp::logINFO, _log) << format("           Fragment A -- hole: %1$5.1f%%  electron: %2$5.1f%%  dQ: %3$+5.2f  Qeff: %4$+5.2f")
              % (100.0 * pop.popH[i](0)) % (100.0 * pop.popE[i](0)) % (pop.Crgs[i](0)) % (pop.Crgs[i](0) + pop.popGs(0)) << flush;
      CTP_LOG(ctp::logINFO, _log) << format("           Fragment B -- hole: %1$5.1f%%  electron: %2$5.1f%%  dQ: %3$+5.2f  Qeff: %4$+5.2f")
              % (100.0 * pop.popH[i](1)) % (100.0 * pop.popE[i](1)) % (pop.Crgs[i](1)) % (pop.Crgs[i](1) + pop.popGs(1)) << flush;
      return;
    }

    void BSE::printWeights(int i_bse, double weight){
        
      vc2index vc=vc2index(_bse_vmin,_bse_cmin,_bse_ctotal);
      if (weight > _min_print_weight) {
<<<<<<< HEAD
        CTP_LOG(ctp::logINFO, _log) << format("           HOMO-%1$-3d -> LUMO+%2$-3d  : %3$3.1f%%")
                % (_homo - _index2v[i_bse]) % (_index2c[i_bse] - _homo - 1) % (100.0 * weight) << flush;
=======
        CTP_LOG(ctp::logINFO, *_log) << format("           HOMO-%1$-3d -> LUMO+%2$-3d  : %3$3.1f%%")
                % (_homo - vc.v(i_bse)) % (vc.c(i_bse) - _homo - 1) % (100.0 * weight) << flush;
>>>>>>> 786d68a2
      }
      return;
    }

    void BSE::Analyze_singlets(const AOBasis& dftbasis) {

      Interaction act;
      Population pop;
      QMStateType singlet=QMStateType(QMStateType::Singlet);
      std::vector< tools::vec > transition_dipoles=CalcCoupledTransition_Dipoles(dftbasis);
      _orbitals.TransitionDipoles()=transition_dipoles;
      std::vector<double> oscs = _orbitals.Oscillatorstrengths();
      
      if(tools::globals::verbose){
        act = Analyze_eh_interaction(singlet);
      }
      if(dftbasis.getAOBasisFragA() > 0 && dftbasis.getAOBasisFragB()>0){
        pop=FragmentPopulations(singlet,dftbasis);
        _orbitals.setFragmentChargesSingEXC(pop.Crgs);
        _orbitals.setFragment_E_localisation_singlet(pop.popE);
        _orbitals.setFragment_H_localisation_singlet(pop.popH);
        _orbitals.setFragmentChargesGS(pop.popGs);
      }
      
      double hrt2ev = tools::conv::hrt2ev;
      CTP_LOG(ctp::logINFO, _log) << "  ====== singlet energies (eV) ====== "<< flush;
      int maxoutput=(_bse_nmax>200) ? 200:_bse_nmax;
      for (int i = 0; i < maxoutput; ++i) {     
        const tools::vec& trdip = transition_dipoles[i];
        double osc = oscs[i];
        if (tools::globals::verbose) {
          CTP_LOG(ctp::logINFO, _log) << format("  S = %1$4d Omega = %2$+1.12f eV  lamdba = %3$+3.2f nm <FT> = %4$+1.4f <K_x> = %5$+1.4f <K_d> = %6$+1.4f")
                  % (i + 1) % (hrt2ev * _bse_singlet_energies(i)) % (1240.0 / (hrt2ev * _bse_singlet_energies(i)))
                  % (hrt2ev * act.qp_contrib(i)) % (hrt2ev * act.exchange_contrib(i)) % (hrt2ev * act.direct_contrib(i)) << flush;
        } else {
          CTP_LOG(ctp::logINFO, _log) << format("  S = %1$4d Omega = %2$+1.12f eV  lamdba = %3$+3.2f nm")
                  % (i + 1) % (hrt2ev * _bse_singlet_energies(i)) % (1240.0 / (hrt2ev * _bse_singlet_energies(i))) << flush;
        }
        CTP_LOG(ctp::logINFO, _log) << format("           TrDipole length gauge[e*bohr]  dx = %1$+1.4f dy = %2$+1.4f dz = %3$+1.4f |d|^2 = %4$+1.4f f = %5$+1.4f")
                % trdip.getX() % trdip.getY() % trdip.getZ() % (trdip * trdip) % osc << flush;
        for (int i_bse = 0; i_bse < _bse_size; ++i_bse) {
          // if contribution is larger than 0.2, print
          double weight = std::pow(_bse_singlet_coefficients(i_bse, i), 2);
          if (_bse_singlet_coefficients_AR.rows()>0){
               weight-= std::pow(_bse_singlet_coefficients_AR(i_bse, i), 2);
          }
          printWeights(i_bse, weight);
        }
        // results of fragment population analysis 
        if (dftbasis.getAOBasisFragA() > 0 && dftbasis.getAOBasisFragB()>0) {
          printFragInfo(pop, i);
        }

        CTP_LOG(ctp::logINFO, _log) << flush;
      }
      return;
    }
    
    
    
    
    void BSE::Analyze_triplets(const AOBasis& dftbasis) {

      Interaction act;
      Population pop;
      QMStateType triplet=QMStateType(QMStateType::Triplet);
      if(tools::globals::verbose){
        act = Analyze_eh_interaction(triplet);
      }
      if(dftbasis.getAOBasisFragA()>0){
        pop=FragmentPopulations(triplet,dftbasis);
        _orbitals.setFragmentChargesTripEXC(pop.Crgs);
        _orbitals.setFragment_E_localisation_triplet(pop.popE);
        _orbitals.setFragment_H_localisation_triplet(pop.popH);
        _orbitals.setFragmentChargesGS(pop.popGs);
      }
      CTP_LOG(ctp::logINFO, _log) << "  ====== triplet energies (eV) ====== " << flush;
      int maxoutput=(_bse_nmax>200) ? 200:_bse_nmax;
      for (int i = 0; i < maxoutput; ++i) {    
        if (tools::globals::verbose) {
          CTP_LOG(ctp::logINFO, _log) << format("  T = %1$4d Omega = %2$+1.12f eV  lamdba = %3$+3.2f nm <FT> = %4$+1.4f <K_d> = %5$+1.4f")
                  % (i + 1) % (tools::conv::hrt2ev * _bse_triplet_energies(i)) % (1240.0 / (tools::conv::hrt2ev * _bse_triplet_energies(i)))
                  % (tools::conv::hrt2ev * act.qp_contrib(i)) % (tools::conv::hrt2ev *act.direct_contrib(i)) << flush;
        } else {
          CTP_LOG(ctp::logINFO, _log) << format("  T = %1$4d Omega = %2$+1.12f eV  lamdba = %3$+3.2f nm")
                  % (i + 1) % (tools::conv::hrt2ev * _bse_triplet_energies(i)) % (1240.0 / (tools::conv::hrt2ev * _bse_triplet_energies(i))) << flush;
        }
        for (int i_bse = 0; i_bse < _bse_size; ++i_bse) {
          // if contribution is larger than 0.2, print
          double weight = pow(_bse_triplet_coefficients(i_bse, i), 2);
          printWeights(i_bse, weight);
        }
        // results of fragment population analysis 
        if (dftbasis.getAOBasisFragA() > 0) {
          printFragInfo(pop, i);
        }
        CTP_LOG(ctp::logINFO, _log) << format("   ") << flush;
      }
      // storage to orbitals object

      return;
    }

    Eigen::VectorXd BSE::Analyze_IndividualContribution(const QMStateType& type,const MatrixXfd& H){
        Eigen::VectorXd contrib=Eigen::VectorXd::Zero(_bse_nmax);
        if (type == QMStateType::Singlet) {
            for (int i_exc = 0; i_exc < _bse_nmax; i_exc++) {
                MatrixXfd _slice_R = _bse_singlet_coefficients.block(0, i_exc, _bse_size, 1);
                contrib(i_exc) =  (_slice_R.transpose()*H * _slice_R).value();
                if (_bse_singlet_coefficients_AR.cols() > 0) {
                    MatrixXfd _slice_AR = _bse_singlet_coefficients_AR.block(0, i_exc, _bse_size, 1);
                    // get anti-resonant contribution from direct Keh 
                    contrib(i_exc)-= (_slice_AR.transpose()*H * _slice_AR).value();           
                }
            }
        } else if (type == QMStateType::Triplet) {
            for (int i_exc = 0; i_exc < _bse_nmax; i_exc++) {
                MatrixXfd _slice_R = _bse_triplet_coefficients.block(0, i_exc, _bse_size, 1);
                contrib(i_exc) =  (_slice_R.transpose()*H * _slice_R).value();
            }
        } else {
            throw std::runtime_error("BSE::Analyze_eh_interaction:Spin not known!");
        }
        return contrib;
    }

    BSE::Interaction BSE::Analyze_eh_interaction(const QMStateType& type) {

      Interaction analysis;
      MatrixXfd H = MatrixXfd::Zero(_bse_size, _bse_size);
      Add_Hqp(H); 
      analysis.qp_contrib=Analyze_IndividualContribution(type,H);
      
      H = MatrixXfd::Zero(_bse_size, _bse_size);
      Add_Hd(H);
      analysis.direct_contrib=Analyze_IndividualContribution(type,H);
      if (type == QMStateType::Singlet) {
          H = MatrixXfd::Zero(_bse_size, _bse_size);
          Add_Hx(H,2.0);
          analysis.exchange_contrib=Analyze_IndividualContribution(type,H);
      }else{
            analysis.exchange_contrib=Eigen::VectorXd::Zero(0);
      }
      
      return analysis;
    }

    BSE::Population BSE::FragmentPopulations(const QMStateType& type, const AOBasis& dftbasis) {
      Population pop;
      // Mulliken fragment population analysis
        AOOverlap dftoverlap;
        dftoverlap.Fill(dftbasis);
        CTP_LOG(ctp::logDEBUG, _log) << ctp::TimeStamp() << " Filled DFT Overlap matrix of dimension: " << dftoverlap.Matrix().rows() << flush;
        // ground state populations
        Eigen::MatrixXd DMAT = _orbitals.DensityMatrixGroundState();
        Eigen::VectorXd nuccharges = _orbitals.FragmentNuclearCharges(dftbasis.getAOBasisFragA());
        Eigen::VectorXd pops = _orbitals.LoewdinPopulation(DMAT, dftoverlap.Matrix(), dftbasis.getAOBasisFragA());
        pop.popGs=nuccharges - pops;
        // population to electron charges and add nuclear charges         
        for (int i_state = 0; i_state < _bse_nmax; i_state++) {
          QMState state=QMState(type,i_state,false);
          // checking Density Matrices
          std::vector< Eigen::MatrixXd > DMAT = _orbitals.DensityMatrixExcitedState(state);
          // hole part
          Eigen::VectorXd popsH = _orbitals.LoewdinPopulation(DMAT[0], dftoverlap.Matrix(), dftbasis.getAOBasisFragA());
          pop.popH.push_back(popsH);
          // electron part
          Eigen::VectorXd popsE = _orbitals.LoewdinPopulation(DMAT[1], dftoverlap.Matrix(), dftbasis.getAOBasisFragA());
          pop.popE.push_back(popsE);
          // update effective charges
          Eigen::VectorXd diff = popsH - popsE;
          pop.Crgs.push_back(diff);
        }
        CTP_LOG(ctp::logDEBUG, _log) << ctp::TimeStamp() << " Ran Excitation fragment population analysis " << flush;
     
      return pop;
    }

    std::vector<Eigen::MatrixXd > BSE::CalcFreeTransition_Dipoles(const AOBasis& dftbasis) {
      const Eigen::MatrixXd& dft_orbitals = _orbitals.MOCoefficients();
      // Testing electric dipole AOMatrix
      AODipole dft_dipole;
      dft_dipole.Fill(dftbasis);

      // now transition dipole elements for free interlevel transitions
      std::vector<Eigen::MatrixXd > interlevel_dipoles;

      Eigen::MatrixXd empty = dft_orbitals.block(0,_bse_cmin,dftbasis.AOBasisSize() , _bse_ctotal);
      Eigen::MatrixXd occ = dft_orbitals.block(0,_bse_vmin, dftbasis.AOBasisSize(), _bse_vtotal);
      for (int i_comp = 0; i_comp < 3; i_comp++) {
        interlevel_dipoles.push_back(occ.transpose() * dft_dipole.Matrix()[i_comp] * empty);
      }
<<<<<<< HEAD
      CTP_LOG(ctp::logDEBUG, _log) << ctp::TimeStamp() << " Calculated free interlevel transition dipole moments " << flush;
=======
      CTP_LOG(ctp::logDEBUG, *_log) << ctp::TimeStamp() << " Calculated free interlevel transition dipole moments " << flush;
      if(tools::globals::verbose){
          CTP_LOG(ctp::logDEBUG, *_log)<< ctp::TimeStamp() << "Free interlevel dipoles v c strength[bohr*e] " << std::flush;
          Eigen::MatrixXd result=(interlevel_dipoles[0].cwiseAbs2()+interlevel_dipoles[1].cwiseAbs2()+interlevel_dipoles[2].cwiseAbs2()).cwiseSqrt();
      for (int v = 0; v < _bse_vtotal; v++) {
          for (int c = 0; c < _bse_ctotal; c++) {
             CTP_LOG(ctp::logDEBUG, *_log)<< "\t\t" << v << " " << c << " "
                     <<result(v, c)<< std::flush;
          }}      
    }
      
      
>>>>>>> 786d68a2
      return interlevel_dipoles;
    }

    std::vector<tools::vec > BSE::CalcCoupledTransition_Dipoles(const AOBasis& dftbasis) {
    std::vector<Eigen::MatrixXd > interlevel_dipoles= CalcFreeTransition_Dipoles(dftbasis);
    vc2index vc=vc2index(0,0,_bse_ctotal);
    std::vector<tools::vec > dipols;
    const double sqrt2 = sqrt(2.0);
      for (int i_exc = 0; i_exc < _bse_nmax; i_exc++) {
        tools::vec tdipole = tools::vec(0, 0, 0);
        for (int c = 0; c < _bse_ctotal; c++) {
          for (int v = 0; v < _bse_vtotal; v++) {
            int index_vc = vc.I(v,c);
            double factor = _bse_singlet_coefficients(index_vc, i_exc);
            if (_bse_singlet_coefficients_AR.rows()>0) {
              factor += _bse_singlet_coefficients_AR(index_vc, i_exc);
            }
            // The Transition dipole is sqrt2 bigger because of the spin, the excited state is a linear combination of 2 slater determinants, where either alpha or beta spin electron is excited
            tdipole.x() += factor * interlevel_dipoles[0](v, c);
            tdipole.y() += factor * interlevel_dipoles[1](v, c);
            tdipole.z() += factor * interlevel_dipoles[2](v, c);
          }
        }
        
        dipols.push_back(-sqrt2 *tdipole);     //- because electrons are negative
      }
      return dipols;
    }
    


  }
};<|MERGE_RESOLUTION|>--- conflicted
+++ resolved
@@ -348,12 +348,8 @@
 template <typename T>
     void BSE::Add_Hx(Eigen::Matrix<T, Eigen::Dynamic, Eigen::Dynamic>& H, double factor) { 
       // gwbasis size
-<<<<<<< HEAD
       int auxsize = _Mmn->auxsize();
-=======
-      int auxsize = _Mmn->getAuxDimension();
        vc2index vc=vc2index(0,0,_bse_ctotal);
->>>>>>> 786d68a2
       // get a different storage for 3-center integrals we need
       Eigen::Matrix<T, Eigen::Dynamic, Eigen::Dynamic> storage = Eigen::Matrix<T, Eigen::Dynamic, Eigen::Dynamic>::Zero(auxsize, _bse_size);
       // occupied levels
@@ -385,13 +381,8 @@
         
       vc2index vc=vc2index(_bse_vmin,_bse_cmin,_bse_ctotal);
       if (weight > _min_print_weight) {
-<<<<<<< HEAD
         CTP_LOG(ctp::logINFO, _log) << format("           HOMO-%1$-3d -> LUMO+%2$-3d  : %3$3.1f%%")
-                % (_homo - _index2v[i_bse]) % (_index2c[i_bse] - _homo - 1) % (100.0 * weight) << flush;
-=======
-        CTP_LOG(ctp::logINFO, *_log) << format("           HOMO-%1$-3d -> LUMO+%2$-3d  : %3$3.1f%%")
                 % (_homo - vc.v(i_bse)) % (vc.c(i_bse) - _homo - 1) % (100.0 * weight) << flush;
->>>>>>> 786d68a2
       }
       return;
     }
@@ -584,10 +575,7 @@
       for (int i_comp = 0; i_comp < 3; i_comp++) {
         interlevel_dipoles.push_back(occ.transpose() * dft_dipole.Matrix()[i_comp] * empty);
       }
-<<<<<<< HEAD
       CTP_LOG(ctp::logDEBUG, _log) << ctp::TimeStamp() << " Calculated free interlevel transition dipole moments " << flush;
-=======
-      CTP_LOG(ctp::logDEBUG, *_log) << ctp::TimeStamp() << " Calculated free interlevel transition dipole moments " << flush;
       if(tools::globals::verbose){
           CTP_LOG(ctp::logDEBUG, *_log)<< ctp::TimeStamp() << "Free interlevel dipoles v c strength[bohr*e] " << std::flush;
           Eigen::MatrixXd result=(interlevel_dipoles[0].cwiseAbs2()+interlevel_dipoles[1].cwiseAbs2()+interlevel_dipoles[2].cwiseAbs2()).cwiseSqrt();
@@ -599,7 +587,6 @@
     }
       
       
->>>>>>> 786d68a2
       return interlevel_dipoles;
     }
 
