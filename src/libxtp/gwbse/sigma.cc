--- conflicted
+++ resolved
@@ -121,27 +121,16 @@
         if (tools::globals::verbose) {
           double _DFTgap = (*_dftenergies)(_homo + 1) - (*_dftenergies)(_homo);
           double _QPgap = _gwa_energies(_homo + 1) - _gwa_energies(_homo);
-<<<<<<< HEAD
-          XTP_LOG(xtp::logDEBUG, *_log) << xtp::TimeStamp() << " G_Iteration: " << _g_iter + 1 << " shift=" << _QPgap - _DFTgap << " E_diff max=" << diff_max << " StateNo:" << state << std::flush;
-=======
-          CTP_LOG(ctp::logDEBUG, *_log) << ctp::TimeStamp() << " G_Iteration: " << g_iter + 1 << " shift=" << _QPgap - _DFTgap << " E_diff max=" << diff_max << " StateNo:" << state << std::flush;
->>>>>>> 6201e219
+          XTP_LOG(xtp::logDEBUG, *_log) << xtp::TimeStamp() << " G_Iteration: " << g_iter + 1 << " shift=" << _QPgap - _DFTgap << " E_diff max=" << diff_max << " StateNo:" << state << std::flush;
         }
         double alpha = 0.0;
         _gwa_energies = (1 - alpha) * _gwa_energies + alpha*qp_old;
 
         if (energies_converged) {
-<<<<<<< HEAD
-          XTP_LOG(xtp::logDEBUG, *_log) << xtp::TimeStamp() << " Converged after " << _g_iter + 1 << " G iterations." << std::flush;
-          break;
-        } else if (_g_iter == _g_sc_max_iterations - 1) {
-          XTP_LOG(xtp::logDEBUG, *_log) << xtp::TimeStamp() << " G-self-consistency cycle not converged after " << _g_sc_max_iterations << " iterations." << std::flush;
-=======
-          CTP_LOG(ctp::logDEBUG, *_log) << ctp::TimeStamp() << " Converged after " << g_iter + 1 << " G iterations." << std::flush;
+          XTP_LOG(xtp::logDEBUG, *_log) << xtp::TimeStamp() << " Converged after " << g_iter + 1 << " G iterations." << std::flush;
           break;
         } else if (g_iter == _g_sc_max_iterations - 1) {
-          CTP_LOG(ctp::logDEBUG, *_log) << ctp::TimeStamp() << " G-self-consistency cycle not converged after " << _g_sc_max_iterations << " iterations." << std::flush;
->>>>>>> 6201e219
+          XTP_LOG(xtp::logDEBUG, *_log) << xtp::TimeStamp() << " G-self-consistency cycle not converged after " << _g_sc_max_iterations << " iterations." << std::flush;
           break;
 
         } else {
