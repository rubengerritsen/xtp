--- conflicted
+++ resolved
@@ -25,7 +25,6 @@
 #include <votca/xtp/numerical_integrations.h>
 #include <votca/xtp/bse.h>
 #include <votca/xtp/orbitals.h>
-#include <votca/xtp/gw.h>
 
 using boost::format;
 using namespace boost::filesystem;
@@ -41,7 +40,7 @@
         basis.LoadPseudopotentialSet("corelevels");
         int coreElectrons=0;
         for(const auto& atom:_orbitals.QMAtoms()){
-            coreElectrons+=basis.getElement(atom->getType()).getNcore();
+            coreElectrons+=basis.getElement(atom.getElement()).getNcore();
         }
         ignored_corelevels = coreElectrons/2;
     }
@@ -51,19 +50,11 @@
 void GWBSE::Initialize(tools::Property& options) {
 
 #if (GWBSE_DOUBLE)
-<<<<<<< HEAD
-  XTP_LOG(logDEBUG, *_pLog) << " Compiled with full double support"
-                                 << flush;
-#else
-  XTP_LOG(logDEBUG, *_pLog)
-      << " Compiled with float/double mixture (standard)" << flush;
-=======
-    CTP_LOG(ctp::logDEBUG, *_pLog) << " Compiled with full double support"
+    XTP_LOG(logDEBUG, *_pLog) << " Compiled with full double support"
             << flush;
 #else
-    CTP_LOG(ctp::logDEBUG, *_pLog)
+    XTP_LOG(logDEBUG, *_pLog)
             << " Compiled with float/double mixture (standard)" << flush;
->>>>>>> b339c4da
 #endif
 
     std::string key = Identify();
@@ -124,40 +115,6 @@
         bse_cmax = num_of_levels - 1;
     }
 
-<<<<<<< HEAD
-  bool ignore_corelevels = options.ifExistsReturnElseReturnDefault<bool>(
-      key + ".ignore_corelevels", false);
-  
-  
-   int ignored_corelevels = 0;
-  if (ignore_corelevels) {
-    if(!_orbitals.hasECP()){
-      BasisSet basis;
-      basis.LoadPseudopotentialSet("corelevels");//
-      int coreElectrons=0;
-      for(const auto& atom:_orbitals.QMAtoms()){
-        coreElectrons+=basis.getElement(atom.getElement()).getNcore();
-      }
-       ignored_corelevels = coreElectrons/2;
-    }
-   
-    XTP_LOG(logDEBUG, *_pLog) << TimeStamp() << " Ignoring "
-                                   << ignored_corelevels << " core levels "
-                                   << flush;
-  }
-  // autoignore core levels in QP
-  if (ignore_corelevels && (_qpmin < ignored_corelevels)) {
-    _qpmin = ignored_corelevels;
-  }
-  // autoignore core levels in BSE
-  if (ignore_corelevels && (_bse_vmin < ignored_corelevels)) {
-    _bse_vmin = ignored_corelevels;
-  }
-
-  int bse_vtotal = _bse_vmax - _bse_vmin + 1;
-  int bse_ctotal = _bse_cmax - _bse_cmin + 1;
-  int bse_size = bse_vtotal * bse_ctotal;
-=======
     bool ignore_corelevels = options.ifExistsReturnElseReturnDefault<bool>(
             key + ".ignore_corelevels", false);
 
@@ -166,11 +123,10 @@
         ignored_corelevels = CountCoreLevels();
         qpmin = ignored_corelevels;
         bse_vmin = ignored_corelevels;
-        CTP_LOG(ctp::logDEBUG, *_pLog) << ctp::TimeStamp() << " Ignoring "
+        XTP_LOG(logDEBUG, *_pLog) << TimeStamp() << " Ignoring "
                 << ignored_corelevels << " core levels "
                 << flush;
     }
->>>>>>> b339c4da
 
     //check maximum and minimum sizes
     if (rpamax > num_of_levels) rpamax = num_of_levels - 1;
@@ -207,18 +163,18 @@
     int bse_ctotal = bse_cmax - bse_cmin + 1;
     int bse_size = bse_vtotal * bse_ctotal;
 
-    CTP_LOG(ctp::logDEBUG, *_pLog) << ctp::TimeStamp() << " Set RPA level range ["
+    XTP_LOG(logDEBUG, *_pLog) << TimeStamp() << " Set RPA level range ["
             << rpamin << ":" << rpamax << "]"
             << flush;
-    CTP_LOG(ctp::logDEBUG, *_pLog) << ctp::TimeStamp() << " Set QP  level range ["
+    XTP_LOG(logDEBUG, *_pLog) << TimeStamp() << " Set QP  level range ["
             << qpmin << ":" << qpmax << "]"
             << flush;
-    CTP_LOG(ctp::logDEBUG, *_pLog)
-            << ctp::TimeStamp() << " Set BSE level range occ[" << bse_vmin << ":"
+    XTP_LOG(logDEBUG, *_pLog)
+            << TimeStamp() << " Set BSE level range occ[" << bse_vmin << ":"
             << bse_vmax << "]  virt[" << bse_cmin << ":" << bse_cmax
             << "]" << flush;
-    CTP_LOG(ctp::logDEBUG, *_pLog)
-            << ctp::TimeStamp() << " BSE Hamiltonian has size " << bse_size << "x"
+    XTP_LOG(logDEBUG, *_pLog)
+            << TimeStamp() << " BSE Hamiltonian has size " << bse_size << "x"
             << bse_size << flush;
 
     _gwopt.reset_3c = options.ifExistsReturnElseReturnDefault<int>(
@@ -230,49 +186,14 @@
 
     _fragA = options.ifExistsReturnElseReturnDefault<int>(key + ".fragment", -1);
 
-<<<<<<< HEAD
-  XTP_LOG(logDEBUG, *_pLog) << TimeStamp() << " Set RPA level range ["
-                                 << _rpamin + 1 << ":" << _rpamax + 1 << "]"
-                                 << flush;
-  XTP_LOG(logDEBUG, *_pLog) << TimeStamp() << " Set QP  level range ["
-                                 << _qpmin + 1 << ":" << _qpmax + 1 << "]"
-                                 << flush;
-  XTP_LOG(logDEBUG, *_pLog)
-      << TimeStamp() << " Set BSE level range occ[" << _bse_vmin + 1 << ":"
-      << _bse_vmax + 1 << "]  virt[" << _bse_cmin + 1 << ":" << _bse_cmax + 1
-      << "]" << flush;
-  XTP_LOG(logDEBUG, *_pLog)
-      << TimeStamp() << " BSE Hamiltonian has size " << bse_size << "x"
-      << bse_size << flush;
-  
-  _bse_maxeigenvectors =
-      options.ifExistsReturnElseReturnDefault<int>(key + ".exctotal", 25);
-   if (_bse_maxeigenvectors > int(bse_size) || _bse_maxeigenvectors < 0) _bse_maxeigenvectors = bse_size;
-  _fragA = options.ifExistsReturnElseReturnDefault<int>(key + ".fragment", -1);
-
-  std::string BSEtype =
-      options.ifExistsReturnElseReturnDefault<std::string>(key + ".BSEtype", "TDA");
-
-  if (BSEtype == "full") {
-    _do_full_BSE = true;
-    XTP_LOG(logDEBUG, *_pLog) << " BSE type: full" << flush;
-  } else {
-    _do_full_BSE = false;
-    XTP_LOG(logDEBUG, *_pLog) << " BSE type: TDA" << flush;
-  }
-
-  _openmp_threads =
-      options.ifExistsReturnElseReturnDefault<int>(key + ".openmp", 0);
-=======
     _bseopt.useTDA =
             options.ifExistsReturnElseReturnDefault<bool>(key + ".useTDA", _bseopt.useTDA);
       _orbitals.setTDAApprox(_bseopt.useTDA);
     if (!_bseopt.useTDA) {
-        CTP_LOG(ctp::logDEBUG, *_pLog) << " BSE type: full" << flush;
+        XTP_LOG(logDEBUG, *_pLog) << " BSE type: full" << flush;
     } else {
-        CTP_LOG(ctp::logDEBUG, *_pLog) << " BSE type: TDA" << flush;
-    }
->>>>>>> b339c4da
+        XTP_LOG(logDEBUG, *_pLog) << " BSE type: TDA" << flush;
+    }
 
     _openmp_threads =
             options.ifExistsReturnElseReturnDefault<int>(key + ".openmp", 0);
@@ -288,119 +209,6 @@
         }
     }
 
-<<<<<<< HEAD
-  _auxbasis_name =
-      options.ifExistsReturnElseThrowRuntimeError<std::string>(key + ".gwbasis");
-  _dftbasis_name =
-      options.ifExistsReturnElseThrowRuntimeError<std::string>(key + ".dftbasis");
-
-  _shift = options.ifExistsReturnElseThrowRuntimeError<double>(key + ".shift");
-  _g_sc_limit = options.ifExistsReturnElseReturnDefault<double>(
-      key + ".g_sc_limit",
-      0.00001);  // convergence criteria for qp iteration [Hartree]]
-  _g_sc_max_iterations = options.ifExistsReturnElseReturnDefault<int>(
-      key + ".g_sc_max_iterations",
-      40);  // convergence criteria for qp iteration [Hartree]]
-
-  _gw_sc_max_iterations = options.ifExistsReturnElseReturnDefault<int>(
-      key + ".gw_sc_max_iterations",
-      20);  // convergence criteria for qp iteration [Hartree]]
-
-  _gw_sc_limit = options.ifExistsReturnElseReturnDefault<double>(
-      key + ".gw_sc_limit", 0.00001);  // convergence criteria for shift it
-  _iterate_gw = false;
-  std::string _shift_type =
-      options.ifExistsReturnElseThrowRuntimeError<std::string>(key + ".shift_type");
-  if (_shift_type != "fixed") {
-    _iterate_gw = true;
-  }
-  XTP_LOG(logDEBUG, *_pLog) << " Shift: " << _shift_type << flush;
-  XTP_LOG(logDEBUG, *_pLog) << " g_sc_limit [Hartree]: " << _g_sc_limit
-                                 << flush;
-  if (_iterate_gw) {
-    XTP_LOG(logDEBUG, *_pLog) << " gw_sc_limit [Hartree]: " << _gw_sc_limit
-                                   << flush;
-  }
-  _min_print_weight = options.ifExistsReturnElseReturnDefault<double>(
-      key + ".bse_print_weight",
-      0.2);  // print exciton WF composition weight larger that thin minimum
-
-  // setting some defaults
-  _do_qp_diag = false;
-  _do_bse_singlets = false;
-  _do_bse_triplets = false;
-  // possible tasks
-  // diagQP, singlets, triplets, all, ibse
-  std::string _tasks_string =
-      options.ifExistsReturnElseThrowRuntimeError<std::string>(key + ".tasks");
-  if (_tasks_string.find("all") != std::string::npos) {
-    _do_qp_diag = true;
-    _do_bse_singlets = true;
-    _do_bse_triplets = true;
-  }
-  if (_tasks_string.find("qpdiag") != std::string::npos) _do_qp_diag = true;
-  if (_tasks_string.find("singlets") != std::string::npos)
-    _do_bse_singlets = true;
-  if (_tasks_string.find("triplets") != std::string::npos)
-    _do_bse_triplets = true;
-  _store_eh_interaction = false;
-  _do_bse_diag = true;
-  // special construction for ibse mode
-  if (_tasks_string.find("iqm") != std::string::npos) {
-    _do_qp_diag = false;   // no qp diagonalization
-    _do_bse_diag = false;  // no diagonalization of BSE Hamiltonian
-    _store_eh_interaction = true;
-  }
-
-  // possible storage
-  // qpPert, qpdiag_energies, qp_diag_coefficients, bse_singlet_energies,
-  // bse_triplet_energies, bse_singlet_coefficients, bse_triplet_coefficients
-  _store_qp_pert = true;
-
-  _store_qp_diag = false;
-  _store_bse_triplets = false;
-  _store_bse_singlets = false;
-  std::string _store_string =
-      options.ifExistsReturnElseThrowRuntimeError<std::string>(key + ".store");
-  if ((_store_string.find("all") != std::string::npos) ||
-      (_store_string.find("") != std::string::npos)) {
-    // store according to tasks choice
-    if (_do_qp_diag) _store_qp_diag = true;
-    if (_do_bse_singlets && _do_bse_diag) _store_bse_singlets = true;
-    if (_do_bse_triplets && _do_bse_diag) _store_bse_triplets = true;
-  }
-  if (_store_string.find("qpdiag") != std::string::npos) _store_qp_diag = true;
-  if (_store_string.find("singlets") != std::string::npos)
-    _store_bse_singlets = true;
-  if (_store_string.find("triplets") != std::string::npos)
-    _store_bse_triplets = true;
-  if (_store_string.find("ehint") != std::string::npos)
-    _store_eh_interaction = true;
-
-  XTP_LOG(logDEBUG, *_pLog) << " Tasks: " << flush;
-  if (_do_qp_diag) {
-    XTP_LOG(logDEBUG, *_pLog) << " qpdiag " << flush;
-  }
-  if (_do_bse_singlets) {
-    XTP_LOG(logDEBUG, *_pLog) << " singlets " << flush;
-  }
-  if (_do_bse_triplets) {
-    XTP_LOG(logDEBUG, *_pLog) << " triplets " << flush;
-  }
-  XTP_LOG(logDEBUG, *_pLog) << " Store: " << flush;
-  if (_store_qp_diag) {
-    XTP_LOG(logDEBUG, *_pLog) << " qpdiag " << flush;
-  }
-  if (_store_bse_singlets) {
-    XTP_LOG(logDEBUG, *_pLog) << " singlets " << flush;
-  }
-  if (_store_bse_triplets) {
-    XTP_LOG(logDEBUG, *_pLog) << " triplets " << flush;
-  }
-  if (_store_eh_interaction) {
-    XTP_LOG(logDEBUG, *_pLog) << " ehint " << flush;
-  }
-=======
     _auxbasis_name =
             options.ifExistsReturnElseThrowRuntimeError<std::string>(key + ".gwbasis");
     _dftbasis_name =
@@ -416,7 +224,7 @@
     if (mode == "G0W0") {
         _gwopt.gw_sc_max_iterations = 1;
     }
-    CTP_LOG(ctp::logDEBUG, *_pLog) << " Running GW as: " << mode << flush;
+    XTP_LOG(logDEBUG, *_pLog) << " Running GW as: " << mode << flush;
     _gwopt.ScaHFX=_orbitals.getScaHFX();
 
     _gwopt.shift = options.ifExistsReturnElseReturnDefault<double>(key + ".shift", _gwopt.shift);
@@ -432,10 +240,10 @@
 
     _gwopt.gw_sc_limit = options.ifExistsReturnElseReturnDefault<double>(
             key + ".gw_sc_limit", _gwopt.gw_sc_limit); // convergence criteria for shift it
-    CTP_LOG(ctp::logDEBUG, *_pLog) << " g_sc_limit [Hartree]: " << _gwopt.g_sc_limit
+    XTP_LOG(logDEBUG, *_pLog) << " g_sc_limit [Hartree]: " << _gwopt.g_sc_limit
             << flush;
     if (_gwopt.gw_sc_max_iterations > 1) {
-        CTP_LOG(ctp::logDEBUG, *_pLog) << " gw_sc_limit [Hartree]: " << _gwopt.gw_sc_limit
+        XTP_LOG(logDEBUG, *_pLog) << " gw_sc_limit [Hartree]: " << _gwopt.gw_sc_limit
                 << flush;
     }
     _bseopt.min_print_weight = options.ifExistsReturnElseReturnDefault<double>(
@@ -490,30 +298,29 @@
     if (_store_string.find("ehint") != std::string::npos)
         _store_eh_interaction = true;
 
-    CTP_LOG(ctp::logDEBUG, *_pLog) << " Tasks: " << flush;
+    XTP_LOG(logDEBUG, *_pLog) << " Tasks: " << flush;
     if (_do_qp_diag) {
-        CTP_LOG(ctp::logDEBUG, *_pLog) << " qpdiag " << flush;
+        XTP_LOG(logDEBUG, *_pLog) << " qpdiag " << flush;
     }
     if (_do_bse_singlets) {
-        CTP_LOG(ctp::logDEBUG, *_pLog) << " singlets " << flush;
+        XTP_LOG(logDEBUG, *_pLog) << " singlets " << flush;
     }
     if (_do_bse_triplets) {
-        CTP_LOG(ctp::logDEBUG, *_pLog) << " triplets " << flush;
-    }
-    CTP_LOG(ctp::logDEBUG, *_pLog) << " Store: " << flush;
+        XTP_LOG(logDEBUG, *_pLog) << " triplets " << flush;
+    }
+    XTP_LOG(logDEBUG, *_pLog) << " Store: " << flush;
     if (_store_qp_diag) {
-        CTP_LOG(ctp::logDEBUG, *_pLog) << " qpdiag " << flush;
+        XTP_LOG(logDEBUG, *_pLog) << " qpdiag " << flush;
     }
     if (_store_bse_singlets) {
-        CTP_LOG(ctp::logDEBUG, *_pLog) << " singlets " << flush;
+        XTP_LOG(logDEBUG, *_pLog) << " singlets " << flush;
     }
     if (_store_bse_triplets) {
-        CTP_LOG(ctp::logDEBUG, *_pLog) << " triplets " << flush;
+        XTP_LOG(logDEBUG, *_pLog) << " triplets " << flush;
     }
     if (_store_eh_interaction) {
-        CTP_LOG(ctp::logDEBUG, *_pLog) << " ehint " << flush;
-    }
->>>>>>> b339c4da
+        XTP_LOG(logDEBUG, *_pLog) << " ehint " << flush;
+    }
 
     return;
 }
@@ -660,101 +467,12 @@
   int basissize=_orbitals.MOCoefficients().rows();
   Eigen::MatrixXd mos = _orbitals.MOCoefficients().block(0,_gwopt.qpmin,basissize,qptotal);
   
-<<<<<<< HEAD
-  // now get expectation values but only for those in _qpmin:_qpmax range
-  Eigen::MatrixXd _mos = _orbitals.MOCoefficients().block(0,_qpmin,_orbitals.MOCoefficients().rows(),_qptotal);
-  
-  Eigen::MatrixXd vxc =_mos.transpose()*vxc_ao*_mos;
+  Eigen::MatrixXd vxc =mos.transpose()*vxc_ao*mos;
   XTP_LOG(logDEBUG, *_pLog)
           << TimeStamp()
           << " Calculated exchange-correlation expectation values " << flush;
+  
   return vxc;
-}
-
-void GWBSE::PrintGWA_Energies(const Eigen::MatrixXd& vxc, const Sigma& sigma,const Eigen::VectorXd& _dft_energies){
-  const Eigen::VectorXd& gwa_energies=sigma.getGWAEnergies();
-
-  XTP_LOG(logINFO, *_pLog)
-          << (format(
-          "  ====== Perturbative quasiparticle energies (Hartree) ====== "))
-          .str()
-          << flush;
-  XTP_LOG(logINFO, *_pLog)
-          << (format("   DeltaHLGap = %1$+1.6f Hartree") % _shift).str() << flush;
-  
-  for (int i = 0; i < _qptotal; i++) {
-    if ((i + _qpmin) == _homo) {
-      XTP_LOG(logINFO, *_pLog)
-              << (format("  HOMO  = %1$4d DFT = %2$+1.4f VXC = %3$+1.4f S-X = "
-              "%4$+1.4f S-C = %5$+1.4f GWA = %6$+1.4f") %
-              (i + _qpmin + 1) % _dft_energies(i + _qpmin) % vxc(i, i) %
-              sigma.x(i) % sigma.c(i) % gwa_energies(i + _qpmin))
-              .str()
-              << flush;
-    } else if ((i + _qpmin) == _homo + 1) {
-      XTP_LOG(logINFO, *_pLog)
-              << (format("  LUMO  = %1$4d DFT = %2$+1.4f VXC = %3$+1.4f S-X = "
-              "%4$+1.4f S-C = %5$+1.4f GWA = %6$+1.4f") %
-              (i + _qpmin + 1) % _dft_energies(i + _qpmin) % vxc(i, i) %
-              sigma.x(i) % sigma.c(i) % gwa_energies(i + _qpmin))
-              .str()
-              << flush;
-      
-    } else {
-      XTP_LOG(logINFO, *_pLog)
-              << (format("  Level = %1$4d DFT = %2$+1.4f VXC = %3$+1.4f S-X = "
-              "%4$+1.4f S-C = %5$+1.4f GWA = %6$+1.4f") %
-              (i + _qpmin + 1) % _dft_energies(i + _qpmin) % vxc(i, i) %
-              sigma.x(i) % sigma.c(i) % gwa_energies(i + _qpmin))
-              .str()
-              << flush;
-    }
-  }
-  return;
-}
-
-void GWBSE::PrintQP_Energies(const Eigen::VectorXd& gwa_energies, const Eigen::VectorXd& qp_diag_energies){
-  XTP_LOG(logDEBUG, *_pLog)
-          << TimeStamp() << " Full quasiparticle Hamiltonian  " << flush;
-  XTP_LOG(logINFO, *_pLog)
-          << (format("  ====== Diagonalized quasiparticle energies (Hartree) "
-          "====== "))
-          .str()
-          << flush;
-  for (int _i = 0; _i < _qptotal; _i++) {
-    if ((_i + _qpmin) == _homo) {
-      XTP_LOG(logINFO, *_pLog)
-              << (format("  HOMO  = %1$4d PQP = %2$+1.4f DQP = %3$+1.4f ") %
-              (_i + _qpmin + 1) % gwa_energies(_i + _qpmin) %
-              qp_diag_energies(_i))
-              .str()
-              << flush;
-    } else if ((_i + _qpmin) == _homo + 1) {
-      XTP_LOG(logINFO, *_pLog)
-              << (format("  LUMO  = %1$4d PQP = %2$+1.4f DQP = %3$+1.4f ") %
-              (_i + _qpmin + 1) % gwa_energies(_i + _qpmin) %
-              qp_diag_energies(_i))
-              .str()
-              << flush;
-      
-    } else {
-      XTP_LOG(logINFO, *_pLog)
-              << (format("  Level = %1$4d PQP = %2$+1.4f DQP = %3$+1.4f ") %
-              (_i + _qpmin + 1) % gwa_energies(_i + _qpmin) %
-              qp_diag_energies(_i))
-              .str()
-              << flush;
-    }
-  }
-  return;
-=======
-  Eigen::MatrixXd vxc =mos.transpose()*vxc_ao*mos;
-  CTP_LOG(ctp::logDEBUG, *_pLog)
-          << ctp::TimeStamp()
-          << " Calculated exchange-correlation expectation values " << flush;
-  
-  return vxc;
->>>>>>> b339c4da
 }
 
 bool GWBSE::Evaluate() {
@@ -795,13 +513,8 @@
            
   BasisSet dftbs;
   dftbs.LoadBasisSet(_dftbasis_name);
-<<<<<<< HEAD
-  _orbitals.setDFTbasis(_dftbasis_name);
+  
   XTP_LOG(logDEBUG, *_pLog) << TimeStamp() << " Loaded DFT Basis Set "
-=======
-  
-  CTP_LOG(ctp::logDEBUG, *_pLog) << ctp::TimeStamp() << " Loaded DFT Basis Set "
->>>>>>> b339c4da
                                  << _dftbasis_name << flush;
 
   // fill DFT AO basis by going through all atoms
@@ -826,224 +539,27 @@
   // fill auxiliary AO basis by going through all atoms
   AOBasis auxbasis;
   auxbasis.AOBasisFill(auxbs, _orbitals.QMAtoms());
-<<<<<<< HEAD
-  _orbitals.setAuxbasis(_auxbasis_name);
+  _orbitals.setAuxbasisName(_auxbasis_name);
   XTP_LOG(logDEBUG, *_pLog) << TimeStamp()
-=======
-  _orbitals.setAuxbasisName(_auxbasis_name);
-  CTP_LOG(ctp::logDEBUG, *_pLog) << ctp::TimeStamp()
->>>>>>> b339c4da
                                  << " Filled Auxbasis of size "
                                  << auxbasis.AOBasisSize() << flush;
   
   Eigen::MatrixXd vxc=CalculateVXC(dftbasis);
-<<<<<<< HEAD
-
-  /*
-   * for the representation of 2-point functions with the help of the
-   * auxiliary basis, its AO overlap matrix is required.
-   * cf. M. Rohlfing, PhD thesis, ch. 3
-   */
-  AOOverlap auxoverlap;
-  // Fill overlap
-  auxoverlap.Fill(auxbasis);
-
-  XTP_LOG(logDEBUG, *_pLog) << TimeStamp()
-                                 << " Filled Aux Overlap matrix of dimension: "
-                                 << auxoverlap.Matrix().rows() << flush;
-
-  /*
-   *  for the calculation of Coulomb and exchange term in the self
-   *  energy and electron-hole interaction, the Coulomb interaction
-   *  is represented using the auxiliary basis set.
-   *  Here, we need to prepare the Coulomb matrix expressed in
-   *  the AOs of the auxbasis
-   */
-
-  // get Coulomb matrix as AOCoulomb
-  AOCoulomb auxcoulomb;
-
-  // Fill Coulomb matrix
-  auxcoulomb.Fill(auxbasis);
-  XTP_LOG(logDEBUG, *_pLog) << TimeStamp()
-                                 << " Filled Aux Coulomb matrix of dimension: "
-                                 << auxcoulomb.Matrix().rows() << flush;
- 
-
-  Eigen::MatrixXd Coulomb_sqrtInv=auxcoulomb.Pseudo_InvSqrt_GWBSE(auxoverlap,5e-7);
-    auxoverlap.FreeMatrix();
-    auxcoulomb.FreeMatrix();
-  XTP_LOG(logDEBUG, *_pLog)
-      << TimeStamp() << " Calculated Matrix Sqrt of Aux Coulomb Matrix"
-      << flush;
-  XTP_LOG(logDEBUG, *_pLog)
-      << TimeStamp() << " Removed " << auxcoulomb.Removedfunctions()
-      << " functions from Aux Coulomb matrix to avoid near linear dependencies" << flush;
-=======
->>>>>>> b339c4da
   
   TCMatrix_gwbse Mmn;
   //rpamin here, because RPA needs till rpamin
   Mmn.Initialize(auxbasis.AOBasisSize(), _gwopt.rpamin, _gwopt.qpmax, _gwopt.rpamin,_gwopt.rpamax);
   Mmn.Fill(auxbasis, dftbasis, _orbitals.MOCoefficients());
-<<<<<<< HEAD
+   XTP_LOG(logDEBUG, *_pLog)
+      << TimeStamp() << " Removed " << Mmn.Removedfunctions()
+      << " functions from Aux Coulomb matrix to avoid near linear dependencies" << flush;
   XTP_LOG(logDEBUG, *_pLog)
       << TimeStamp()
-      << " Calculated Mmn_beta (3-center-repulsion x orbitals)  " << flush;
-
-  // make _Mmn symmetric
-  Mmn.MultiplyRightWithAuxMatrix(Coulomb_sqrtInv);
-  
-  XTP_LOG(logDEBUG, *_pLog)
-      << TimeStamp()
-      << " Multiplied Mmn_beta with Coulomb Matrix " << flush;
-  PPM ppm;
-  RPA rpa;
-  rpa.configure(_homo,_rpamin,_rpamax);
-  Eigen::VectorXd screen_r=Eigen::VectorXd::Zero(1);
-  screen_r(0)=ppm.getScreening_r();
-  Eigen::VectorXd screen_i=Eigen::VectorXd::Zero(1);
-  screen_i(0)=ppm.getScreening_i();
-  rpa.setScreening(screen_r,screen_i);
-  XTP_LOG(logDEBUG, *_pLog) << TimeStamp()
-                                 << " Prepared RPA  " << flush;
-  
-  Sigma sigma=Sigma(_pLog);
-  sigma.configure(_homo,_qpmin,_qpmax,_g_sc_max_iterations,_g_sc_limit);
-  sigma.setDFTdata(_orbitals.getScaHFX(),&vxc,&_orbitals.MOEnergies());
- 
-  // initialize _gwa_energies;
-  // shift unoccupied levels by the shift
-  Eigen::VectorXd gwa_energies = Eigen::VectorXd::Zero(_orbitals.getNumberOfLevels());
-  for (int i = 0; i < gwa_energies.size(); ++i) {
-    gwa_energies(i) = _orbitals.MOEnergies()(i);
-    if (i > int(_homo)) {
-      gwa_energies(i) += _shift;
-    }
-  }
-  sigma.setGWAEnergies(gwa_energies);
-  
-   /* for automatic iteration of both G and W, we need to
-   * - make a copy of _Mmn
-   * - calculate eps
-   * - construct ppm
-   * - threecenters for sigma
-   * - sigma_x
-   * - sigma_c
-   * - test for convergence
-   *
-   */
-
-  if (!_iterate_gw) {
-    _gw_sc_max_iterations = 1;
-  }
-
-  const Eigen::VectorXd &dft_energies = _orbitals.MOEnergies();
-  for (int gw_iteration = 0; gw_iteration < _gw_sc_max_iterations;
-       ++gw_iteration) {
-
-    Eigen::VectorXd qp_old_rpa = gwa_energies;
-    if (_iterate_gw) {
-      XTP_LOG(logDEBUG, *_pLog) << TimeStamp() << " GW Iteraton "
-                                     << gw_iteration + 1 << " of "
-                                     << _gw_sc_max_iterations << flush;
-    }
-    
-    
-    if(gw_iteration%_reset_3c==0 && gw_iteration!=0){
-      XTP_LOG(logDEBUG, *_pLog) << TimeStamp() << " Rebuilding Mmn_beta (3-center-repulsion x orbitals)" << flush;
-       Mmn.Fill(auxbasis, dftbasis, _orbitals.MOCoefficients());
-       Mmn.MultiplyRightWithAuxMatrix(Coulomb_sqrtInv);
-    }
-  
-    rpa.calculate_epsilon(gwa_energies,Mmn);
-    XTP_LOG(logDEBUG, *_pLog) << TimeStamp()
-                                   << " Calculated epsilon via RPA  " << flush;
-    ppm.PPM_construct_parameters(rpa);
-    XTP_LOG(logDEBUG, *_pLog) << TimeStamp()
-                                   << " Constructed PPM parameters  " << flush;
-    
-    Mmn.MultiplyRightWithAuxMatrix(ppm.getPpm_phi());
-    XTP_LOG(logDEBUG, *_pLog)
-        << TimeStamp() << " Prepared threecenters for sigma  " << flush;
-
-    sigma.CalcdiagElements(Mmn,ppm);
-    XTP_LOG(logDEBUG, *_pLog)
-        << TimeStamp() << " Calculated diagonal part of Sigma  " << flush;
-    // iterative refinement of qp energies
-    gwa_energies=sigma.getGWAEnergies();
-    double _DFTgap = dft_energies(_homo + 1) - dft_energies(_homo);
-    double _QPgap = gwa_energies(_homo + 1) - gwa_energies(_homo);
-    _shift = _QPgap - _DFTgap;
-    
-    // qp energies outside the update range are simply shifted.
-    for (int i = _qpmax + 1; i < dft_energies.size(); ++i) {
-      gwa_energies(i) = dft_energies(i) + _shift;
-    }
-    
-    if (_iterate_gw) {
-      bool gw_converged = true;
-      Eigen::VectorXd diff = qp_old_rpa - gwa_energies;
-      int state = 0;
-      double E_diff_max=diff.cwiseAbs().maxCoeff(&state);
-      if(E_diff_max>_gw_sc_limit){
-           gw_converged = false;
-      }
-      
-      double alpha = 0.0;
-      gwa_energies = alpha * qp_old_rpa + (1 - alpha) * gwa_energies;
-      sigma.setGWAEnergies(gwa_energies);
-      if (tools::globals::verbose) {
-        XTP_LOG(logDEBUG, *_pLog)
-            << TimeStamp() << " GW_Iteration: " << gw_iteration + 1
-            << " shift=" << _shift << " E_diff max=" << E_diff_max
-            << " StateNo:" << state << flush;
-      }
-
-      if (gw_converged) {
-        XTP_LOG(logDEBUG, *_pLog)
-            << TimeStamp() << " Converged after " << gw_iteration + 1
-            << " GW iterations" << flush;
-        break;
-      } else if (gw_iteration == _gw_sc_max_iterations - 1) {
-        // continue regardless for now, but drop WARNING
-        XTP_LOG(logDEBUG, *_pLog)
-            << TimeStamp() << " WARNING! GWA spectrum not converged after "
-            << _gw_sc_max_iterations << " iterations." << flush;
-        XTP_LOG(logDEBUG, *_pLog)
-            << TimeStamp() << "          GWA level " << state
-            << " energy changed by " << E_diff_max << flush;
-        XTP_LOG(logDEBUG, *_pLog)
-            << TimeStamp()
-            << "          Run continues. Inspect results carefully!" << flush;
-        break;
-      }
-    }else
-    {
-      sigma.setGWAEnergies(gwa_energies);
-     }
-  }
-   
-  ppm.FreeMatrix();
-  rpa.FreeMatrices();
-  XTP_LOG(logDEBUG, *_pLog) << TimeStamp()
-                                   << " Cleaned up PPM and MmnRPA Matrices" << flush;
-  
-  // Output of quasiparticle energies after all is done:
-  PrintGWA_Energies(vxc, sigma, dft_energies);
-
-=======
-   CTP_LOG(ctp::logDEBUG, *_pLog)
-      << ctp::TimeStamp() << " Removed " << Mmn.Removedfunctions()
-      << " functions from Aux Coulomb matrix to avoid near linear dependencies" << flush;
-  CTP_LOG(ctp::logDEBUG, *_pLog)
-      << ctp::TimeStamp()
       << " Calculated Mmn_beta (3-center-repulsion x orbitals)  " << flush;
   GW gw=GW(*_pLog,Mmn,vxc,_orbitals.MOEnergies());
   gw.configure(_gwopt);
   gw.CalculateGWPerturbation();
   
->>>>>>> b339c4da
   // store perturbative QP energy data in orbitals object (DFT, S_x,S_c, V_xc,
   // E_qp)
   if (_store_qp_pert) {
@@ -1051,35 +567,18 @@
   }
  
   if (_do_qp_diag || _do_bse_singlets || _do_bse_triplets) {
-<<<<<<< HEAD
-      XTP_LOG(logDEBUG, *_pLog)
+    XTP_LOG(logDEBUG, *_pLog)
       << TimeStamp() << " Calculating offdiagonal part of Sigma  " << flush;
-  sigma.CalcOffDiagElements(Mmn,ppm);
-   XTP_LOG(logDEBUG, *_pLog)
+    gw.CalculateHQP();
+    XTP_LOG(logDEBUG, *_pLog)
       << TimeStamp() << " Calculated offdiagonal part of Sigma  " << flush;
-    // free no longer required three-center matrices in _Mmn
-  // max required is _bse_cmax (could be smaller than _qpmax)
-  Mmn.Prune(_bse_vmin, _bse_cmax);   
-    Eigen::MatrixXd Hqp=sigma.SetupFullQPHamiltonian();
-=======
-    CTP_LOG(ctp::logDEBUG, *_pLog)
-      << ctp::TimeStamp() << " Calculating offdiagonal part of Sigma  " << flush;
-    gw.CalculateHQP();
-    CTP_LOG(ctp::logDEBUG, *_pLog)
-      << ctp::TimeStamp() << " Calculated offdiagonal part of Sigma  " << flush;
     Eigen::MatrixXd Hqp=gw.getHQP();
->>>>>>> b339c4da
  
     if (_do_qp_diag) {
       Eigen::SelfAdjointEigenSolver<Eigen::MatrixXd> es=gw.DiagonalizeQPHamiltonian();
       if(es.info()==Eigen::ComputationInfo::Success){
-<<<<<<< HEAD
-    XTP_LOG(logDEBUG, *_pLog)
-      << TimeStamp() << " Diagonalized QP Hamiltonian  "<< flush;
-=======
-        CTP_LOG(ctp::logDEBUG, *_pLog)
-        << ctp::TimeStamp() << " Diagonalized QP Hamiltonian  "<< flush;
->>>>>>> b339c4da
+        XTP_LOG(logDEBUG, *_pLog)
+        << TimeStamp() << " Diagonalized QP Hamiltonian  "<< flush;
       }
 
       if (_store_qp_diag) {
@@ -1091,56 +590,22 @@
 
   // proceed only if BSE requested
   if (_do_bse_singlets || _do_bse_triplets) {
-<<<<<<< HEAD
-      
-      BSE bse=BSE(_orbitals,_pLog,_min_print_weight);
-      bse.setBSEindices(_homo,_bse_vmin,_bse_cmax,_bse_maxeigenvectors);
-      bse.setGWData(&Mmn,&ppm,&Hqp);
-       // calculate direct part of eh interaction, needed for singlets and triplets
-
-        if (_do_bse_triplets && _do_bse_diag) {
-            bse.Solve_triplets();
-            XTP_LOG(logDEBUG, *_pLog) << TimeStamp()
-                    << " Solved BSE for triplets " << flush;
-            // analyze and report results
-            bse.Analyze_triplets(dftbasis);
-            if (!_store_bse_triplets) {
-                bse.FreeTriplets();
-            }
-        } // do_triplets
-
-        if (_do_bse_singlets && _do_bse_diag) {
-            if (_do_full_BSE) {
-                bse.Solve_singlets_BTDA();
-                XTP_LOG(logDEBUG, *_pLog)
-                        << TimeStamp() << " Solved full BSE for singlets " << flush;
-            } else {
-                bse.Solve_singlets();
-                XTP_LOG(logDEBUG, *_pLog) << TimeStamp()
-                        << " Solved BSE for singlets " << flush;
-            }
-            bse.Analyze_singlets(dftbasis);
-            if (!_store_bse_singlets) {
-                bse.FreeSinglets();
-            }
-=======
     BSE bse=BSE(_orbitals,*_pLog,Mmn,Hqp);
     bse.configure(_bseopt);
     if (_do_bse_triplets && _do_bse_diag) {
         bse.Solve_triplets();
-        CTP_LOG(ctp::logDEBUG, *_pLog) << ctp::TimeStamp()
+        XTP_LOG(logDEBUG, *_pLog) << TimeStamp()
                 << " Solved BSE for triplets " << flush;
         bse.Analyze_triplets(dftbasis);
         if (!_store_bse_triplets) {
             bse.FreeTriplets();
->>>>>>> b339c4da
         }
     }
 
     if (_do_bse_singlets && _do_bse_diag) {
         bse.Solve_singlets();
-        CTP_LOG(ctp::logDEBUG, *_pLog)
-                << ctp::TimeStamp() << " Solved BSE for singlets " << flush;
+        XTP_LOG(logDEBUG, *_pLog)
+                << TimeStamp() << " Solved BSE for singlets " << flush;
         bse.Analyze_singlets(dftbasis);
         if (!_store_bse_singlets) {
             bse.FreeSinglets();
