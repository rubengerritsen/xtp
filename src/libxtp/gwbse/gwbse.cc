--- conflicted
+++ resolved
@@ -24,15 +24,6 @@
 
 // VOTCA includes
 #include <votca/tools/constants.h>
-<<<<<<< HEAD
-#include <votca/xtp/bse.h>
-#include <votca/xtp/ecpbasisset.h>
-#include <votca/xtp/gwbse.h>
-#include <votca/xtp/logger.h>
-#include <votca/xtp/orbitals.h>
-#include <votca/xtp/vxc_grid.h>
-#include <votca/xtp/vxc_potential.h>
-=======
 
 // Local VOTCA includes
 #include "votca/xtp/bse.h"
@@ -43,7 +34,6 @@
 #include "votca/xtp/orbitals.h"
 #include "votca/xtp/vxc_grid.h"
 #include "votca/xtp/vxc_potential.h"
->>>>>>> 382563fb
 
 using boost::format;
 using namespace boost::filesystem;
@@ -372,6 +362,7 @@
   if (_do_gw) {
     XTP_LOG(Log::error, *_pLog) << " GW " << flush;
   }
+
   if (options.exists(key + ".fragments")) {
     std::vector<tools::Property*> prop_region =
         options.Select(key + ".fragments.fragment");
@@ -617,6 +608,7 @@
   std::string dft_package = _orbitals.getQMpackage();
   XTP_LOG(Log::error, *_pLog)
       << TimeStamp() << " DFT data was created by " << dft_package << flush;
+
   BasisSet dftbs;
   dftbs.Load(_dftbasis_name);
 
@@ -642,21 +634,13 @@
   XTP_LOG(Log::error, *_pLog) << TimeStamp() << " Filled Auxbasis of size "
                               << auxbasis.AOBasisSize() << flush;
 
-    if ((_do_bse_singlets || _do_bse_triplets) && _fragments.size() > 0) {
-      for (const auto& frag : _fragments) {
-        XTP_LOG(Log::error, *_pLog)
-            << TimeStamp() << " Fragment " << frag.getId()
-            << " size:" << frag.size() << flush;
-      }
-    }
-
-<<<<<<< HEAD
-    if (!_do_gw && !_orbitals.hasQPdiag()) {
-      throw std::runtime_error(
-          "You want no GW calculation but the orb file has no QPcoefficients "
-          "for "
-          "BSE");
-=======
+  if ((_do_bse_singlets || _do_bse_triplets) && _fragments.size() > 0) {
+    for (const auto& frag : _fragments) {
+      XTP_LOG(Log::error, *_pLog) << TimeStamp() << " Fragment " << frag.getId()
+                                  << " size:" << frag.size() << flush;
+    }
+  }
+
   if (!_do_gw && !_orbitals.hasQPdiag()) {
     throw std::runtime_error(
         "You want no GW calculation but the orb file has no QPcoefficients for "
@@ -689,81 +673,48 @@
     if (!_sigma_plot_states.empty()) {
       gw.PlotSigma(_sigma_plot_filename, _sigma_plot_steps, _sigma_plot_spacing,
                    _sigma_plot_states);
->>>>>>> 382563fb
-    }
-    if (!_do_gw && !_orbitals.hasQPdiag()) {
+    }
+
+    // store perturbative QP energy data in orbitals object (DFT, S_x,S_c,
+    // V_xc, E_qp)
+    _orbitals.QPpertEnergies() = gw.getGWAResults();
+    _orbitals.RPAInputEnergies() = gw.RPAInputEnergies();
+
+    XTP_LOG(Log::info, *_pLog)
+        << TimeStamp() << " Calculating offdiagonal part of Sigma  " << flush;
+    gw.CalculateHQP();
+    XTP_LOG(Log::error, *_pLog)
+        << TimeStamp() << " Calculated offdiagonal part of Sigma  " << flush;
+
+    Hqp = gw.getHQP();
+
+    Eigen::SelfAdjointEigenSolver<Eigen::MatrixXd> es =
+        gw.DiagonalizeQPHamiltonian();
+    if (es.info() == Eigen::ComputationInfo::Success) {
+      XTP_LOG(Log::error, *_pLog)
+          << TimeStamp() << " Diagonalized QP Hamiltonian  " << flush;
+    }
+
+    _orbitals.QPdiag().eigenvectors() = es.eigenvectors();
+    _orbitals.QPdiag().eigenvalues() = es.eigenvalues();
+  } else {
+    if (_orbitals.getGWAmax() != _gwopt.qpmax ||
+        _orbitals.getGWAmin() != _gwopt.qpmin ||
+        _orbitals.getRPAmax() != _gwopt.rpamax ||
+        _orbitals.getRPAmin() != _gwopt.rpamin) {
       throw std::runtime_error(
-          "You want no GW calculation but the orb file has no QPcoefficients "
-          "for "
-          "BSE");
-    }
-    TCMatrix_gwbse Mmn(*_pLog);
-    // rpamin here, because RPA needs till rpamin
-    Index max_3c = std::max(_bseopt.cmax, _gwopt.qpmax);
-    Mmn.Initialize(auxbasis.AOBasisSize(), _gwopt.rpamin, max_3c, _gwopt.rpamin,
-                   _gwopt.rpamax);
-    XTP_LOG(Log::error, *_pLog)
-        << TimeStamp()
-        << " Calculating Mmn_beta (3-center-repulsion x orbitals)  " << flush;
-    Mmn.Fill(auxbasis, dftbasis, _orbitals.MOs().eigenvectors());
-    XTP_LOG(Log::info, *_pLog)
-        << TimeStamp() << " Removed " << Mmn.Removedfunctions()
-        << " functions from Aux Coulomb matrix to avoid near linear "
-           "dependencies"
-        << flush;
-    XTP_LOG(Log::error, *_pLog)
-        << TimeStamp()
-        << " Calculated Mmn_beta (3-center-repulsion x orbitals)  " << flush;
-
-    Eigen::MatrixXd Hqp;
-    if (_do_gw) {
-      Eigen::MatrixXd vxc = CalculateVXC(dftbasis);
-      GW gw = GW(*_pLog, Mmn, vxc, _orbitals.MOs().eigenvalues());
-      gw.configure(_gwopt);
-      gw.CalculateGWPerturbation();
-
-      if (!_sigma_plot_states.empty()) {
-        gw.PlotSigma(_sigma_plot_filename, _sigma_plot_steps,
-                     _sigma_plot_spacing, _sigma_plot_states);
-      }
-
-      // store perturbative QP energy data in orbitals object (DFT, S_x,S_c,
-      // V_xc, E_qp)
-      _orbitals.QPpertEnergies() = gw.getGWAResults();
-      _orbitals.RPAInputEnergies() = gw.RPAInputEnergies();
-
-      XTP_LOG(Log::info, *_pLog)
-          << TimeStamp() << " Calculating offdiagonal part of Sigma  " << flush;
-      gw.CalculateHQP();
-      XTP_LOG(Log::error, *_pLog)
-          << TimeStamp() << " Calculated offdiagonal part of Sigma  " << flush;
-
-      Hqp = gw.getHQP();
-
-      Eigen::SelfAdjointEigenSolver<Eigen::MatrixXd> es =
-          gw.DiagonalizeQPHamiltonian();
-      if (es.info() == Eigen::ComputationInfo::Success) {
-        XTP_LOG(Log::error, *_pLog)
-            << TimeStamp() << " Diagonalized QP Hamiltonian  " << flush;
-      }
-
-      _orbitals.QPdiag().eigenvectors() = es.eigenvectors();
-      _orbitals.QPdiag().eigenvalues() = es.eigenvalues();
-    } else {
-      if (_orbitals.getGWAmax() != _gwopt.qpmax ||
-          _orbitals.getGWAmin() != _gwopt.qpmin ||
-          _orbitals.getRPAmax() != _gwopt.rpamax ||
-          _orbitals.getRPAmin() != _gwopt.rpamin) {
-        throw std::runtime_error(
-            "The ranges for GW and RPA do not agree with the ranges from the "
-            ".orb file, rerun your GW calculation");
-      }
-      const Eigen::MatrixXd& qpcoeff = _orbitals.QPdiag().eigenvectors();
-
-<<<<<<< HEAD
-      Hqp = qpcoeff * _orbitals.QPdiag().eigenvalues().asDiagonal() *
-            qpcoeff.transpose();
-=======
+          "The ranges for GW and RPA do not agree with the ranges from the "
+          ".orb file, rerun your GW calculation");
+    }
+    const Eigen::MatrixXd& qpcoeff = _orbitals.QPdiag().eigenvectors();
+
+    Hqp = qpcoeff * _orbitals.QPdiag().eigenvalues().asDiagonal() *
+          qpcoeff.transpose();
+  }
+
+  // proceed only if BSE requested
+  if (_do_bse_singlets || _do_bse_triplets) {
+
     BSE bse = BSE(*_pLog, Mmn);
     bse.configure(_bseopt, _orbitals.RPAInputEnergies(), Hqp);
 
@@ -776,30 +727,14 @@
       XTP_LOG(Log::error, *_pLog)
           << TimeStamp() << " Solved BSE for triplets " << flush;
       bse.Analyze_triplets(_fragments, _orbitals);
->>>>>>> 382563fb
-    }
-
-    // proceed only if BSE requested
-    if (_do_bse_singlets || _do_bse_triplets) {
-
-      BSE bse = BSE(*_pLog, Mmn);
-      bse.configure(_bseopt, _orbitals.RPAInputEnergies(), Hqp);
-      if (_do_bse_triplets) {
-        bse.Solve_triplets(_orbitals);
-        XTP_LOG(Log::error, *_pLog)
-            << TimeStamp() << " Solved BSE for triplets " << flush;
-        bse.Analyze_triplets(_fragments, _orbitals);
-      }
-
-      if (_do_bse_singlets) {
-        bse.Solve_singlets(_orbitals);
-        XTP_LOG(Log::error, *_pLog)
-            << TimeStamp() << " Solved BSE for singlets " << flush;
-        bse.Analyze_singlets(_fragments, _orbitals);
-      }
-    }
-<<<<<<< HEAD
-=======
+    }
+
+    if (_do_bse_singlets) {
+      bse.Solve_singlets(_orbitals);
+      XTP_LOG(Log::error, *_pLog)
+          << TimeStamp() << " Solved BSE for singlets " << flush;
+      bse.Analyze_singlets(_fragments, _orbitals);
+    }
 
     // do perturbative dynamical screening in BSE
     if (_do_dynamical_screening_bse) {
@@ -815,9 +750,8 @@
       }
     }
   }
->>>>>>> 382563fb
-  XTP_LOG(Log::error, *_pLog)
-      << TimeStamp() << " GWBSE calculation finished" << flush;
+  XTP_LOG(Log::error, *_pLog)
+      << TimeStamp() << " GWBSE calculation finished " << flush;
   return true;
 }
 
