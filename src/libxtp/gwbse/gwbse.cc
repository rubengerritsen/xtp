--- conflicted
+++ resolved
@@ -27,13 +27,9 @@
 #include <votca/xtp/logger.h>
 #include <votca/xtp/numerical_integrations.h>
 #include <votca/xtp/orbitals.h>
-<<<<<<< HEAD
+#include <votca/xtp/sternheimer.h>
 #include <votca/xtp/sternheimerw.h>
-#include <votca/xtp/sternheimer.h>
-
-
-=======
->>>>>>> b3c6f927
+
 using boost::format;
 using namespace boost::filesystem;
 using std::flush;
@@ -337,9 +333,9 @@
       key + ".bse_print_weight", _bseopt.min_print_weight);
   // print exciton WF composition weight larger than minimum
 
-  _do_Sternheimer=options.ifExistsReturnElseReturnDefault<bool>(
+  _do_Sternheimer = options.ifExistsReturnElseReturnDefault<bool>(
       key + ".sternheimer", _do_Sternheimer);
-  
+
   // possible tasks
   std::string tasks_string =
       options.ifExistsReturnElseThrowRuntimeError<std::string>(key + ".tasks");
@@ -349,16 +345,13 @@
     _do_bse_singlets = true;
     _do_bse_triplets = true;
   }
-<<<<<<< HEAD
-  if (tasks_string.find("gw") != std::string::npos) _do_gw = true;
-  if (tasks_string.find("sternheimer") != std::string::npos) _do_Sternheimer = true;
-  if (tasks_string.find("singlets") != std::string::npos)
-=======
   if (tasks_string.find("gw") != std::string::npos) {
     _do_gw = true;
   }
+  if (tasks_string.find("sternheimer") != std::string::npos) {
+    _do_Sternheimer = true;
+  }
   if (tasks_string.find("singlets") != std::string::npos) {
->>>>>>> b3c6f927
     _do_bse_singlets = true;
   }
   if (tasks_string.find("triplets") != std::string::npos) {
@@ -395,7 +388,9 @@
 }
 
 void GWBSE::addoutput(tools::Property& summary) {
-    if(_do_Sternheimer){return;}
+  if (_do_Sternheimer) {
+    return;
+  }
   const double hrt2ev = tools::conv::hrt2ev;
   tools::Property& gwbse_summary = summary.add("GWBSE", "");
   if (_do_gw) {
@@ -560,174 +555,175 @@
   XTP_LOG(logDEBUG, *_pLog)
       << TimeStamp() << " DFT data was created by " << dft_package << flush;
 
-  if(_do_Sternheimer){
-      
-      XTP_LOG(logDEBUG, *_pLog)<<TimeStamp()<<" Started Sternheimer "<<flush;
-      
-      const double ev2hrt=1/votca::tools::conv::hrt2ev;
-      
-      Sternheimer sternheimer(_orbitals,*_pLog);
-      
-      
-//      std::complex<double> d(1,0);
-//      std::complex<double> i(0,1);
-        std::vector<Eigen::Matrix3cd> polar;
-//      std::vector<std::complex<double>> w_g;
-      //std::vector<std::complex<double>> w;
-//      for(int n=0;n<300;n++){
-//          w_g.push_back(n*d/10*ev2hrt+0.8*i);
-//
-//          //w_g.push_back((ev2hrt/10+0.7*i-0.05*n*i));
-//          //w_g.push_back(10/(n*d)+i*3);
-//      }
-//      for(int n=0;n<3000;n++){
-//          w.push_back((n*d/100)*ev2hrt);
-//      }
-
-      //XTP_LOG(logDEBUG, *_pLog)<<TimeStamp()<<" Initialised Grid "<<flush;
-
-      sternheimer.Initialize();
-
-      polar=sternheimer.Polarisability(0,30,600,0.8,3000);
-
-//      for(int i=0;i<polar.size();i++){
-//          std::cout<<polar[i]<<std::endl;
-//      }
-      
-//      for(int i=0;i<polar.size();i++){      
-//        std::cout<<real(w.at(i))*votca::tools::conv::hrt2ev<<" "<<(std::abs(real((polar.at(i)(2,2))))+std::abs(real(polar.at(i)(1,1)))+std::abs(real(polar.at(i)(0,0))))/3<<std::endl;
-//      }
-      std::cout<<std::endl;
-//      for(int i=0;i<polar.size();i++){      
-//        std::cout<<real(w.at(i))*votca::tools::conv::hrt2ev<<" "<<abs(real((polar.at(i)(2,2)))+real(polar.at(i)(1,1))+real(polar.at(i)(0,0)))/3<<std::endl;
-//      }
-      std::cout<<std::endl;
-//      for(int i=0;i<polar.size();i++){      
-//        std::cout<<real(w.at(i))*votca::tools::conv::hrt2ev<<" "<<real((polar.at(i)(2,2)))+real(polar.at(i)(1,1))+real(polar.at(i)(0,0))/3<<std::endl;
-//      }
-      
-      std::cout<<std::endl<<"Finished Sternheimer"<<std::endl;
-      
-      
-      
-      
-  }else{
-  
-  
-  BasisSet dftbs;
-  dftbs.Load(_dftbasis_name);
-
-  XTP_LOG(logDEBUG, *_pLog)
-      << TimeStamp() << " Loaded DFT Basis Set " << _dftbasis_name << flush;
-
-  // fill DFT AO basis by going through all atoms
-  AOBasis dftbasis;
-  dftbasis.Fill(dftbs, _orbitals.QMAtoms());
-  XTP_LOG(logDEBUG, *_pLog) << TimeStamp() << " Filled DFT Basis of size "
-                            << dftbasis.AOBasisSize() << flush;
-
-  // load auxiliary basis set (element-wise information) from xml file
-  BasisSet auxbs;
-  auxbs.Load(_auxbasis_name);
-  XTP_LOG(logDEBUG, *_pLog)
-      << TimeStamp() << " Loaded Auxbasis Set " << _auxbasis_name << flush;
-
-  // fill auxiliary AO basis by going through all atoms
-  AOBasis auxbasis;
-  auxbasis.Fill(auxbs, _orbitals.QMAtoms());
-  _orbitals.setAuxbasisName(_auxbasis_name);
-  XTP_LOG(logDEBUG, *_pLog) << TimeStamp() << " Filled Auxbasis of size "
-                            << auxbasis.AOBasisSize() << flush;
-
-  if ((_do_bse_singlets || _do_bse_triplets) && _fragments.size() > 0) {
-    for (const auto& frag : _fragments) {
-      XTP_LOG(logDEBUG, *_pLog) << TimeStamp() << " Fragment " << frag.getId()
-                                << " size:" << frag.size() << flush;
-    }
-  }
-
-  if (!_do_gw && !_orbitals.hasQPdiag()) {
-    throw std::runtime_error(
-        "You want no GW calculation but the orb file has no QPcoefficients for "
-        "BSE");
-  }
-  TCMatrix_gwbse Mmn(*_pLog);
-  // rpamin here, because RPA needs till rpamin
-  Mmn.Initialize(auxbasis.AOBasisSize(), _gwopt.rpamin, _gwopt.qpmax,
-                 _gwopt.rpamin, _gwopt.rpamax);
-  XTP_LOG(logDEBUG, *_pLog)
-      << TimeStamp()
-      << " Calculating Mmn_beta (3-center-repulsion x orbitals)  " << flush;
-  Mmn.Fill(auxbasis, dftbasis, _orbitals.MOs().eigenvectors());
-  XTP_LOG(logDEBUG, *_pLog)
-      << TimeStamp() << " Removed " << Mmn.Removedfunctions()
-      << " functions from Aux Coulomb matrix to avoid near linear dependencies"
-      << flush;
-  XTP_LOG(logDEBUG, *_pLog)
-      << TimeStamp() << " Calculated Mmn_beta (3-center-repulsion x orbitals)  "
-      << flush;
-
-  Eigen::MatrixXd Hqp;
-
-  if (_do_gw) {
-    Eigen::MatrixXd vxc = CalculateVXC(dftbasis);
-    GW gw = GW(*_pLog, Mmn, vxc, _orbitals.MOs().eigenvalues());
-    gw.configure(_gwopt);
-    gw.CalculateGWPerturbation();
-
-    // store perturbative QP energy data in orbitals object (DFT, S_x,S_c, V_xc,
-    // E_qp)
-    _orbitals.QPpertEnergies() = gw.getGWAResults();
-
-    XTP_LOG(logDEBUG, *_pLog)
-        << TimeStamp() << " Calculating offdiagonal part of Sigma  " << flush;
-    gw.CalculateHQP();
-    XTP_LOG(logDEBUG, *_pLog)
-        << TimeStamp() << " Calculated offdiagonal part of Sigma  " << flush;
-    Hqp = gw.getHQP();
-
-    Eigen::SelfAdjointEigenSolver<Eigen::MatrixXd> es =
-        gw.DiagonalizeQPHamiltonian();
-    if (es.info() == Eigen::ComputationInfo::Success) {
+  if (_do_Sternheimer) {
+
+    XTP_LOG(logDEBUG, *_pLog)
+        << TimeStamp() << " Started Sternheimer " << flush;
+
+    const double ev2hrt = 1 / votca::tools::conv::hrt2ev;
+
+    Sternheimer sternheimer(_orbitals, *_pLog);
+
+    //      std::complex<double> d(1,0);
+    //      std::complex<double> i(0,1);
+    std::vector<Eigen::Matrix3cd> polar;
+    //      std::vector<std::complex<double>> w_g;
+    // std::vector<std::complex<double>> w;
+    //      for(int n=0;n<300;n++){
+    //          w_g.push_back(n*d/10*ev2hrt+0.8*i);
+    //
+    //          //w_g.push_back((ev2hrt/10+0.7*i-0.05*n*i));
+    //          //w_g.push_back(10/(n*d)+i*3);
+    //      }
+    //      for(int n=0;n<3000;n++){
+    //          w.push_back((n*d/100)*ev2hrt);
+    //      }
+
+    // XTP_LOG(logDEBUG, *_pLog)<<TimeStamp()<<" Initialised Grid "<<flush;
+
+    sternheimer.Initialize();
+
+    polar = sternheimer.Polarisability(0, 30, 600, 0.8, 3000);
+
+    //      for(int i=0;i<polar.size();i++){
+    //          std::cout<<polar[i]<<std::endl;
+    //      }
+
+    //      for(int i=0;i<polar.size();i++){
+    //        std::cout<<real(w.at(i))*votca::tools::conv::hrt2ev<<"
+    //        "<<(std::abs(real((polar.at(i)(2,2))))+std::abs(real(polar.at(i)(1,1)))+std::abs(real(polar.at(i)(0,0))))/3<<std::endl;
+    //      }
+    std::cout << std::endl;
+    //      for(int i=0;i<polar.size();i++){
+    //        std::cout<<real(w.at(i))*votca::tools::conv::hrt2ev<<"
+    //        "<<abs(real((polar.at(i)(2,2)))+real(polar.at(i)(1,1))+real(polar.at(i)(0,0)))/3<<std::endl;
+    //      }
+    std::cout << std::endl;
+    //      for(int i=0;i<polar.size();i++){
+    //        std::cout<<real(w.at(i))*votca::tools::conv::hrt2ev<<"
+    //        "<<real((polar.at(i)(2,2)))+real(polar.at(i)(1,1))+real(polar.at(i)(0,0))/3<<std::endl;
+    //      }
+
+    std::cout << std::endl << "Finished Sternheimer" << std::endl;
+
+  } else {
+
+    BasisSet dftbs;
+    dftbs.Load(_dftbasis_name);
+
+    XTP_LOG(logDEBUG, *_pLog)
+        << TimeStamp() << " Loaded DFT Basis Set " << _dftbasis_name << flush;
+
+    // fill DFT AO basis by going through all atoms
+    AOBasis dftbasis;
+    dftbasis.Fill(dftbs, _orbitals.QMAtoms());
+    XTP_LOG(logDEBUG, *_pLog) << TimeStamp() << " Filled DFT Basis of size "
+                              << dftbasis.AOBasisSize() << flush;
+
+    // load auxiliary basis set (element-wise information) from xml file
+    BasisSet auxbs;
+    auxbs.Load(_auxbasis_name);
+    XTP_LOG(logDEBUG, *_pLog)
+        << TimeStamp() << " Loaded Auxbasis Set " << _auxbasis_name << flush;
+
+    // fill auxiliary AO basis by going through all atoms
+    AOBasis auxbasis;
+    auxbasis.Fill(auxbs, _orbitals.QMAtoms());
+    _orbitals.setAuxbasisName(_auxbasis_name);
+    XTP_LOG(logDEBUG, *_pLog) << TimeStamp() << " Filled Auxbasis of size "
+                              << auxbasis.AOBasisSize() << flush;
+
+    if ((_do_bse_singlets || _do_bse_triplets) && _fragments.size() > 0) {
+      for (const auto& frag : _fragments) {
+        XTP_LOG(logDEBUG, *_pLog) << TimeStamp() << " Fragment " << frag.getId()
+                                  << " size:" << frag.size() << flush;
+      }
+    }
+
+    if (!_do_gw && !_orbitals.hasQPdiag()) {
+      throw std::runtime_error(
+          "You want no GW calculation but the orb file has no QPcoefficients "
+          "for "
+          "BSE");
+    }
+    TCMatrix_gwbse Mmn(*_pLog);
+    // rpamin here, because RPA needs till rpamin
+    Mmn.Initialize(auxbasis.AOBasisSize(), _gwopt.rpamin, _gwopt.qpmax,
+                   _gwopt.rpamin, _gwopt.rpamax);
+    XTP_LOG(logDEBUG, *_pLog)
+        << TimeStamp()
+        << " Calculating Mmn_beta (3-center-repulsion x orbitals)  " << flush;
+    Mmn.Fill(auxbasis, dftbasis, _orbitals.MOs().eigenvectors());
+    XTP_LOG(logDEBUG, *_pLog)
+        << TimeStamp() << " Removed " << Mmn.Removedfunctions()
+        << " functions from Aux Coulomb matrix to avoid near linear "
+           "dependencies"
+        << flush;
+    XTP_LOG(logDEBUG, *_pLog)
+        << TimeStamp()
+        << " Calculated Mmn_beta (3-center-repulsion x orbitals)  " << flush;
+
+    Eigen::MatrixXd Hqp;
+
+    if (_do_gw) {
+      Eigen::MatrixXd vxc = CalculateVXC(dftbasis);
+      GW gw = GW(*_pLog, Mmn, vxc, _orbitals.MOs().eigenvalues());
+      gw.configure(_gwopt);
+      gw.CalculateGWPerturbation();
+
+      // store perturbative QP energy data in orbitals object (DFT, S_x,S_c,
+      // V_xc, E_qp)
+      _orbitals.QPpertEnergies() = gw.getGWAResults();
+
       XTP_LOG(logDEBUG, *_pLog)
-          << TimeStamp() << " Diagonalized QP Hamiltonian  " << flush;
-    }
-
-    _orbitals.QPdiag().eigenvectors() = es.eigenvectors();
-    _orbitals.QPdiag().eigenvalues() = es.eigenvalues();
-  } else {
-    if (_orbitals.getGWAmax() != _gwopt.qpmax ||
-        _orbitals.getGWAmin() != _gwopt.qpmin ||
-        _orbitals.getRPAmax() != _gwopt.rpamax ||
-        _orbitals.getRPAmin() != _gwopt.rpamin) {
-      throw std::runtime_error(
-          "The ranges for GW and RPA do not agree with the ranges from the "
-          ".orb file, rerun your GW calculation");
-    }
-    const Eigen::MatrixXd& qpcoeff = _orbitals.QPdiag().eigenvectors();
-    Hqp = qpcoeff * _orbitals.QPdiag().eigenvalues().asDiagonal() *
-          qpcoeff.transpose();
-  }
-
-  // proceed only if BSE requested
-  if (_do_bse_singlets || _do_bse_triplets) {
-    BSE bse = BSE(*_pLog, Mmn, Hqp);
-    bse.configure(_bseopt, _orbitals.MOs().eigenvalues());
-
-    if (_do_bse_triplets) {
-      bse.Solve_triplets(_orbitals);
+          << TimeStamp() << " Calculating offdiagonal part of Sigma  " << flush;
+      gw.CalculateHQP();
       XTP_LOG(logDEBUG, *_pLog)
-          << TimeStamp() << " Solved BSE for triplets " << flush;
-      bse.Analyze_triplets(_fragments, _orbitals);
-    }
-
-    if (_do_bse_singlets) {
-      bse.Solve_singlets(_orbitals);
-      XTP_LOG(logDEBUG, *_pLog)
-          << TimeStamp() << " Solved BSE for singlets " << flush;
-      bse.Analyze_singlets(_fragments, _orbitals);
-    }
-  }
+          << TimeStamp() << " Calculated offdiagonal part of Sigma  " << flush;
+      Hqp = gw.getHQP();
+
+      Eigen::SelfAdjointEigenSolver<Eigen::MatrixXd> es =
+          gw.DiagonalizeQPHamiltonian();
+      if (es.info() == Eigen::ComputationInfo::Success) {
+        XTP_LOG(logDEBUG, *_pLog)
+            << TimeStamp() << " Diagonalized QP Hamiltonian  " << flush;
+      }
+
+      _orbitals.QPdiag().eigenvectors() = es.eigenvectors();
+      _orbitals.QPdiag().eigenvalues() = es.eigenvalues();
+    } else {
+      if (_orbitals.getGWAmax() != _gwopt.qpmax ||
+          _orbitals.getGWAmin() != _gwopt.qpmin ||
+          _orbitals.getRPAmax() != _gwopt.rpamax ||
+          _orbitals.getRPAmin() != _gwopt.rpamin) {
+        throw std::runtime_error(
+            "The ranges for GW and RPA do not agree with the ranges from the "
+            ".orb file, rerun your GW calculation");
+      }
+      const Eigen::MatrixXd& qpcoeff = _orbitals.QPdiag().eigenvectors();
+      Hqp = qpcoeff * _orbitals.QPdiag().eigenvalues().asDiagonal() *
+            qpcoeff.transpose();
+    }
+
+    // proceed only if BSE requested
+    if (_do_bse_singlets || _do_bse_triplets) {
+      BSE bse = BSE(*_pLog, Mmn, Hqp);
+      bse.configure(_bseopt, _orbitals.MOs().eigenvalues());
+
+      if (_do_bse_triplets) {
+        bse.Solve_triplets(_orbitals);
+        XTP_LOG(logDEBUG, *_pLog)
+            << TimeStamp() << " Solved BSE for triplets " << flush;
+        bse.Analyze_triplets(_fragments, _orbitals);
+      }
+
+      if (_do_bse_singlets) {
+        bse.Solve_singlets(_orbitals);
+        XTP_LOG(logDEBUG, *_pLog)
+            << TimeStamp() << " Solved BSE for singlets " << flush;
+        bse.Analyze_singlets(_fragments, _orbitals);
+      }
+    }
   }
   XTP_LOG(logDEBUG, *_pLog)
       << TimeStamp() << " GWBSE calculation finished " << flush;
