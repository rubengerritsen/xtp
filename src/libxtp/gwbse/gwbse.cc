--- conflicted
+++ resolved
@@ -614,13 +614,8 @@
   }
 #endif
   
-<<<<<<< HEAD
-  if(XTP_USE_MKL){
+  if(tools::globals::VOTCA_MKL){
      XTP_LOG(xtp::logDEBUG, *_pLog) << xtp::TimeStamp()
-=======
-  if(tools::globals::VOTCA_MKL){
-     CTP_LOG(ctp::logDEBUG, *_pLog) << ctp::TimeStamp()
->>>>>>> 19c50378
                                  << " Using MKL overload for Eigen "<< flush;
   }else{
     XTP_LOG(xtp::logDEBUG, *_pLog) << xtp::TimeStamp()
