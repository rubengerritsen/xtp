--- conflicted
+++ resolved
@@ -24,11 +24,7 @@
 #include "votca/xtp/qmatom.h"
 namespace votca { namespace xtp {
 
-<<<<<<< HEAD
-void Mulliken::EvaluateMulliken(vector<QMAtom* >& _atomlist,const Eigen::MatrixXd  &_dmat, const AOBasis &basis,bool _do_transition){
-=======
 void Mulliken::EvaluateMulliken(std::vector<QMAtom* >& _atomlist,const Eigen::MatrixXd  &_dmat, const AOBasis &basis,bool _do_transition){
->>>>>>> 2e8b6b50
     AOOverlap _overlap;
     // Fill overlap
     _overlap.Fill(basis);
