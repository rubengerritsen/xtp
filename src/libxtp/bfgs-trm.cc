/*
 *            Copyright 2009-2017 The VOTCA Development Team
 *                       (http://www.votca.org)
 *
 *      Licensed under the Apache License, Version 2.0 (the "License")
 *
 * You may not use this file except in compliance with the License.
 * You may obtain a copy of the License at
 *
 *              http://www.apache.org/licenses/LICENSE-2.0
 *
 * Unless required by applicable law or agreed to in writing, software
 * distributed under the License is distributed on an "AS IS" BASIS,
 * WITHOUT WARRANTIES OR CONDITIONS OF ANY KIND, either express or implied.
 * See the License for the specific language governing permissions and
 * limitations under the License.
 *
 */

#include <votca/xtp/geometry_optimization.h>
#include <votca/xtp/forces.h>
#include <votca/xtp/bfgs-trm.h>

namespace votca {
    namespace xtp {

        void BFGSTRM::Initialize(Property *options) {

            // checking if there is only one segment
            _nsegments = _segments.size();
            if (_nsegments > 1) throw runtime_error(string("\n Geometry optimization of more than 1 conjugated segment not supported. Stopping!"));

            // default convergence parameters from ORCA
            _convergence = options->ifExistsReturnElseReturnDefault<double>(".convergence.energy", 1.e-6); // Hartree
            _RMSForce_convergence = options->ifExistsReturnElseReturnDefault<double>(".convergence.RMSForce", 3.e-5); // Hartree/Bohr
            _MaxForce_convergence = options->ifExistsReturnElseReturnDefault<double>(".convergence.MaxForce", 1.e-4); // Hartree/Bohr
            _RMSStep_convergence = options->ifExistsReturnElseReturnDefault<double>(".convergence.RMSStep", 6.e-4); // Bohr
            _MaxStep_convergence = options->ifExistsReturnElseReturnDefault<double>(".convergence.MaxStep", 1.e-3); // Bohr

            // initial trust radius
            _trust_radius = options->ifExistsReturnElseReturnDefault<double>(".trust", 0.01); // Angstrom

            // maximum number of iterations
            _max_iteration = options->ifExistsReturnElseReturnDefault<unsigned>(".maxiter", 50);

            // restart from saved history
            _restart_opt = options->ifExistsReturnElseReturnDefault<bool>(".restart", false);
            if (_restart_opt && !boost::filesystem::exists("optimization.restart")) {
                throw runtime_error(string("\n Restart requested but optimization.restart file not found!"));
            };


            // fix units from Ang to Bohr
            _trust_radius = _trust_radius * tools::conv::ang2bohr; // initial trust radius in a.u.
            _trust_radius_max = 0.1;
            _spintype = _force_engine.GetSpinType();
            _opt_state = _force_engine.GetOptState();

            _natoms = _segments[0]->Atoms().size();
            _force =Eigen::MatrixX3d::Zero(_natoms,3);
            _force_old = Eigen::MatrixX3d::Zero(_natoms,3);
            _xyz_shift = Eigen::MatrixX3d::Zero(_natoms,3);
            _current_xyz = Eigen::MatrixX3d::Zero(_natoms,3);
            _old_xyz = Eigen::MatrixX3d::Zero(_natoms,3);
            _trial_xyz = Eigen::MatrixX3d::Zero(_natoms,3);
            _hessian = Eigen::MatrixXd::Zero(3 * _natoms, 3 * _natoms);

            // construct vectors (because?)
            _dim = 3 * _natoms;
            _previous_pos = Eigen::VectorXd::Zero(_dim);
            _current_pos = Eigen::VectorXd::Zero(_dim);
            _previous_gradient = Eigen::VectorXd::Zero(_dim);
            _current_gradient = Eigen::VectorXd::Zero(_dim);

            // Initial coordinates
            Segment2BFGS();

            return;

        }

        void BFGSTRM::Optimize() {

            CTP_LOG(ctp::logINFO, *_pLog) << (boost::format("BFGS-TRM convergence of total energy: %1$8.6f Hartree ") % _convergence).str() << flush;
            CTP_LOG(ctp::logINFO, *_pLog) << (boost::format("BFGS-TRM convergence of RMS Force:    %1$8.6f Hartree/Bohr ") % _RMSForce_convergence).str() << flush;
            CTP_LOG(ctp::logINFO, *_pLog) << (boost::format("BFGS-TRM convergence of Max Force:    %1$8.6f Hartree/Bohr ") % _MaxForce_convergence).str() << flush;
            CTP_LOG(ctp::logINFO, *_pLog) << (boost::format("BFGS-TRM convergence of RMS Step:     %1$8.6f Bohr ") % _RMSStep_convergence).str() << flush;
            CTP_LOG(ctp::logINFO, *_pLog) << (boost::format("BFGS-TRM convergence of Max Step:     %1$8.6f Bohr ") % _MaxStep_convergence).str() << flush;
            CTP_LOG(ctp::logINFO, *_pLog) << (boost::format("BFGS-TRM initial trust radius:        %1$8.6f Bohr") % _trust_radius).str() << flush;
            bool _converged = false;

            // in 1st iteration, get the energy of the initial configuration
            if (_iteration == 0) {
                _last_energy = GetEnergy(); // in Hartree
                WriteTrajectory();
            }

            // now change geometry until convergence
            while (!_converged) {
                _iteration++;
                _update_hessian = true; // always update Hessian after each accepted step

                // calculate the forces for the present configuration
                _force_engine.Calculate(_last_energy);
                _force = _force_engine.GetForces();

                _step_accepted = false;
                while (!_step_accepted) {

                    // determine new trial configuration according to BFGS
                    BFGSStep();

                    // update coordinates in segment
                    UpdateSegment();

                    // for the updated geometry, get new reference energy
                    _new_energy = GetEnergy();
                    _energy_delta = _new_energy - _last_energy;

                    // check the energy at the trial coordinates, accept/reject step, and adjust trust radius
                    AcceptReject();


                } // checking step to be trusted

                // after the step is accepted, we can shift the stored data   
                _last_energy = _new_energy;
                _old_xyz = _current_xyz;
                _current_xyz = _trial_xyz;
                _force_old = _force;

                // Write to trajectory
                WriteTrajectory();


                // Check convergence criteria
                _converged = GeometryConverged();

                // Report summary of the iteration
                Report();

                if (_iteration == _max_iteration) {
                    CTP_LOG(ctp::logINFO, *_pLog) << (boost::format("BFGS-TRM @iteration %1$d: not converged after %2$d iterations ") % _iteration % _max_iteration).str() << flush;
                    break;
                }

            } // convergence

            return;

        }

        /* Accept/reject the new geometry and adjust trust radius, if required */
        void BFGSTRM::AcceptReject() {

            if (_energy_delta > 0.0) {
                // total energy has unexpectedly increased, half the trust radius
                _trust_radius = 0.5 * _trust_radius;
                // Hessian should not be updated for reduced trust radius
                _update_hessian = false;
                CTP_LOG(ctp::logINFO, *_pLog) << (boost::format("BFGS-TRM @iteration %1$d: step rejected ") % _iteration).str() << flush;
                CTP_LOG(ctp::logINFO, *_pLog) << (boost::format("BFGS-TRM @iteration %1$d: new trust radius %2$8.6f Bohr") % _iteration % _trust_radius).str() << flush;
                if (_trust_radius < 1e-5) throw runtime_error("Trust radius vanishing! Stopping optimization! ");
                // repeat BGFSStep with new trust radius
            } else {
                // total energy has decreased, we accept the step but might update the trust radius
                _step_accepted = true;
                CTP_LOG(ctp::logINFO, *_pLog) << (boost::format("BFGS-TRM @iteration %1$d: step accepted ") % _iteration).str() << flush;
                // adjust trust radius, if required
                double _tr_check = _energy_delta / _delta_energy_estimate;
                if (_tr_check > 0.75 && 1.25 * sqrt(_norm_delta_pos) > _trust_radius) {
                    _trust_radius = 2.0 * _trust_radius;
                    // if ( _trust_radius > _trust_radius_max) _trust_radius = _trust_radius_max;
                    CTP_LOG(ctp::logINFO, *_pLog) << (boost::format("BFGS-TRM @iteration %1$d: new trust radius %2$8.6f Bohr") % _iteration % _trust_radius).str() << flush;
                } else if (_tr_check < 0.25) {
                    _trust_radius = 0.25 * sqrt(_norm_delta_pos);
                    CTP_LOG(ctp::logINFO, *_pLog) << (boost::format("BFGS-TRM @iteration %1$d: new trust radius %2$8.6f Bohr") % _iteration % _trust_radius).str() << flush;
                }

            }

            return;
        }

        /* Get the energy for the current configuration */
        double BFGSTRM::GetEnergy() {


            _gwbse_engine.setRedirectLogger(true);
            string _logger_file = "gwbse_iteration_" + (boost::format("%1%") % _iteration).str() + ".log";
            _gwbse_engine.setLoggerFile(_logger_file);
            _gwbse_engine.ExcitationEnergies(_qmpackage, _segments, _orbitals);
            double _energy = _orbitals->GetTotalEnergy(_spintype, _opt_state); // in Hartree
            _gwbse_engine.setRedirectLogger(false);

            return _energy;


        }

        /* Report results of accepted step*/
        void BFGSTRM::Report() {

            // accepted step 
            CTP_LOG(ctp::logINFO, *_pLog) << flush;
            CTP_LOG(ctp::logINFO, *_pLog) << (boost::format(" =========== OPTIMIZATION SUMMARY ================================= ")).str() << flush;
            CTP_LOG(ctp::logINFO, *_pLog) << " At iteration  " << _iteration << flush;
            _force_engine.Report();

            CTP_LOG(ctp::logINFO, *_pLog) << (boost::format("   ---- POSITIONS (Angstrom)   ")).str() << flush;
            CTP_LOG(ctp::logINFO, *_pLog) << (boost::format("   Atom\t x\t  y\t  z ")).str() << flush;
            for (unsigned _i = 0; _i < _natoms; _i++) {
                CTP_LOG(ctp::logINFO, *_pLog) << (boost::format(" %1$4d    %2$+1.4f  %3$+1.4f  %4$+1.4f")
                        % _i % (_current_xyz(_i, 0) * votca::tools::conv::bohr2ang) % (_current_xyz(_i, 1) * votca::tools::conv::bohr2ang) % (_current_xyz(_i, 2) * votca::tools::conv::bohr2ang)).str() << flush;
            }

            CTP_LOG(ctp::logINFO, *_pLog) << (boost::format("   Total energy:     %1$12.8f Hartree ") % _new_energy).str() << flush;
            CTP_LOG(ctp::logINFO, *_pLog) << (boost::format("   quadratic energy: %1$12.8f Hartree ") % _delta_energy_estimate).str() << flush;
            CTP_LOG(ctp::logINFO, *_pLog) << (boost::format("   energy change:    %1$12.8f Hartree      %2$s (%3%)") % _energy_delta % Converged(_energy_converged) % _convergence).str() << flush;
            CTP_LOG(ctp::logINFO, *_pLog) << (boost::format("   RMS force:        %1$12.8f Hartree/Bohr %2$s (%3%)") % _RMSForce % Converged(_RMSForce_converged) % _RMSForce_convergence).str() << flush;
            CTP_LOG(ctp::logINFO, *_pLog) << (boost::format("   Max force:        %1$12.8f Hartree/Bohr %2$s (%3%)") % _MaxForce % Converged(_MaxForce_converged) % _MaxForce_convergence).str() << flush;
            CTP_LOG(ctp::logINFO, *_pLog) << (boost::format("   RMS step:         %1$12.8f Bohr         %2$s (%3%)") % _RMSStep % Converged(_RMSStep_converged) % _RMSStep_convergence).str() << flush;
            CTP_LOG(ctp::logINFO, *_pLog) << (boost::format("   Max step:         %1$12.8f Bohr         %2$s (%3%)") % _MaxStep % Converged(_MaxStep_converged) % _MaxStep_convergence).str() << flush;
            CTP_LOG(ctp::logINFO, *_pLog) << (boost::format("   Trust radius:     %1$12.8f Bohr     ") % _trust_radius).str() << flush;
            CTP_LOG(ctp::logINFO, *_pLog) << (boost::format(" ++++++++++++++++++++++++++++++++++++++++++++++++++++++++++++++++++ ")).str() << flush;
            CTP_LOG(ctp::logINFO, *_pLog) << flush;
            return;
        }

        /* Convergence output */
        string BFGSTRM::Converged(bool converged) {

            if (converged) {
                return "converged    ";
            } else {
                return "not converged";
            }

        }

        /* Check convergence */
        bool BFGSTRM::GeometryConverged() {


            // checking convergence
            _energy_converged = false;
            _RMSForce_converged = false;
            _MaxForce_converged = false;
            _RMSStep_converged = false;
            _MaxStep_converged = false;

            _xyz_shift = _current_xyz - _old_xyz;

            _RMSForce = _force.cwiseAbs2().sum()/(_force.rows()*_force.cols());
            _MaxForce = _force.cwiseAbs().maxCoeff();
            _RMSStep = _xyz_shift.cwiseAbs2().sum()/(_xyz_shift.rows()*_xyz_shift.cols());
            _MaxStep = _xyz_shift.cwiseAbs().maxCoeff();

            if (std::abs(_energy_delta) < _convergence) _energy_converged = true;
            if (std::abs(_RMSForce) < _RMSForce_convergence) _RMSForce_converged = true;
            if (std::abs(_MaxForce) < _MaxForce_convergence) _MaxForce_converged = true;
            if (std::abs(_RMSStep) < _RMSStep_convergence) _RMSStep_converged = true;
            if (std::abs(_MaxStep) < _MaxStep_convergence) _MaxStep_converged = true;

            if (_energy_converged && _RMSForce_converged && _MaxForce_converged && _RMSStep_converged && _MaxStep_converged) {
                return true;
            } else {
                return false;
            }


        }

        /* Update segment with new coordinates*/
        void BFGSTRM::UpdateSegment() {

            std::vector< ctp::Atom* > _atoms;
            std::vector< ctp::Atom* > ::iterator ait;
            _atoms = _segments[0]->Atoms();

            // put trial coordinates into _segment
            int _i_atom = 0;
            for (ait = _atoms.begin(); ait < _atoms.end(); ++ait) {
                // put trial coordinates (_trial_xyz is in Bohr, segments in nm)
                vec _pos_displaced(_trial_xyz(_i_atom, 0) * tools::conv::bohr2nm, _trial_xyz(_i_atom, 1) * tools::conv::bohr2nm, _trial_xyz(_i_atom, 2) * tools::conv::bohr2nm);
                (*ait)->setQMPos(_pos_displaced); // put updated coordinate into segment
                _i_atom++;
            }

            return;

        }

        /* Determine new trial coordinates according to BFGS */
        void BFGSTRM::BFGSStep() {

            // Rewrite2Vectors (let's rethink that later)
            Rewrite2Vectors();

            // Update Hessian
            if (_update_hessian) UpdateHessian();

            // Get displacement of coordinates
            PredictDisplacement();

            // TRM -> trust radius check and regularization, if needed
            if (OutsideTrustRegion(_norm_delta_pos)) RegularizeStep();

            // expected energy change on quadratic surface
            QuadraticEnergy();

            // new trial coordinated are written to _trial_xyz
            Rewrite2Matrices();

            return;
        }

        /* Re-Store the matrix data into vectors (let's rethink this later) */
        void BFGSTRM::Rewrite2Vectors() {
            for (unsigned _i_atom = 0; _i_atom < _natoms; _i_atom++) {
                for (unsigned _i_cart = 0; _i_cart < 3; _i_cart++) {

                    int _idx = 3 * _i_atom + _i_cart;
                    _previous_pos(_idx) = _old_xyz(_i_atom, _i_cart);
                    _current_pos(_idx) = _current_xyz(_i_atom, _i_cart);
                    _previous_gradient(_idx) = -_force_old(_i_atom, _i_cart);
                    _current_gradient(_idx) = -_force(_i_atom, _i_cart);

                }
            }

            return;

        }

        /* Update the Hessian */
        void BFGSTRM::UpdateHessian() {

            // delta is new - old
            _delta_pos = _current_pos - _previous_pos;
            _norm_delta_pos = _delta_pos.squaredNorm();

            // we have no Hessian in the first iteration => start with something
            if (_iteration == 1) {
             _hessian=Eigen::MatrixXd::Identity(_dim,_dim);
            }else {
                /* for later iteration, we can make use of an iterative refinement of 
                 * the initial Hessian based on the gradient (force) history
                 */

                Eigen::VectorXd _delta_gradient = _current_gradient - _previous_gradient;

                // second term in BFGS update (needs current Hessian)
<<<<<<< HEAD
                ub::vector<double> _temp1 = ub::prod(_hessian, _delta_pos);
                _hessian -= ub::outer_prod(_temp1, _temp1) / ub::inner_prod(_delta_pos, _temp1);
=======
               _hessian -= _hessian*_delta_pos*_delta_pos.transpose()*_hessian.transpose() / (_delta_pos.transpose()*_hessian*_delta_pos).value();

>>>>>>> 37aa6aba
                // first term in BFGS update
                _hessian += (_delta_gradient* _delta_gradient.transpose()) / (_delta_gradient.transpose()*_delta_pos);

                // symmetrize Hessian (since d2E/dxidxj should be symmetric)
               _hessian=0.5*(_hessian+_hessian.transpose());
            } // update Hessian

            return;
        }

        /* Predict displacement of atom coordinates */
        void BFGSTRM::PredictDisplacement() {
                       
            _delta_pos=_hessian.colPivHouseholderQr().solve(-_current_gradient);
            // new displacements for the atoms
            _norm_delta_pos = _delta_pos.squaredNorm();

            return;
        }

        /* Check if predicted displacement leaves trust region */
        bool BFGSTRM::OutsideTrustRegion(const double& _step) {

            double _trust_radius_squared = _trust_radius * _trust_radius;
            if (_step > _trust_radius_squared) {
                return true;
            } else {
                return false;
            }

        }

        /* Regularize step in case of prediction outside of Trust Region */
        void BFGSTRM::RegularizeStep() {

            double _max_step_squared = 0.0;

            // get eigenvalues and eigenvectors of Hessian
            
            Eigen::SelfAdjointEigenSolver<Eigen::MatrixXd> es(_hessian);
           
           

            // start value for lambda  a bit lower than lowest eigenvalue of Hessian
            double _lambda;
            if (es.eigenvalues()(0) > 0.0) {
                _lambda = -0.05 * std::abs(es.eigenvalues()(0));
            } else {
                _lambda = 1.05 * es.eigenvalues()(0);
            }

            // for constrained step, we expect
            _max_step_squared = _norm_delta_pos;
            while (OutsideTrustRegion(_max_step_squared)) {
                _max_step_squared = 0.0;
                _lambda -= 0.05 * std::abs(es.eigenvalues()(0));
                for (unsigned _i = 0; _i < _dim; _i++) {
                  

                    //cout << " forece is of dim " << _current_force.size1() << "  " << _current_force.size2() << endl;
                    double _temp = es.eigenvectors().col(_i).transpose()* _current_gradient;
                    //cout << " slice is of dim " << _slice.size1() << "  " << _slice.size2() << endl;            cout << " tmep is of dim " << _temp.size1() << "  " << _temp.size2() << endl;
                    // cout << " into max_step_sq " << _temp << " and  "  << ( _eigenvalues(_i) - _lambda ) << endl;
                    _max_step_squared += _temp * _temp / (es.eigenvalues()(_i) - _lambda) / (es.eigenvalues()(_i) - _lambda);
                }
            }

            //CTP_LOG(ctp::logDEBUG,_log) << " BFGS-TRM: with lambda " << _lambda << " max step sq is " << _max_step_squared << flush;

            _delta_pos = Eigen::VectorXd::Zero(_dim);
            for (unsigned _i = 0; _i < _dim; _i++) {
                _delta_pos -= es.eigenvectors().col(_i) * (es.eigenvectors().col(_i).transpose()*_current_gradient) / (es.eigenvalues()(_i) - _lambda);
            }

            _norm_delta_pos = _delta_pos.squaredNorm(); //_max_step_squared; 

            return;
        }

        /* Estimate energy change based on quadratic approximation */
        void BFGSTRM::QuadraticEnergy() {
            _delta_energy_estimate = (_current_gradient.transpose()* _delta_pos).value() + (0.5 * _delta_pos.transpose()*_hessian*_delta_pos).value();
            return;
        }

        /* Rewrite the vector data back to matrices (to rethink) */
        void BFGSTRM::Rewrite2Matrices() {
            Eigen::VectorXd _new_pos = _current_pos + _delta_pos;
            //CTP_LOG(ctp::logDEBUG,_log) << "BFGS-TRM: step " << sqrt(_norm_delta_pos) << " vs TR " << sqrt(_trust_radius_squared) << flush  ;
            // update atom coordinates
            Eigen::VectorXd _total_shift=Eigen::VectorXd::Zero(3);
            for (unsigned _i_atom = 0; _i_atom < _natoms; _i_atom++) {
                for (unsigned _i_cart = 0; _i_cart < 3; _i_cart++) {
                    unsigned _idx = 3 * _i_atom + _i_cart;
                    _trial_xyz(_i_atom, _i_cart) = _new_pos(_idx);
                    _total_shift(_i_cart) += _delta_pos(_idx);
                }
            }
            return;
        }

        /* Segment info to xyz */
        void BFGSTRM::Segment2BFGS() {


            std::vector< ctp::Atom* > _atoms;
            std::vector< ctp::Atom* > ::iterator ait;
            _atoms = _segments[0]->Atoms();

            // put trial coordinates into _segment
            unsigned _i_atom = 0;
            for (ait = _atoms.begin(); ait < _atoms.end(); ++ait) {
                // put trial coordinates (_current_xyz is in Bohr, segments in nm)
                _current_xyz(_i_atom, 0) = (*ait)->getQMPos().getX() * tools::conv::nm2bohr;
                _current_xyz(_i_atom, 1) = (*ait)->getQMPos().getY() * tools::conv::nm2bohr;
                _current_xyz(_i_atom, 2) = (*ait)->getQMPos().getZ() * tools::conv::nm2bohr;
                _i_atom++;
            }

            return;



        }

        /* Write accepted geometry to xyz trajectory file */
        void BFGSTRM::WriteTrajectory() {


            std::vector< ctp::Atom* > _atoms;
            std::vector< ctp::Atom* > ::iterator ait;
            _atoms = _segments[0]->Atoms();

            // write logger to log file
            ofstream ofs;
            string _trajectory_file = "optimization.trj";
            if (_iteration == 0) {
                ofs.open(_trajectory_file.c_str(), ofstream::out);
            } else {
                ofs.open(_trajectory_file.c_str(), ofstream::app);
            }

            if (!ofs.is_open()) {
                throw runtime_error("Bad file handle: " + _trajectory_file);
            }

            // write coordinates as xyz file
            ofs << _atoms.size() << endl;
            ofs << "iteration " << _iteration << " energy " << _last_energy << " Hartree" << endl;
            
            for (ait = _atoms.begin(); ait < _atoms.end(); ++ait) {
                // put trial coordinates (_current_xyz is in Bohr, segments in nm)
                ofs << (*ait)->getElement() << " " << (*ait)->getQMPos().getX() * tools::conv::nm2ang << " " << (*ait)->getQMPos().getY() * tools::conv::nm2ang << " " << (*ait)->getQMPos().getZ() * tools::conv::nm2ang << endl;
            }
            ofs.close();
            return;


        }

    }
}<|MERGE_RESOLUTION|>--- conflicted
+++ resolved
@@ -123,7 +123,7 @@
 
                 } // checking step to be trusted
 
-                // after the step is accepted, we can shift the stored data   
+                // after the step is accepted, we can shift the stored data
                 _last_energy = _new_energy;
                 _old_xyz = _current_xyz;
                 _current_xyz = _trial_xyz;
@@ -201,7 +201,7 @@
         /* Report results of accepted step*/
         void BFGSTRM::Report() {
 
-            // accepted step 
+            // accepted step
             CTP_LOG(ctp::logINFO, *_pLog) << flush;
             CTP_LOG(ctp::logINFO, *_pLog) << (boost::format(" =========== OPTIMIZATION SUMMARY ================================= ")).str() << flush;
             CTP_LOG(ctp::logINFO, *_pLog) << " At iteration  " << _iteration << flush;
@@ -344,20 +344,15 @@
             if (_iteration == 1) {
              _hessian=Eigen::MatrixXd::Identity(_dim,_dim);
             }else {
-                /* for later iteration, we can make use of an iterative refinement of 
+                /* for later iteration, we can make use of an iterative refinement of
                  * the initial Hessian based on the gradient (force) history
                  */
 
                 Eigen::VectorXd _delta_gradient = _current_gradient - _previous_gradient;
 
                 // second term in BFGS update (needs current Hessian)
-<<<<<<< HEAD
-                ub::vector<double> _temp1 = ub::prod(_hessian, _delta_pos);
-                _hessian -= ub::outer_prod(_temp1, _temp1) / ub::inner_prod(_delta_pos, _temp1);
-=======
                _hessian -= _hessian*_delta_pos*_delta_pos.transpose()*_hessian.transpose() / (_delta_pos.transpose()*_hessian*_delta_pos).value();
 
->>>>>>> 37aa6aba
                 // first term in BFGS update
                 _hessian += (_delta_gradient* _delta_gradient.transpose()) / (_delta_gradient.transpose()*_delta_pos);
 
@@ -370,7 +365,7 @@
 
         /* Predict displacement of atom coordinates */
         void BFGSTRM::PredictDisplacement() {
-                       
+
             _delta_pos=_hessian.colPivHouseholderQr().solve(-_current_gradient);
             // new displacements for the atoms
             _norm_delta_pos = _delta_pos.squaredNorm();
@@ -396,10 +391,10 @@
             double _max_step_squared = 0.0;
 
             // get eigenvalues and eigenvectors of Hessian
-            
+
             Eigen::SelfAdjointEigenSolver<Eigen::MatrixXd> es(_hessian);
-           
-           
+
+
 
             // start value for lambda  a bit lower than lowest eigenvalue of Hessian
             double _lambda;
@@ -415,7 +410,7 @@
                 _max_step_squared = 0.0;
                 _lambda -= 0.05 * std::abs(es.eigenvalues()(0));
                 for (unsigned _i = 0; _i < _dim; _i++) {
-                  
+
 
                     //cout << " forece is of dim " << _current_force.size1() << "  " << _current_force.size2() << endl;
                     double _temp = es.eigenvectors().col(_i).transpose()* _current_gradient;
@@ -432,7 +427,7 @@
                 _delta_pos -= es.eigenvectors().col(_i) * (es.eigenvectors().col(_i).transpose()*_current_gradient) / (es.eigenvalues()(_i) - _lambda);
             }
 
-            _norm_delta_pos = _delta_pos.squaredNorm(); //_max_step_squared; 
+            _norm_delta_pos = _delta_pos.squaredNorm(); //_max_step_squared;
 
             return;
         }
@@ -507,7 +502,7 @@
             // write coordinates as xyz file
             ofs << _atoms.size() << endl;
             ofs << "iteration " << _iteration << " energy " << _last_energy << " Hartree" << endl;
-            
+
             for (ait = _atoms.begin(); ait < _atoms.end(); ++ait) {
                 // put trial coordinates (_current_xyz is in Bohr, segments in nm)
                 ofs << (*ait)->getElement() << " " << (*ait)->getQMPos().getX() * tools::conv::nm2ang << " " << (*ait)->getQMPos().getY() * tools::conv::nm2ang << " " << (*ait)->getQMPos().getZ() * tools::conv::nm2ang << endl;
