--- conflicted
+++ resolved
@@ -35,23 +35,13 @@
 
 void Calculatorfactory::RegisterAll(void)
 {	
-<<<<<<< HEAD
         //Calculators().Register<Sandbox>             ("Sandbox");
-        Calculators().Register<Neighborlist>        ("xneighborlist");
-        Calculators().Register<Rates>               ("xrates");
-        Calculators().Register<IAnalyze>            ("xianalyze");
-        Calculators().Register<EAnalyze>            ("xeanalyze");
-        Calculators().Register<JobWriter>           ("xjobwriter");
-        Calculators().Register<EInternal>           ("xeinternal");
-=======
-       
         Calculators().Register<Neighborlist>        ("neighborlist");
         Calculators().Register<Rates>               ("rates");
         Calculators().Register<IAnalyze>            ("ianalyze");
         Calculators().Register<EAnalyze>            ("eanalyze");
         Calculators().Register<JobWriter>           ("jobwriter");
         Calculators().Register<EInternal>           ("einternal");
->>>>>>> 1bd9a941
         Calculators().Register<KMCLifetime>         ("kmclifetime");
         Calculators().Register<KMCMultiple>         ("kmcmultiple");
         Calculators().Register<Profile>             ("profile");
