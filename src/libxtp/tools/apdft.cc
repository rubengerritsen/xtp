--- conflicted
+++ resolved
@@ -15,6 +15,9 @@
  *
  */
 
+// Standard includes
+#include <iomanip>
+
 // Local VOTCA includes
 #include "votca/xtp/density_integration.h"
 #include "votca/xtp/orbitals.h"
@@ -22,13 +25,6 @@
 
 // Local private VOTCA includes
 #include "apdft.h"
-<<<<<<< HEAD
-#include <iomanip>
-#include <votca/xtp/density_integration.h>
-#include <votca/xtp/orbitals.h>
-#include <votca/xtp/vxc_grid.h>
-=======
->>>>>>> 326c2bb9
 
 namespace votca {
 namespace xtp {
