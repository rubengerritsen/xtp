--- conflicted
+++ resolved
@@ -34,15 +34,6 @@
 class QMSandbox final : public QMTool {
  public:
   QMSandbox() = default;
-<<<<<<< HEAD
-  ~QMSandbox() final = default;
-
-  std::string Identify() final { return "qmsandbox"; }
-
- protected:
-  void ParseOptions(const tools::Property& user_options) final;
-  bool Run() final;
-=======
   ~QMSandbox() = default;
 
   std::string Identify() { return "qmsandbox"; }
@@ -50,24 +41,12 @@
  protected:
   void ParseOptions(const tools::Property& user_options);
   bool Run();
->>>>>>> 00813b93
 
  private:
   std::string _orbfile;
   Logger _log;
 };
 
-<<<<<<< HEAD
-=======
-void QMSandbox::ParseOptions(const tools::Property& options) {
-
-  _orbfile = options.ifExistsReturnElseReturnDefault<std::string>(
-      ".orbfile", _job_name + ".orb");
-}
-
-bool QMSandbox::Run() { return true; }
-
->>>>>>> 00813b93
 }  // namespace xtp
 }  // namespace votca
 
