/* 
 *            Copyright 2009-2018 The VOTCA Development Team
 *                       (http://www.votca.org)
 *
 *      Licensed under the Apache License, Version 2.0 (the "License")
 *
 * You may not use this file except in compliance with the License.
 * You may obtain a copy of the License at
 *
 *              http://www.apache.org/licenses/LICENSE-2.0
 *
 * Unless required by applicable law or agreed to in writing, software
 * distributed under the License is distributed on an "AS IS" BASIS,
 * WITHOUT WARRANTIES OR CONDITIONS OF ANY KIND, either express or implied.
 * See the License for the specific language governing permissions and
 * limitations under the License.
 *
 */

#ifndef _VOTCA_XTP_QMSANDBOX_H
#define _VOTCA_XTP_QMSANDBOX_H

#include <stdio.h>
#include <votca/xtp/logger.h>
#include <votca/xtp/qmtool.h>

#include <votca/xtp/qmpackagefactory.h>
#include<votca/xtp/aobasis.h>
#include<votca/xtp/aomatrix.h>

namespace votca { namespace xtp {

    
class QMSandbox : public xtp::QMTool
{
public:

    QMSandbox() { };
   ~QMSandbox() { };

    std::string Identify() { return "qmsandbox"; }

    void   Initialize(tools::Property *options);
    bool   Evaluate();


private:
    
    double CalcEnergy(ctp::PolarSeg& nuclei,ctp::PolarSeg& other);
    
<<<<<<< HEAD
    xtp::Logger      _log;
 
    std::string      _logfile;

    std::string      _package;
    tools::Property    _package_options; 
=======
    std::string      _orbfile;
    std::string      _espfile;
    std::string      _mpsfiled;
    std::string      _mpsfileds;
    std::string      _mpsfileq;
    std::string      _mpsfileqs;
>>>>>>> 6201e219
    
   

};


double QMSandbox::CalcEnergy(ctp::PolarSeg& nuclei,ctp::PolarSeg& other){
    ctp::XInteractor actor;
    actor.ResetEnergy();
    double E_ext = 0.0;
    nuclei.CalcPos();
    other.CalcPos();

        for (auto nucleus : nuclei) {
          nucleus->Depolarize();
          nucleus->Charge(0);
          for (auto site : other) {
            site->Charge(0);
            actor.BiasIndu(*nucleus, *site);
            E_ext += actor.E_f(*nucleus, *site);
          }
        }
      
      double E=E_ext * tools::conv::int2eV * tools::conv::ev2hrt;
    
      return E;
}

void QMSandbox::Initialize(tools::Property* options) {

    // update options with the VOTCASHARE defaults   
    //UpdateWithDefaults( options, "xtp" );
 

    std::string key = "options." + Identify();

    _orbfile = options->ifExistsReturnElseThrowRuntimeError<string>(key + ".orbfile");
    _espfile =options->ifExistsReturnElseThrowRuntimeError<string>(key + ".espfile");
    _mpsfiled = options->ifExistsReturnElseThrowRuntimeError<string>(key + ".dipole");
     
    _mpsfileds = options->ifExistsReturnElseThrowRuntimeError<string>(key + ".dipole_split");
    _mpsfileq = options->ifExistsReturnElseThrowRuntimeError<string>(key + ".quadrupole");
    _mpsfileqs = options->ifExistsReturnElseThrowRuntimeError<string>(key + ".quadrupole_split");

    
}

bool QMSandbox::Evaluate() {
     Orbitals orbitals;
    orbitals.ReadFromCpt(_orbfile);
    
    QMInterface qmminter;
    ctp::PolarSeg nuclei = qmminter.Convert(orbitals.QMAtoms());
    
    for (unsigned i = 0; i < nuclei.size(); ++i) {
        ctp::APolarSite* nucleus = nuclei[i];
        nucleus->setIsoP(0.0);
        double Q = orbitals.QMAtoms()[i]->getNuccharge();
        nucleus->setQ00(Q, 0);
      }
      
    
  #ifdef _OPENMP
 
    omp_set_num_threads(1);
    std::cout<< " Using "
                                   << omp_get_max_threads() << " threads"
                                   << std::endl;
  
#endif

    std::vector<std::shared_ptr<ctp::PolarSeg> > polar_segments_mol;
    
    std::vector<std::shared_ptr<ctp::PolarSeg> > polar_segments_dipole;
    std::vector<std::shared_ptr<ctp::PolarSeg> > polar_segments_dipole_split;
    std::vector<std::shared_ptr<ctp::PolarSeg> > polar_segments_quadrupole;
    std::vector<std::shared_ptr<ctp::PolarSeg> > polar_segments_quadrupole_split;
    {
        vector<ctp::APolarSite*> sites = ctp::APS_FROM_MPS(_espfile, 0);
        std::shared_ptr<ctp::PolarSeg>  newPolarSegment (new ctp::PolarSeg(0, sites));
        polar_segments_mol.push_back(newPolarSegment);
    }   

    {
        vector<ctp::APolarSite*> sites = ctp::APS_FROM_MPS(_mpsfiled, 0);
        std::shared_ptr<ctp::PolarSeg>  newPolarSegment (new ctp::PolarSeg(0, sites));
        polar_segments_dipole.push_back(newPolarSegment);
    }   
    {
        vector<ctp::APolarSite*> sites = ctp::APS_FROM_MPS(_mpsfileds, 0);
        std::shared_ptr<ctp::PolarSeg>  newPolarSegment (new ctp::PolarSeg(0, sites));
        polar_segments_dipole_split.push_back(newPolarSegment);
    }        
    {
        vector<ctp::APolarSite*> sites = ctp::APS_FROM_MPS(_mpsfileq, 0);
         std::shared_ptr<ctp::PolarSeg>  newPolarSegment (new ctp::PolarSeg(0, sites));
        polar_segments_quadrupole.push_back(newPolarSegment);
    }        
    {
        vector<ctp::APolarSite*> sites = ctp::APS_FROM_MPS(_mpsfileqs, 0);
         std::shared_ptr<ctp::PolarSeg>  newPolarSegment (new ctp::PolarSeg(0, sites));
        polar_segments_quadrupole_split.push_back(newPolarSegment);
    }        
  
    Eigen::MatrixXd dmat=orbitals.DensityMatrixGroundState();
    
    BasisSet basis;
    basis.LoadBasisSet(orbitals.getDFTbasis());
    
    AOBasis aobasis;
    aobasis.AOBasisFill(basis,orbitals.QMAtoms());
    
    
    AOESP esp1;
    esp1.Fillextpotential(aobasis,polar_segments_dipole_split);
    
    double edipole_split=esp1.getExternalpotential().cwiseProduct(dmat).sum();
    
    AODipole_Potential dip;
    dip.Fillextpotential(aobasis,polar_segments_dipole);
    
    double edipole=dip.getExternalpotential().cwiseProduct(dmat).sum();
    
    
    
    AOESP esp2;
    esp2.Fillextpotential(aobasis,polar_segments_quadrupole_split);
    
    double equadrupole_split=esp2.getExternalpotential().cwiseProduct(dmat).sum();
    
     AOQuadrupole_Potential quad;
    quad.Fillextpotential(aobasis,polar_segments_quadrupole);
    
    double equadrupole=quad.getExternalpotential().cwiseProduct(dmat).sum();  
    cout<<""<<endl;
    cout<<"dipole: "<<edipole<<endl;
    cout<<"dipole_classic: "<<CalcEnergy(*polar_segments_mol[0],*polar_segments_dipole[0])<<endl;
    cout<<"dipole_nuc: "<<CalcEnergy(nuclei,*polar_segments_dipole[0])<<endl;
    cout<<"dipole_split: "<<edipole_split<<endl;
    cout<<"dipole_split_classic: "<<CalcEnergy(*polar_segments_mol[0],*polar_segments_dipole_split[0])<<endl;
    cout<<"dipole_split_nuc: "<<CalcEnergy(nuclei,*polar_segments_dipole_split[0])<<endl;
    cout<<"quadrupole: "<<equadrupole<<endl;
    cout<<"quadrupole_classic: "<<CalcEnergy(*polar_segments_mol[0],*polar_segments_quadrupole[0])<<endl;
    cout<<"quadrupole_nuc: "<<CalcEnergy(nuclei,*polar_segments_quadrupole[0])<<endl;
    cout<<"quadrupole_split: "<<equadrupole_split<<endl;
    cout<<"quadrupole_split_classic: "<<CalcEnergy(*polar_segments_mol[0],*polar_segments_quadrupole_split[0])<<endl;
    cout<<"quadrupole_split_nuc: "<<CalcEnergy(nuclei,*polar_segments_quadrupole_split[0])<<endl;
    
    return true;
}






}}


#endif<|MERGE_RESOLUTION|>--- conflicted
+++ resolved
@@ -46,31 +46,20 @@
 
 private:
     
-    double CalcEnergy(ctp::PolarSeg& nuclei,ctp::PolarSeg& other);
-    
-<<<<<<< HEAD
-    xtp::Logger      _log;
- 
-    std::string      _logfile;
-
-    std::string      _package;
-    tools::Property    _package_options; 
-=======
+    double CalcEnergy(xtp::PolarSeg& nuclei,xtp::PolarSeg& other);
+    
     std::string      _orbfile;
     std::string      _espfile;
     std::string      _mpsfiled;
     std::string      _mpsfileds;
     std::string      _mpsfileq;
     std::string      _mpsfileqs;
->>>>>>> 6201e219
-    
-   
 
 };
 
 
-double QMSandbox::CalcEnergy(ctp::PolarSeg& nuclei,ctp::PolarSeg& other){
-    ctp::XInteractor actor;
+double QMSandbox::CalcEnergy(xtp::PolarSeg& nuclei,xtp::PolarSeg& other){
+    xtp::XInteractor actor;
     actor.ResetEnergy();
     double E_ext = 0.0;
     nuclei.CalcPos();
@@ -115,10 +104,10 @@
     orbitals.ReadFromCpt(_orbfile);
     
     QMInterface qmminter;
-    ctp::PolarSeg nuclei = qmminter.Convert(orbitals.QMAtoms());
+    xtp::PolarSeg nuclei = qmminter.Convert(orbitals.QMAtoms());
     
     for (unsigned i = 0; i < nuclei.size(); ++i) {
-        ctp::APolarSite* nucleus = nuclei[i];
+        xtp::APolarSite* nucleus = nuclei[i];
         nucleus->setIsoP(0.0);
         double Q = orbitals.QMAtoms()[i]->getNuccharge();
         nucleus->setQ00(Q, 0);
@@ -134,36 +123,36 @@
   
 #endif
 
-    std::vector<std::shared_ptr<ctp::PolarSeg> > polar_segments_mol;
-    
-    std::vector<std::shared_ptr<ctp::PolarSeg> > polar_segments_dipole;
-    std::vector<std::shared_ptr<ctp::PolarSeg> > polar_segments_dipole_split;
-    std::vector<std::shared_ptr<ctp::PolarSeg> > polar_segments_quadrupole;
-    std::vector<std::shared_ptr<ctp::PolarSeg> > polar_segments_quadrupole_split;
-    {
-        vector<ctp::APolarSite*> sites = ctp::APS_FROM_MPS(_espfile, 0);
-        std::shared_ptr<ctp::PolarSeg>  newPolarSegment (new ctp::PolarSeg(0, sites));
+    std::vector<std::shared_ptr<xtp::PolarSeg> > polar_segments_mol;
+    
+    std::vector<std::shared_ptr<xtp::PolarSeg> > polar_segments_dipole;
+    std::vector<std::shared_ptr<xtp::PolarSeg> > polar_segments_dipole_split;
+    std::vector<std::shared_ptr<xtp::PolarSeg> > polar_segments_quadrupole;
+    std::vector<std::shared_ptr<xtp::PolarSeg> > polar_segments_quadrupole_split;
+    {
+        vector<xtp::APolarSite*> sites = xtp::APS_FROM_MPS(_espfile, 0);
+        std::shared_ptr<xtp::PolarSeg>  newPolarSegment (new xtp::PolarSeg(0, sites));
         polar_segments_mol.push_back(newPolarSegment);
     }   
 
     {
-        vector<ctp::APolarSite*> sites = ctp::APS_FROM_MPS(_mpsfiled, 0);
-        std::shared_ptr<ctp::PolarSeg>  newPolarSegment (new ctp::PolarSeg(0, sites));
+        vector<xtp::APolarSite*> sites = xtp::APS_FROM_MPS(_mpsfiled, 0);
+        std::shared_ptr<xtp::PolarSeg>  newPolarSegment (new xtp::PolarSeg(0, sites));
         polar_segments_dipole.push_back(newPolarSegment);
     }   
     {
-        vector<ctp::APolarSite*> sites = ctp::APS_FROM_MPS(_mpsfileds, 0);
-        std::shared_ptr<ctp::PolarSeg>  newPolarSegment (new ctp::PolarSeg(0, sites));
+        vector<xtp::APolarSite*> sites = xtp::APS_FROM_MPS(_mpsfileds, 0);
+        std::shared_ptr<xtp::PolarSeg>  newPolarSegment (new xtp::PolarSeg(0, sites));
         polar_segments_dipole_split.push_back(newPolarSegment);
     }        
     {
-        vector<ctp::APolarSite*> sites = ctp::APS_FROM_MPS(_mpsfileq, 0);
-         std::shared_ptr<ctp::PolarSeg>  newPolarSegment (new ctp::PolarSeg(0, sites));
+        vector<xtp::APolarSite*> sites = xtp::APS_FROM_MPS(_mpsfileq, 0);
+         std::shared_ptr<xtp::PolarSeg>  newPolarSegment (new xtp::PolarSeg(0, sites));
         polar_segments_quadrupole.push_back(newPolarSegment);
     }        
     {
-        vector<ctp::APolarSite*> sites = ctp::APS_FROM_MPS(_mpsfileqs, 0);
-         std::shared_ptr<ctp::PolarSeg>  newPolarSegment (new ctp::PolarSeg(0, sites));
+        vector<xtp::APolarSite*> sites = xtp::APS_FROM_MPS(_mpsfileqs, 0);
+         std::shared_ptr<xtp::PolarSeg>  newPolarSegment (new xtp::PolarSeg(0, sites));
         polar_segments_quadrupole_split.push_back(newPolarSegment);
     }        
   
