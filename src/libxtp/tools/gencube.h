--- conflicted
+++ resolved
@@ -28,590 +28,493 @@
 #include <votca/tools/constants.h>
 
 namespace votca {
-    namespace xtp {
-
-        using namespace std;
-
-        class GenCube : public xtp::QMTool {
-        public:
-
-            GenCube() {
-            };
-
-            ~GenCube() {
-            };
-
-            string Identify() {
-                return "gencube";
+  namespace xtp {
+
+    using namespace std;
+
+    class GenCube : public xtp::QMTool {
+      public:
+
+        GenCube() {
+        };
+
+        ~GenCube() {
+        };
+
+        string Identify() {
+          return "gencube";
+        }
+
+        void Initialize(Property *options);
+        bool Evaluate();
+
+
+      private:
+
+        Eigen::VectorXd EvaluateBasisAtPosition(const AOBasis& dftbasis,const tools::vec& pos);
+
+        void calculateCube();
+        void subtractCubes();
+
+        string _orbfile;
+        string _output_file;
+        string _infile1;
+        string _infile2;
+
+        bool _dostateonly;
+
+        double _padding;
+        int _xsteps;
+        int _ysteps;
+        int _zsteps;
+        QMState _state;
+        string _mode;
+        xtp::Logger _log;
+
+    };
+
+    void GenCube::Initialize(Property* options) {
+
+      // update options with the VOTCASHARE defaults   
+      UpdateWithDefaults(options, "xtp");
+
+
+      string key = "options." + Identify();
+      _orbfile = options->get(key + ".input").as<string> ();
+      _output_file = options->get(key + ".output").as<string> ();
+
+      // padding
+      _padding = options->get(key + ".padding").as<double> ();
+
+      // steps
+      _xsteps = options->get(key + ".xsteps").as<int> ();
+      _ysteps = options->get(key + ".ysteps").as<int> ();
+      _zsteps = options->get(key + ".zsteps").as<int> ();
+
+      std::string statestring=options->get(key + ".state").as<string> ();
+      _state.FromString(statestring);
+      _dostateonly = options->ifExistsReturnElseReturnDefault<bool>(key + ".diff2gs",false);
+
+      _mode = options->get(key + ".mode").as<string> ();
+      if (_mode == "subtract") {
+        _infile1 = options->get(key + ".infile1").as<string> ();
+        _infile2 = options->get(key + ".infile2").as<string> ();
+      }
+
+      // get the path to the shared folders with xml files
+      char *votca_share = getenv("VOTCASHARE");
+      if (votca_share == NULL) throw std::runtime_error("VOTCASHARE not set, cannot open help files.");
+
+    }
+
+    void GenCube::calculateCube() {
+
+      XTP_LOG(xtp::logDEBUG, _log) << "Reading serialized QM data from " << _orbfile << flush;
+
+      Orbitals orbitals;
+      XTP_LOG(xtp::logDEBUG, _log) << " Loading QM data from " << _orbfile << flush;
+      orbitals.ReadFromCpt(_orbfile);
+
+      std::vector<QMAtom*> atoms = orbitals.QMAtoms();
+
+      // determine min and max in each cartesian direction
+      double xmin = std::numeric_limits<double>::max();
+      double xmax = std::numeric_limits<double>::min();
+      double ymin = xmin;
+      double ymax = xmax;
+      double zmin = xmin;
+      double zmax = xmax;
+
+      for (const QMAtom* atom:atoms) {
+        const tools::vec& pos = atom->getPos();
+        // get center coordinates in Bohr
+        double x = pos.getX();
+        double y = pos.getY();
+        double z = pos.getZ();
+        if (x > xmax) xmax = x;
+        if (x < xmin) xmin = x;
+        if (y > ymax) ymax = y;
+        if (y < ymin) ymin = y;
+        if (z > zmax) zmax = z;
+        if (z < zmin) zmin = z;
+      }
+      // generate cube grid
+      double xstart = xmin - _padding;
+      double xstop = xmax + _padding;
+      double ystart = ymin - _padding;
+      double ystop = ymax + _padding;
+      double zstart = zmin - _padding;
+      double zstop = zmax + _padding;
+
+      double xincr = (xstop - xstart) / double(_xsteps);
+      double yincr = (ystop - ystart) / double(_ysteps);
+      double zincr = (zstop - zstart) / double(_zsteps);
+
+      std::ofstream out(_output_file);
+      if (!out.is_open()) {
+        throw std::runtime_error("Bad file handle: " + _output_file);
+      }
+
+      // write cube header
+      if(_state.isTransition()){
+        out<<boost::format("Transition state: %1$s \n")% _state.ToString();
+      }
+
+      bool do_amplitude=(_state.Type().isSingleParticleState());
+
+      if(do_amplitude){
+        out<<boost::format("%1$s with energy %2$f eV \n") %_state.ToLongString() % (orbitals.getExcitedStateEnergy(_state)*tools::conv::hrt2ev);
+      }else{
+        if(_dostateonly){
+          out<<boost::format( "Difference electron density of excited state %1$s \n")% _state.ToString();
+        }else{
+          out<<boost::format("Total electron density of %1$s state\n")% _state.ToLongString();
+        }
+      }
+
+
+      out<< "Created by VOTCA-XTP \n";
+      if (do_amplitude) {
+        out<<boost::format("-%1$lu %2$f %3$f %4$f \n") %atoms.size() %xstart %ystart %zstart;
+      } else {
+        out<<boost::format("%1$lu %2$f %3$f %4$f \n") %atoms.size() %xstart %ystart %zstart;
+      }
+
+      out<<boost::format( "%1$d %2$f 0.0 0.0 \n") %(_xsteps + 1) % xincr;
+      out<<boost::format( "%1$d 0.0 %2$f 0.0 \n") %(_ysteps + 1) % yincr;
+      out<<boost::format( "%1$d 0.0 0.0 %2$f \n") %(_zsteps + 1) % zincr;
+      Elements _elements;
+      for (const QMAtom* atom:atoms) {
+        const tools::vec& pos = atom->getPos();
+        // get center coordinates in Bohr
+        double x = pos.getX();
+        double y = pos.getY();
+        double z = pos.getZ();
+        string element = atom->getType();
+        int atnum = _elements.getEleNum(element);
+        double crg = atom->getNuccharge();
+        out<<boost::format( "%1$d %2$f %3$f %4$f %5$f\n") %atnum %crg %x %y %z;
+      }
+
+      if (do_amplitude) {
+        out<<boost::format("  1 %1$d \n") %(_state.Index()+1);
+      }
+
+      // load DFT basis set (element-wise information) from xml file
+      BasisSet dftbs;
+      dftbs.LoadBasisSet(orbitals.getDFTbasis());
+      XTP_LOG(xtp::logDEBUG, _log) << " Loaded DFT Basis Set " << orbitals.getDFTbasis() << flush;
+
+      // fill DFT AO basis by going through all atoms 
+      AOBasis dftbasis;
+      dftbasis.AOBasisFill(dftbs, orbitals.QMAtoms());
+
+      Eigen::MatrixXd mat=Eigen::MatrixXd::Zero(dftbasis.AOBasisSize(), dftbasis.AOBasisSize());
+      if(_dostateonly){
+        if(_state.Type().isExciton()){
+          std::vector< Eigen::MatrixXd > DMAT=orbitals.DensityMatrixExcitedState(_state);
+          mat=DMAT[1] - DMAT[0];
+        }
+      }else{
+        mat=orbitals.DensityMatrixFull(_state);
+      }
+      int amplitudeindex=0;
+      if(do_amplitude){
+        if(_state.Type()==QMStateType::DQPstate){
+          mat=orbitals.CalculateQParticleAORepresentation();
+          amplitudeindex=_state.Index()-orbitals.getGWAmin();
+        }else{
+          mat=orbitals.MOCoefficients();
+          amplitudeindex=_state.Index();
+        }
+      }
+
+
+      XTP_LOG(xtp::logDEBUG, _log) << " Calculating cube data ... \n" << flush;
+      _log.setPreface(xtp::logDEBUG, (format(" ... ...")).str());
+
+      boost::progress_display progress(_xsteps);
+      // eval density at cube grid points
+      for (int ix = 0; ix <= _xsteps; ix++) {
+        double x = xstart + double(ix) * xincr;
+        for (int iy = 0; iy <= _ysteps; iy++) {
+          double y = ystart + double(iy) * yincr;
+          int Nrecord = 0;
+          for (int iz = 0; iz <= _zsteps; iz++) {
+            double z = zstart + double(iz) * zincr;
+            Nrecord++;
+            vec pos = vec(x, y, z);
+            Eigen::VectorXd tmat=EvaluateBasisAtPosition(dftbasis,pos);
+            double value=0.0;
+            if(do_amplitude){
+              value = (mat.col(amplitudeindex).transpose() * tmat).value();
+            }else{  
+              value = (tmat.transpose() * mat * tmat).value();
             }
-
-            void Initialize(Property *options);
-            bool Evaluate();
-
-
-        private:
-
-            Eigen::VectorXd EvaluateBasisAtPosition(const AOBasis& dftbasis,const tools::vec& pos);
-
-            void calculateCube();
-            void subtractCubes();
-
-            string _orbfile;
-            string _output_file;
-            string _infile1;
-            string _infile2;
-            
-            bool _dostateonly;
-
-            double _padding;
-            int _xsteps;
-            int _ysteps;
-            int _zsteps;
-            QMState _state;
-            string _mode;
-            xtp::Logger _log;
-
-        };
-
-        void GenCube::Initialize(Property* options) {
-
-            // update options with the VOTCASHARE defaults   
-            UpdateWithDefaults(options, "xtp");
-
-
-            string key = "options." + Identify();
-            _orbfile = options->get(key + ".input").as<string> ();
-            _output_file = options->get(key + ".output").as<string> ();
-
-            // padding
-            _padding = options->get(key + ".padding").as<double> ();
-
-            // steps
-            _xsteps = options->get(key + ".xsteps").as<int> ();
-            _ysteps = options->get(key + ".ysteps").as<int> ();
-            _zsteps = options->get(key + ".zsteps").as<int> ();
-
-            std::string statestring=options->get(key + ".state").as<string> ();
-            _state.FromString(statestring);
-            _dostateonly = options->ifExistsReturnElseReturnDefault<bool>(key + ".diff2gs",false);
-
-            _mode = options->get(key + ".mode").as<string> ();
-            if (_mode == "subtract") {
-                _infile1 = options->get(key + ".infile1").as<string> ();
-                _infile2 = options->get(key + ".infile2").as<string> ();
+            if (Nrecord == 6 || iz == _zsteps) {
+              out<<boost::format("%1$E \n")% value;
+              Nrecord = 0;
+            } else {
+              out<<boost::format("%1$E ")% value;
             }
-
-            // get the path to the shared folders with xml files
-            char *votca_share = getenv("VOTCASHARE");
-            if (votca_share == NULL) throw std::runtime_error("VOTCASHARE not set, cannot open help files.");
-
-        }
-
-        void GenCube::calculateCube() {
-
-            XTP_LOG(xtp::logDEBUG, _log) << "Reading serialized QM data from " << _orbfile << flush;
-
-<<<<<<< HEAD
-            Orbitals _orbitals;
-            XTP_LOG(xtp::logDEBUG, _log) << " Loading QM data from " << _orbfile << flush;
-            _orbitals.ReadFromCpt(_orbfile);
-=======
-            Orbitals orbitals;
-            CTP_LOG(ctp::logDEBUG, _log) << " Loading QM data from " << _orbfile << flush;
-            orbitals.ReadFromCpt(_orbfile);
->>>>>>> 6201e219
-
-            std::vector<QMAtom*> atoms = orbitals.QMAtoms();
-
-            // determine min and max in each cartesian direction
-            double xmin = std::numeric_limits<double>::max();
-            double xmax = std::numeric_limits<double>::min();
-            double ymin = xmin;
-            double ymax = xmax;
-            double zmin = xmin;
-            double zmax = xmax;
-
-            for (const QMAtom* atom:atoms) {
-                const tools::vec& pos = atom->getPos();
-                // get center coordinates in Bohr
-                double x = pos.getX();
-                double y = pos.getY();
-                double z = pos.getZ();
-                if (x > xmax) xmax = x;
-                if (x < xmin) xmin = x;
-                if (y > ymax) ymax = y;
-                if (y < ymin) ymin = y;
-                if (z > zmax) zmax = z;
-                if (z < zmin) zmin = z;
+          }// z-component
+        }// y-component
+        ++progress;
+      } // x-component
+
+
+      out.close();
+      XTP_LOG(xtp::logDEBUG, _log) << "Wrote cube data to " << _output_file << flush;
+      return;
+    }
+
+    Eigen::VectorXd GenCube::EvaluateBasisAtPosition(const AOBasis& dftbasis,const tools::vec& pos){
+
+      // get value of orbitals at each gridpoint
+      Eigen::VectorXd tmat = Eigen::VectorXd::Zero(dftbasis.AOBasisSize());
+      for (const AOShell* shell:dftbasis) {
+        const double decay =shell->getMinDecay();
+        const tools::vec& shellpos = shell->getPos();
+        tools::vec dist = shellpos - pos;
+        double distsq = dist*dist;
+        // if contribution is smaller than -ln(1e-10), calc density
+        if ((decay * distsq) < 20.7) {
+          Eigen::VectorBlock<Eigen::VectorXd> tmat_block = tmat.segment(shell->getStartIndex(), shell->getNumFunc());
+          shell->EvalAOspace(tmat_block, pos);
+        }
+      }
+      return tmat;
+    }
+
+    void GenCube::subtractCubes() {
+
+      // open infiles for reading
+      ifstream in1;
+      XTP_LOG(xtp::logDEBUG, _log) << " Reading first cube from " << _infile1 << flush;
+      in1.open(_infile1.c_str(), ios::in);
+      ifstream in2;
+      XTP_LOG(xtp::logDEBUG, _log) << " Reading second cube from " << _infile2 << flush;
+      in2.open(_infile2.c_str(), ios::in);
+      string s;
+
+      FILE *out;
+      out = fopen(_output_file.c_str(), "w");
+
+      // first two lines of header are garbage
+      getline(in1, s);
+      fprintf(out, "%s\n", s.c_str());
+      getline(in1, s);
+      fprintf(out, "%s subtraction \n", s.c_str());
+      getline(in2, s);
+      getline(in2, s);
+
+      // read rest from header
+      int natoms;
+      double xstart;
+      double ystart;
+      double zstart;
+      // first line
+      in1 >> natoms;
+      bool do_amplitude=false;
+      if (natoms < 0) do_amplitude = true;
+      in1 >> xstart;
+      in1 >> ystart;
+      in1 >> zstart;
+      // check from second file
+      int tempint;
+      double tempdouble;
+      in2 >> tempint;
+      if (tempint != natoms) {
+        cerr << "Atom numbers do not match";
+        exit(1);
+      }
+      in2 >> tempdouble;
+      if (tempdouble != xstart) {
+        cerr << "Xstart does not match";
+        exit(1);
+      }
+      in2 >> tempdouble;
+      if (tempdouble != ystart) {
+        cerr << "Ystart does not match";
+        exit(1);
+      }
+      in2 >> tempdouble;
+      if (tempdouble != zstart) {
+        cerr << "Zstart does not match";
+        exit(1);
+      }
+
+      fprintf(out, "%d %f %f %f \n", natoms, xstart, ystart, zstart);
+
+      // grid information from first cube
+      double xincr;
+      double yincr;
+      double zincr;
+      in1 >> _xsteps;
+      in1 >> xincr;
+      in1 >> tempdouble;
+      in1 >> tempdouble;
+      in1 >> _ysteps;
+      in1 >> tempdouble;
+      in1 >> yincr;
+      in1 >> tempdouble;
+      in1 >> _zsteps;
+      in1 >> tempdouble;
+      in1 >> tempdouble;
+      in1 >> zincr;
+
+      // check second cube
+      in2 >> tempint;
+      if (tempint != _xsteps) {
+        cerr << "xsteps does not match";
+        exit(1);
+      }
+      in2 >> tempdouble;
+      if (tempdouble != xincr) {
+        cerr << "xincr does not match";
+        exit(1);
+      }
+      in2 >> tempdouble;
+      in2 >> tempdouble;
+      in2 >> tempint;
+      if (tempint != _ysteps) {
+        cerr << "ysteps does not match";
+        exit(1);
+      }
+      in2 >> tempdouble;
+      in2 >> tempdouble;
+      if (tempdouble != yincr) {
+        cerr << "yincr does not match";
+        exit(1);
+      }
+      in2 >> tempdouble;
+      in2 >> tempint;
+      if (tempint != _zsteps) {
+        cerr << "zsteps does not match";
+        exit(1);
+      }
+      in2 >> tempdouble;
+      in2 >> tempdouble;
+      in2 >> tempdouble;
+      if (tempdouble != zincr) {
+        cerr << "zincr does not match";
+        exit(1);
+      }
+
+      fprintf(out, "%d %f 0.0 0.0 \n", _xsteps, xincr);
+      fprintf(out, "%d 0.0 %f 0.0 \n", _ysteps, yincr);
+      fprintf(out, "%d 0.0 0.0 %f \n", _zsteps, zincr);
+      // atom information
+
+      for (int iatom = 0; iatom < std::abs(natoms); iatom++) {
+        // get center coordinates in Bohr
+        double x;
+        double y;
+        double z;
+        int atnum;
+        double crg;
+
+        // get from first cube
+        in1 >> atnum;
+        in1 >> crg;
+        in1 >> x;
+        in1 >> y;
+        in1 >> z;
+
+        // check second cube
+        in2 >> tempint;
+        if (tempint != atnum) {
+          cerr << "atnum does not match";
+          exit(1);
+        }
+        in2 >> tempdouble;
+        if (tempdouble != crg) {
+          cerr << "crg does not match";
+          exit(1);
+        }
+        in2 >> tempdouble;
+        if (tempdouble != x) {
+          cerr << "x does not match";
+          exit(1);
+        }
+        in2 >> tempdouble;
+        if (tempdouble != y) {
+          cerr << "y does not match";
+          exit(1);
+        }
+        in2 >> tempdouble;
+        if (tempdouble != z) {
+          cerr << "z does not match";
+          exit(1);
+        }
+
+        fprintf(out, "%d %f %f %f %f\n", atnum, crg, x, y, z);
+
+
+      }
+
+      if (do_amplitude) {
+        int ntotal;
+        int nis;
+        in1 >> ntotal;
+        in1 >> nis;
+
+        in2 >> tempint;
+        if (tempint != ntotal) {
+          cerr << "ntotal does not match";
+          exit(1);
+        }
+        in2 >> tempint;
+        if (tempint != nis) {
+          cerr << "nis does not match";
+          exit(1);
+        }
+        fprintf(out, "  1 %d \n", nis);
+      }
+      // now read data
+      double val1;
+      double val2;
+      for (int _ix = 0; _ix < _xsteps; _ix++) {
+        for (int _iy = 0; _iy < _ysteps; _iy++) {
+          int Nrecord = 0;
+          for (int _iz = 0; _iz < _zsteps; _iz++) {
+            Nrecord++;
+            in1 >> val1;
+            in2 >> val2;
+            if (Nrecord == 6 || _iz == _zsteps - 1) {
+              fprintf(out, "%E \n", val1 - val2);
+              Nrecord = 0;
+            } else {
+              fprintf(out, "%E ", val1 - val2);
             }
-            // generate cube grid
-            double xstart = xmin - _padding;
-            double xstop = xmax + _padding;
-            double ystart = ymin - _padding;
-            double ystop = ymax + _padding;
-            double zstart = zmin - _padding;
-            double zstop = zmax + _padding;
-
-            double xincr = (xstop - xstart) / double(_xsteps);
-            double yincr = (ystop - ystart) / double(_ysteps);
-            double zincr = (zstop - zstart) / double(_zsteps);
-
-            std::ofstream out(_output_file);
-            if (!out.is_open()) {
-                throw std::runtime_error("Bad file handle: " + _output_file);
-            }
-
-            // write cube header
-            if(_state.isTransition()){
-                out<<boost::format("Transition state: %1$s \n")% _state.ToString();
-            }
-            
-            bool do_amplitude=(_state.Type().isSingleParticleState());
-            
-            if(do_amplitude){
-                out<<boost::format("%1$s with energy %2$f eV \n") %_state.ToLongString() % (orbitals.getExcitedStateEnergy(_state)*tools::conv::hrt2ev);
-            }else{
-                if(_dostateonly){
-                    out<<boost::format( "Difference electron density of excited state %1$s \n")% _state.ToString();
-                }else{
-                     out<<boost::format("Total electron density of %1$s state\n")% _state.ToLongString();
-                }
-            }
-            
-           
-            out<< "Created by VOTCA-XTP \n";
-            if (do_amplitude) {
-                out<<boost::format("-%1$lu %2$f %3$f %4$f \n") %atoms.size() %xstart %ystart %zstart;
-            } else {
-              out<<boost::format("%1$lu %2$f %3$f %4$f \n") %atoms.size() %xstart %ystart %zstart;
-            }
-
-            out<<boost::format( "%1$d %2$f 0.0 0.0 \n") %(_xsteps + 1) % xincr;
-            out<<boost::format( "%1$d 0.0 %2$f 0.0 \n") %(_ysteps + 1) % yincr;
-            out<<boost::format( "%1$d 0.0 0.0 %2$f \n") %(_zsteps + 1) % zincr;
-            Elements _elements;
-            for (const QMAtom* atom:atoms) {
-                const tools::vec& pos = atom->getPos();
-                // get center coordinates in Bohr
-                double x = pos.getX();
-                double y = pos.getY();
-                double z = pos.getZ();
-                string element = atom->getType();
-                int atnum = _elements.getEleNum(element);
-                double crg = atom->getNuccharge();
-                out<<boost::format( "%1$d %2$f %3$f %4$f %5$f\n") %atnum %crg %x %y %z;
-            }
-
-            if (do_amplitude) {
-                out<<boost::format("  1 %1$d \n") %(_state.Index()+1);
-            }
-
-            // load DFT basis set (element-wise information) from xml file
-            BasisSet dftbs;
-<<<<<<< HEAD
-            dftbs.LoadBasisSet(_orbitals.getDFTbasis());
-            XTP_LOG(xtp::logDEBUG, _log) << " Loaded DFT Basis Set " << _orbitals.getDFTbasis() << flush;
-
-            // fill DFT AO basis by going through all atoms 
-            AOBasis dftbasis;
-            dftbasis.AOBasisFill(&dftbs, _orbitals.QMAtoms());
-
-            // now depending on the type of cube
-            if (_do_groundstate || _do_bse || _do_transition) {
-                Eigen::MatrixXd DMAT_tot = Eigen::MatrixXd::Zero(dftbasis.AOBasisSize(), dftbasis.AOBasisSize());
-                // ground state only if requested
-                if (_do_groundstate) {
-                    Eigen::MatrixXd DMATGS = _orbitals.DensityMatrixGroundState();
-                    DMAT_tot = DMATGS; // Ground state + hole_contribution + electron contribution
-                    XTP_LOG(xtp::logDEBUG, _log) << " Calculated ground state density matrix " << flush;
-                }
-
-                if (_state > 0) {
-                    if (_do_transition) {
-                        DMAT_tot = _orbitals.TransitionDensityMatrix(_spin, _state - 1);
-                        XTP_LOG(xtp::logDEBUG, _log) << " Calculated transition state density matrix " << flush;
-                    }                        // excited state if requested
-                    else if (_do_bse) {
-                        std::vector< Eigen::MatrixXd > DMAT = _orbitals.DensityMatrixExcitedState(_spin, _state - 1);
-
-                        DMAT_tot = DMAT_tot + DMAT[1] - DMAT[0]; // Ground state + hole_contribution + electron contribution
-                        XTP_LOG(xtp::logDEBUG, _log) << " Calculated excited state density matrix " << flush;
-                    }
-=======
-            dftbs.LoadBasisSet(orbitals.getDFTbasis());
-            CTP_LOG(ctp::logDEBUG, _log) << " Loaded DFT Basis Set " << orbitals.getDFTbasis() << flush;
-
-            // fill DFT AO basis by going through all atoms 
-            AOBasis dftbasis;
-            dftbasis.AOBasisFill(dftbs, orbitals.QMAtoms());
-
-            Eigen::MatrixXd mat=Eigen::MatrixXd::Zero(dftbasis.AOBasisSize(), dftbasis.AOBasisSize());
-            if(_dostateonly){
-                if(_state.Type().isExciton()){
-                     std::vector< Eigen::MatrixXd > DMAT=orbitals.DensityMatrixExcitedState(_state);
-                     mat=DMAT[1] - DMAT[0];
-                }
-            }else{
-                mat=orbitals.DensityMatrixFull(_state);
-            }
-            int amplitudeindex=0;
-            if(do_amplitude){
-                if(_state.Type()==QMStateType::DQPstate){
-                    mat=orbitals.CalculateQParticleAORepresentation();
-                    amplitudeindex=_state.Index()-orbitals.getGWAmin();
-                }else{
-                    mat=orbitals.MOCoefficients();
-                    amplitudeindex=_state.Index();
->>>>>>> 6201e219
-                }
-            }
-            
-
-                XTP_LOG(xtp::logDEBUG, _log) << " Calculating cube data ... \n" << flush;
-                _log.setPreface(xtp::logDEBUG, (format(" ... ...")).str());
-
-                boost::progress_display progress(_xsteps);
-                // eval density at cube grid points
-                for (int ix = 0; ix <= _xsteps; ix++) {
-                    double x = xstart + double(ix) * xincr;
-                    for (int iy = 0; iy <= _ysteps; iy++) {
-                        double y = ystart + double(iy) * yincr;
-                        int Nrecord = 0;
-                        for (int iz = 0; iz <= _zsteps; iz++) {
-                            double z = zstart + double(iz) * zincr;
-                            Nrecord++;
-                            vec pos = vec(x, y, z);
-                            Eigen::VectorXd tmat=EvaluateBasisAtPosition(dftbasis,pos);
-                            double value=0.0;
-                            if(do_amplitude){
-                                value = (mat.col(amplitudeindex).transpose() * tmat).value();
-                            }else{  
-                                value = (tmat.transpose() * mat * tmat).value();
-                            }
-                            if (Nrecord == 6 || iz == _zsteps) {
-                                 out<<boost::format("%1$E \n")% value;
-                                Nrecord = 0;
-                            } else {
-                                out<<boost::format("%1$E ")% value;
-                            }
-                        }// z-component
-                    }// y-component
-                    ++progress;
-                } // x-component
-<<<<<<< HEAD
-            } // ground or excited state
-            _log.setPreface(xtp::logDEBUG, (format("\n ... ...")).str());
-
-            // diagonalized QP, if requested
-            if ((_do_ks || _do_qp) && _state > 0) {
-                Eigen::VectorXd Ftemp;
-                if (_do_qp) {
-                    Eigen::VectorXd QPcoefs = _orbitals.QPdiagCoefficients().col(_state - 1);
-                    // get QPdiag coefficients for the requested state
-                    Eigen::MatrixXd MOs = _orbitals.MOCoefficients().block(_orbitals.getGWAmin(), 0, _orbitals.getGWAtot(), dftbasis.AOBasisSize());
-                    // get DFT MO coefficients
-                    Ftemp = MOs.transpose() * QPcoefs;
-                }
-                if (_do_ks) {
-                    Ftemp = _orbitals.MOCoefficients().col(_state - 1);
-                }
-                for (int _ix = 0; _ix <= _xsteps; _ix++) {
-                    double _x = xstart + double(_ix) * xincr;
-                    for (int _iy = 0; _iy <= _ysteps; _iy++) {
-                        double _y = ystart + double(_iy) * yincr;
-                        int Nrecord = 0;
-                        for (int _iz = 0; _iz <= _zsteps; _iz++) {
-                            double _z = zstart + double(_iz) * zincr;
-                            Nrecord++;
-                            // get value of orbitals at each gridpoint
-                            Eigen::VectorXd tmat = Eigen::VectorXd::Zero(dftbasis.AOBasisSize());
-                            vec pos = vec(_x, _y, _z);
-                            for (AOBasis::AOShellIterator _row = dftbasis.firstShell(); _row != dftbasis.lastShell(); _row++) {
-                                const double decay = (*_row)->getMinDecay();
-                                const tools::vec& shellpos = (*_row)->getPos();
-                                tools::vec dist = shellpos - pos;
-                                double distsq = dist*dist;
-                                // if contribution is smaller than -ln(1e-10), calc density
-                                if ((decay * distsq) < 20.7) {
-                                    Eigen::VectorBlock<Eigen::VectorXd> tmat_block = tmat.segment((*_row)->getStartIndex(), (*_row)->getNumFunc());
-                                    (*_row)->EvalAOspace(tmat_block, pos);
-                                }
-                            }
-                            double QP_at_grid = (Ftemp.transpose() * tmat).value();
-                            if (Nrecord == 6 || _iz == _zsteps) {
-                                fprintf(out, "%E \n", QP_at_grid);
-                                Nrecord = 0;
-                            } else {
-                                fprintf(out, "%E ", QP_at_grid);
-                            }
-                        }// z-component
-                    }// y-component
-                } // x-component
-            }
-
-            fclose(out);
-            XTP_LOG(xtp::logDEBUG, _log) << "Wrote cube data to " << _output_file << flush;
-
-=======
-            
-                out.close();
-            CTP_LOG(ctp::logDEBUG, _log) << "Wrote cube data to " << _output_file << flush;
->>>>>>> 6201e219
-            return;
-        }
-        
-        Eigen::VectorXd GenCube::EvaluateBasisAtPosition(const AOBasis& dftbasis,const tools::vec& pos){
-            
-        // get value of orbitals at each gridpoint
-        Eigen::VectorXd tmat = Eigen::VectorXd::Zero(dftbasis.AOBasisSize());
-        for (const AOShell* shell:dftbasis) {
-            const double decay =shell->getMinDecay();
-            const tools::vec& shellpos = shell->getPos();
-            tools::vec dist = shellpos - pos;
-            double distsq = dist*dist;
-            // if contribution is smaller than -ln(1e-10), calc density
-            if ((decay * distsq) < 20.7) {
-                Eigen::VectorBlock<Eigen::VectorXd> tmat_block = tmat.segment(shell->getStartIndex(), shell->getNumFunc());
-                shell->EvalAOspace(tmat_block, pos);
-            }
-        }
-        return tmat;
-        }
-
-        void GenCube::subtractCubes() {
-
-            // open infiles for reading
-            ifstream in1;
-            XTP_LOG(xtp::logDEBUG, _log) << " Reading first cube from " << _infile1 << flush;
-            in1.open(_infile1.c_str(), ios::in);
-            ifstream in2;
-            XTP_LOG(xtp::logDEBUG, _log) << " Reading second cube from " << _infile2 << flush;
-            in2.open(_infile2.c_str(), ios::in);
-            string s;
-
-            FILE *out;
-            out = fopen(_output_file.c_str(), "w");
-
-            // first two lines of header are garbage
-            getline(in1, s);
-            fprintf(out, "%s\n", s.c_str());
-            getline(in1, s);
-            fprintf(out, "%s subtraction \n", s.c_str());
-            getline(in2, s);
-            getline(in2, s);
-
-            // read rest from header
-            int natoms;
-            double xstart;
-            double ystart;
-            double zstart;
-            // first line
-            in1 >> natoms;
-            bool do_amplitude=false;
-            if (natoms < 0) do_amplitude = true;
-            in1 >> xstart;
-            in1 >> ystart;
-            in1 >> zstart;
-            // check from second file
-            int tempint;
-            double tempdouble;
-            in2 >> tempint;
-            if (tempint != natoms) {
-                cerr << "Atom numbers do not match";
-                exit(1);
-            }
-            in2 >> tempdouble;
-            if (tempdouble != xstart) {
-                cerr << "Xstart does not match";
-                exit(1);
-            }
-            in2 >> tempdouble;
-            if (tempdouble != ystart) {
-                cerr << "Ystart does not match";
-                exit(1);
-            }
-            in2 >> tempdouble;
-            if (tempdouble != zstart) {
-                cerr << "Zstart does not match";
-                exit(1);
-            }
-
-            fprintf(out, "%d %f %f %f \n", natoms, xstart, ystart, zstart);
-
-            // grid information from first cube
-            double xincr;
-            double yincr;
-            double zincr;
-            in1 >> _xsteps;
-            in1 >> xincr;
-            in1 >> tempdouble;
-            in1 >> tempdouble;
-            in1 >> _ysteps;
-            in1 >> tempdouble;
-            in1 >> yincr;
-            in1 >> tempdouble;
-            in1 >> _zsteps;
-            in1 >> tempdouble;
-            in1 >> tempdouble;
-            in1 >> zincr;
-
-            // check second cube
-            in2 >> tempint;
-            if (tempint != _xsteps) {
-                cerr << "xsteps does not match";
-                exit(1);
-            }
-            in2 >> tempdouble;
-            if (tempdouble != xincr) {
-                cerr << "xincr does not match";
-                exit(1);
-            }
-            in2 >> tempdouble;
-            in2 >> tempdouble;
-            in2 >> tempint;
-            if (tempint != _ysteps) {
-                cerr << "ysteps does not match";
-                exit(1);
-            }
-            in2 >> tempdouble;
-            in2 >> tempdouble;
-            if (tempdouble != yincr) {
-                cerr << "yincr does not match";
-                exit(1);
-            }
-            in2 >> tempdouble;
-            in2 >> tempint;
-            if (tempint != _zsteps) {
-                cerr << "zsteps does not match";
-                exit(1);
-            }
-            in2 >> tempdouble;
-            in2 >> tempdouble;
-            in2 >> tempdouble;
-            if (tempdouble != zincr) {
-                cerr << "zincr does not match";
-                exit(1);
-            }
-
-            fprintf(out, "%d %f 0.0 0.0 \n", _xsteps, xincr);
-            fprintf(out, "%d 0.0 %f 0.0 \n", _ysteps, yincr);
-            fprintf(out, "%d 0.0 0.0 %f \n", _zsteps, zincr);
-            // atom information
-
-            for (int iatom = 0; iatom < std::abs(natoms); iatom++) {
-                // get center coordinates in Bohr
-                double x;
-                double y;
-                double z;
-                int atnum;
-                double crg;
-
-                // get from first cube
-                in1 >> atnum;
-                in1 >> crg;
-                in1 >> x;
-                in1 >> y;
-                in1 >> z;
-
-                // check second cube
-                in2 >> tempint;
-                if (tempint != atnum) {
-                    cerr << "atnum does not match";
-                    exit(1);
-                }
-                in2 >> tempdouble;
-                if (tempdouble != crg) {
-                    cerr << "crg does not match";
-                    exit(1);
-                }
-                in2 >> tempdouble;
-                if (tempdouble != x) {
-                    cerr << "x does not match";
-                    exit(1);
-                }
-                in2 >> tempdouble;
-                if (tempdouble != y) {
-                    cerr << "y does not match";
-                    exit(1);
-                }
-                in2 >> tempdouble;
-                if (tempdouble != z) {
-                    cerr << "z does not match";
-                    exit(1);
-                }
-
-                fprintf(out, "%d %f %f %f %f\n", atnum, crg, x, y, z);
-
-
-            }
-
-            if (do_amplitude) {
-                int ntotal;
-                int nis;
-                in1 >> ntotal;
-                in1 >> nis;
-
-                in2 >> tempint;
-                if (tempint != ntotal) {
-                    cerr << "ntotal does not match";
-                    exit(1);
-                }
-                in2 >> tempint;
-                if (tempint != nis) {
-                    cerr << "nis does not match";
-                    exit(1);
-                }
-                fprintf(out, "  1 %d \n", nis);
-            }
-            // now read data
-            double val1;
-            double val2;
-            for (int _ix = 0; _ix < _xsteps; _ix++) {
-                for (int _iy = 0; _iy < _ysteps; _iy++) {
-                    int Nrecord = 0;
-                    for (int _iz = 0; _iz < _zsteps; _iz++) {
-                        Nrecord++;
-                        in1 >> val1;
-                        in2 >> val2;
-                        if (Nrecord == 6 || _iz == _zsteps - 1) {
-                            fprintf(out, "%E \n", val1 - val2);
-                            Nrecord = 0;
-                        } else {
-                            fprintf(out, "%E ", val1 - val2);
-                        }
-                    }
-                }
-            }
-
-            fclose(out);
-<<<<<<< HEAD
-            XTP_LOG(xtp::logDEBUG, _log) << "Wrote subtracted cube data to " << _output_file << flush;
-
-=======
-            CTP_LOG(ctp::logDEBUG, _log) << "Wrote subtracted cube data to " << _output_file << flush;
->>>>>>> 6201e219
-        }
-
-        bool GenCube::Evaluate() {
-
-            _log.setReportLevel(xtp::logDEBUG);
-            _log.setMultithreading(true);
-
-            _log.setPreface(xtp::logINFO, "\n... ...");
-            _log.setPreface(xtp::logERROR, "\n... ...");
-            _log.setPreface(xtp::logWARNING, "\n... ...");
-            _log.setPreface(xtp::logDEBUG, "\n... ...");
-
-            // calculate new cube
-            if (_mode == "new") {
-                calculateCube();
-            } else if (_mode == "subtract") {
-                subtractCubes();
-            }
-
-            return true;
-        }
+          }
+        }
+      }
+
+      fclose(out);
+      XTP_LOG(xtp::logDEBUG, _log) << "Wrote subtracted cube data to " << _output_file << flush;
     }
+
+    bool GenCube::Evaluate() {
+
+      _log.setReportLevel(xtp::logDEBUG);
+      _log.setMultithreading(true);
+
+      _log.setPreface(xtp::logINFO, "\n... ...");
+      _log.setPreface(xtp::logERROR, "\n... ...");
+      _log.setPreface(xtp::logWARNING, "\n... ...");
+      _log.setPreface(xtp::logDEBUG, "\n... ...");
+
+      // calculate new cube
+      if (_mode == "new") {
+        calculateCube();
+      } else if (_mode == "subtract") {
+        subtractCubes();
+      }
+
+      return true;
+    }
+  }
 }
 
 
