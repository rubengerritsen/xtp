--- conflicted
+++ resolved
@@ -26,12 +26,7 @@
 // VOTCA includes
 #include <votca/tools/constants.h>
 #include <votca/tools/elements.h>
-<<<<<<< HEAD
 #include <votca/tools/getline.h>
-#include <votca/xtp/aobasis.h>
-#include <votca/xtp/cubefile_writer.h>
-#include <votca/xtp/orbitals.h>
-=======
 
 // Local VOTCA includes
 #include "votca/xtp/aobasis.h"
@@ -40,7 +35,6 @@
 
 // Local private VOTCA includes
 #include "gencube.h"
->>>>>>> f3eea3e0
 
 namespace votca {
 namespace xtp {
