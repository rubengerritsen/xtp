--- conflicted
+++ resolved
@@ -35,15 +35,6 @@
  public:
   DftGwBse() = default;
 
-<<<<<<< HEAD
-  ~DftGwBse() final = default;
-
-  std::string Identify() final { return "dftgwbse"; }
-
- protected:
-  void ParseOptions(const tools::Property &user_options) final;
-  bool Run() final;
-=======
   ~DftGwBse() = default;
 
   std::string Identify() { return "dftgwbse"; }
@@ -51,7 +42,6 @@
  protected:
   void ParseOptions(const tools::Property &user_options);
   bool Run();
->>>>>>> 00813b93
 
  private:
   std::string _guess_file;
