/* 
 *            Copyright 2009-2017 The VOTCA Development Team
 *                       (http://www.votca.org)
 *
 *      Licensed under the Apache License, Version 2.0 (the "License")
 *
 * You may not use this file except in compliance with the License.
 * You may obtain a copy of the License at
 *
 *              http://www.apache.org/licenses/LICENSE-2.0
 *
 * Unless required by applicable law or agreed to in writing, software
 * distributed under the License is distributed on an "AS IS" BASIS,
 * WITHOUT WARRANTIES OR CONDITIONS OF ANY KIND, either express or implied.
 * See the License for the specific language governing permissions and
 * limitations under the License.
 *
 */

#ifndef VOTCA_XTP_LOG2MPS_H
#define VOTCA_XTP_LOG2MPS_H


#include <boost/format.hpp>
#include <votca/xtp/qmtool.h>
#include <votca/xtp/topology.h>
#include <votca/xtp/qmpackagefactory.h>
#include <votca/xtp/qmmachine.h>


namespace votca { namespace xtp {


class Log2Mps : public xtp::QMTool
{
public:

    Log2Mps() { };
   ~Log2Mps() { };

    string Identify() { return "log2mps"; }

    void   Initialize(Property *options);
    bool   Evaluate();



private:

    string _package;
    string _logfile;
    string _mpsfile;

};


void Log2Mps::Initialize(Property *opt) {
    
    QMPackageFactory::RegisterAll();
    
    string key = "options.log2mps";
    _package = opt->get(key+".package").as<string>();
    
    if(_package=="xtp"){
        throw std::runtime_error("XTP has no log file. For xtp package just run the partialcharges tool on you .orb file");
    }
    _logfile = opt->get(key+".logfile").as<string>();
    

    _mpsfile = (opt->exists(key+".mpsfile")) ? 
        opt->get(key+".mpsfile").as<string>() : "";
    if (_mpsfile == "") _mpsfile = _logfile.substr(0,_logfile.size()-4)+".mps";

    cout << endl << "... ... " << _logfile << " => " << _mpsfile << flush;
}


bool Log2Mps::Evaluate() {
    
    // Logger (required for QM package, so we can just as well use it)
    xtp::Logger log;
    log.setPreface(xtp::logINFO, "\n... ...");
    log.setPreface(xtp::logDEBUG, "\n... ...");
    log.setReportLevel(xtp::logDEBUG);
    log.setMultithreading(true);  
    
    // Set-up QM package
<<<<<<< HEAD
    XTP_LOG_SAVE(xtp::logINFO,log) << "Using package <" << _package << ">" << flush;
=======
    
    CTP_LOG_SAVE(ctp::logINFO,log) << "Using package <" << _package << ">" << flush;
>>>>>>> 6201e219
    QMPackage *qmpack = QMPackages().Create(_package);    
    qmpack->doGetCharges(true);
    qmpack->setLog(&log);
    qmpack->setRunDir(".");
    qmpack->setLogFileName(_logfile);
    
    // Create orbitals, fill with life & extract QM atoms
    Orbitals orbs;
    int cdx = qmpack->ParseLogFile(orbs);
    if (!cdx) {
        cout << "\nERROR Parsing " << _logfile << "failed. Abort." << endl;
        throw std::runtime_error("(see above, parsing error)");
    }    
    vector<QMAtom*> &qmatoms = orbs.QMAtoms();
    vector<QMAtom*>::iterator it;
    
    // Sanity checks, total charge
    double Q = 0.0;
    for (it = qmatoms.begin(); it < qmatoms.end(); ++it) {
        Q += (*it)->getPartialcharge();
    }
    
    if (qmatoms.size() < 1) {
        cout << "\nERROR No charges extracted from " << _logfile 
            << ". Abort.\n" << flush;
        throw std::runtime_error("(see above, input or parsing error)");
    }
    XTP_LOG_SAVE(xtp::logINFO,log) 
        << qmatoms.size() << " QM atoms, total charge Q = " << Q << flush;    
    
    
    // Convert to polar segment & write mps-file
<<<<<<< HEAD
    QMMInterface qmmface;
    xtp::PolarSeg pseg = qmmface.Convert(qmatoms);
=======
    QMInterface qmmface;
    ctp::PolarSeg pseg = qmmface.Convert(qmatoms);
>>>>>>> 6201e219
    
    string tag = "::LOG2MPS " 
        + (boost::format("(log-file='%1$s' : %2$d QM atoms)")
        % _logfile % qmatoms.size()).str();    
    pseg.WriteMPS(_mpsfile, tag);
    return true;
}



}}

#endif<|MERGE_RESOLUTION|>--- conflicted
+++ resolved
@@ -85,12 +85,8 @@
     log.setMultithreading(true);  
     
     // Set-up QM package
-<<<<<<< HEAD
     XTP_LOG_SAVE(xtp::logINFO,log) << "Using package <" << _package << ">" << flush;
-=======
-    
-    CTP_LOG_SAVE(ctp::logINFO,log) << "Using package <" << _package << ">" << flush;
->>>>>>> 6201e219
+
     QMPackage *qmpack = QMPackages().Create(_package);    
     qmpack->doGetCharges(true);
     qmpack->setLog(&log);
@@ -123,13 +119,8 @@
     
     
     // Convert to polar segment & write mps-file
-<<<<<<< HEAD
-    QMMInterface qmmface;
-    xtp::PolarSeg pseg = qmmface.Convert(qmatoms);
-=======
-    QMInterface qmmface;
-    ctp::PolarSeg pseg = qmmface.Convert(qmatoms);
->>>>>>> 6201e219
+    QMInterface qmface;
+    xtp::PolarSeg pseg = qmface.Convert(qmatoms);
     
     string tag = "::LOG2MPS " 
         + (boost::format("(log-file='%1$s' : %2$d QM atoms)")
