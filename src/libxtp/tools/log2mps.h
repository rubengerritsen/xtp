--- conflicted
+++ resolved
@@ -35,15 +35,6 @@
 class Log2Mps final : public QMTool {
  public:
   Log2Mps() = default;
-<<<<<<< HEAD
-  ~Log2Mps() final = default;
-
-  std::string Identify() final { return "log2mps"; }
-
- protected:
-  void ParseOptions(const tools::Property &user_options) final;
-  bool Run() final;
-=======
   ~Log2Mps() = default;
 
   std::string Identify() { return "log2mps"; }
@@ -51,7 +42,6 @@
  protected:
   void ParseOptions(const tools::Property &user_options);
   bool Run();
->>>>>>> 00813b93
 
  private:
   std::string _package;
