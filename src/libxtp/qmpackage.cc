--- conflicted
+++ resolved
@@ -23,13 +23,7 @@
 namespace votca {
     namespace xtp {
 
-<<<<<<< HEAD
-        namespace ub = boost::numeric::ublas;
-
         void QMPackage::ReorderOutput(Orbitals* _orbitals) {
-=======
-  void QMPackage::ReorderOutput(Orbitals* _orbitals){
->>>>>>> 21612300
             BasisSet _dftbasisset;
             _dftbasisset.LoadBasisSet(_basisset_name);
             if (!_orbitals->hasQMAtoms()) {
