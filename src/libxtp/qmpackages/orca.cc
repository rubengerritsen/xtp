/*
 *            Copyright 2009-2018 The VOTCA Development Team
 *                       (http://www.votca.org)
 *
 *      Licensed under the Apache License, Version 2.0 (the "License")
 *
 * You may not use this file except in compliance with the License.
 * You may obtain a copy of the License at
 *
 *              http://www.apache.org/licenses/LICENSE-2.0
 *
 * Unless required by applicable law or agreed to in writing, software
 * distributed under the License is distributed on an "AS IS" BASIS,
 * WITHOUT WARRANTIES OR CONDITIONS OF ANY KIND, either express or implied.
 * See the License for the specific language governing permissions and
 * limitations under the License.
 *
 */

#include "orca.h"
#include <votca/tools/elements.h>
#include <boost/algorithm/string.hpp>
#include <boost/format.hpp>
#include <boost/filesystem.hpp>
#include <stdio.h>
#include <iomanip>





namespace votca {
    namespace xtp {
      using namespace std;

        void Orca::Initialize(tools::Property &options) {

            //good luck

            // Orca file names
            std::string fileName = "system";

            _input_file_name = fileName + ".inp";
            _log_file_name = fileName + ".log";
            _shell_file_name = fileName + ".sh";
            _orb_file_name = fileName + ".gbw";

            std::string key = "package";
            std::string _name = options.get(key + ".name").as<std::string> ();

            if (_name != "orca") {
                cerr << "Tried to use " << _name << " package. ";
                throw std::runtime_error("Wrong options file");
            }

            _executable = options.get(key + ".executable").as<std::string> ();
            _charge = options.get(key + ".charge").as<int> ();
            _spin = options.get(key + ".spin").as<int> ();
            _options = options.get(key + ".options").as<std::string> ();
            _memory = options.get(key + ".memory").as<std::string> ();
            _threads = options.get(key + ".threads").as<int> ();
            _scratch_dir = options.get(key + ".scratch").as<std::string> ();
            _cleanup = options.get(key + ".cleanup").as<std::string> ();
            _auxbasisset_name = options.get(key + ".auxbasisset").as<std::string> ();



            if (options.exists(key + ".outputVxc")) {
                _output_Vxc = options.get(key + ".outputVxc").as<bool> ();
            } else _output_Vxc = false;
            if (_output_Vxc) {
                throw std::runtime_error("Sorry " + _name + " does not support Vxc output");
            }

            if ( _write_pseudopotentials )  _ecp_name = options.get(key + ".ecp").as<std::string> ();
            _basisset_name = options.get(key + ".basisset").as<std::string> ();
            _write_basis_set = options.get(key + ".writebasisset").as<bool> ();
            _write_pseudopotentials = options.get(key + ".writepseudopotentials").as<bool> ();
            if ( _write_pseudopotentials )  _ecp_name = options.get(key + ".ecp").as<std::string> ();

            // check if the optimize keyword is present, if yes, read updated coords
            std::string::size_type iop_pos = _options.find(" Opt"); /*optimization word in orca*/
            if (iop_pos != std::string::npos) {
                _is_optimization = true;
            } else {
                _is_optimization = false;
            }

            // check if the esp keyword is present, if yes, get the charges and save them
            iop_pos = _options.find(" chelpg"); /*electrostatic potential related to partial atomic charges I guess is chelpg in orca but check */
            if (iop_pos != std::string::npos ||  _options.find(" CHELPG")!= std::string::npos) {
                _get_charges = true;
            } else {
                _get_charges = false;
            }

            // check if the guess should be prepared, if yes, append the guess later
            _write_guess = false;
            iop_pos = _options.find("Guess MORead");
            if (iop_pos != std::string::npos) _write_guess = true;
            iop_pos = _options.find("Guess MORead\n");
            if (iop_pos != std::string::npos) _write_guess = true;
        }


/* Custom basis sets are written on a per-element basis to
     * the system.bas/aux file(s), which are then included in the
     * Orca input file using GTOName = "system.bas/aux"
     */
    void Orca::WriteBasisset(const QMMolecule& qmatoms , std::string& bs_name, std::string& el_file_name) {

      
      std::vector<std::string> UniqueElements= qmatoms.FindUniqueElements();
      
      tools::Elements elementInfo;
      BasisSet bs;
      bs.LoadBasisSet(bs_name);
      XTP_LOG(logDEBUG, *_pLog) << "Loaded Basis Set " << bs_name << flush;
      ofstream el_file;

      el_file.open(el_file_name.c_str());
      el_file << "$DATA" << endl;

        for (const std::string& element_name:UniqueElements) {
          const Element& element = bs.getElement(element_name);
          el_file << elementInfo.getEleFull(element_name) << endl;
          for (const Shell& shell:element) {
            string type = shell.getType();
            // check combined shells
            for (unsigned i = 0; i < type.size(); ++i) {
              string subtype = string(type, i, 1);
              el_file << subtype << " " << shell.getSize() << endl;
              int sh_idx = 0;
              for (const GaussianPrimitive& gaussian:shell) {
                sh_idx++;
                el_file << " " << sh_idx << " " << indent(gaussian._decay);
                el_file << " " << indent(gaussian._contraction[FindLmax(subtype)]);
                el_file << endl;
              }

            }
          }

        }
      el_file << "STOP\n";
      el_file.close();

      return;
    }

/* Coordinates are written in standard Element,x,y,z format to the
     * input file.
     */
    void Orca::WriteCoordinates(std::ofstream& inp_file, const QMMolecule& qmatoms) {

      for (const QMAtom& atom : qmatoms) {
        Eigen::Vector3d pos = atom.getPos() * tools::conv::bohr2ang;
        inp_file << setw(3) << atom.getElement().c_str()
                << setw(12) << setiosflags(ios::fixed) << setprecision(5) << pos.x()
                << setw(12) << setiosflags(ios::fixed) << setprecision(5) << pos.y()
                << setw(12) << setiosflags(ios::fixed) << setprecision(5) << pos.z()
                << endl;
      }
      inp_file << "* \n" << endl;
      return;
    }

    /* If custom ECPs are used, they need to be specified in the input file
     * in a section following the basis set includes.
     */
    void Orca::WriteECP(std::ofstream& inp_file, const QMMolecule& qmatoms) {

      inp_file << endl;
      std::vector<std::string> UniqueElements= qmatoms.FindUniqueElements();
           
      BasisSet ecp;
      ecp.LoadPseudopotentialSet(_ecp_name);

      XTP_LOG(logDEBUG, *_pLog) << "Loaded Pseudopotentials " << _ecp_name << flush;

      for (const std::string& element_name:UniqueElements) {
          try{    
           ecp.getElement(element_name);
          }catch(std::runtime_error& error){
            XTP_LOG(logDEBUG, *_pLog) << "No pseudopotential for " << element_name<<" available" << flush;
            continue;
          }
          const Element& element = ecp.getElement(element_name);
 
          inp_file << "\n" << "NewECP" << " " << element_name << endl;
          inp_file << "N_core" << " " << element.getNcore() << endl;
          inp_file << "lmax" << " " << getLName(element.getLmax()) << endl;
          //For Orca the order doesn't matter but let's write it in ascending order
          // write remaining shells in ascending order s,p,d...
          for (int i = 0; i <= element.getLmax(); i++) {
              for (const Shell& shell:element) {
                if (shell.getLmax() == i) {
                // shell type, number primitives, scale factor
                inp_file << shell.getType() << " " << shell.getSize() << endl;
                int sh_idx = 0;
                 for (const GaussianPrimitive& gaussian:shell) {
                  sh_idx++;
                  inp_file << sh_idx << " " << gaussian._decay << " " << gaussian._contraction[0] << " " << gaussian._power << endl;
                }
              }
            }
          }
          inp_file << "end\n " << "\n" << endl;
        }
      return;
    }
        
        void Orca::WriteChargeOption(){
           std::string::size_type iop_pos = _options.find("pointcharges");
              if (iop_pos == std::string::npos) {
                _options = _options + "\n %pointcharges \"background.crg\"";
              }
        }

        /* For QM/MM the molecules in the MM environment are represented by
         * their atomic partial charge distributions. ORCA expects them in
         * q,x,y,z format in a separate file "background.crg"
         */
        void Orca::WriteBackgroundCharges() {
          
            std::ofstream crg_file;
            std::string _crg_file_name_full = _run_dir + "/background.crg";
            crg_file.open(_crg_file_name_full.c_str());
            int total_background = 0;

            for (const PolarSegment& seg:*_PolarSegments) {
                for (const PolarSite& site:seg) {
                    if (site.getCharge() != 0.0) total_background++;
                    if (site.getRank() > 0 || _with_polarization ) {
                        std::vector< MinimalMMCharge > split_multipoles = SplitMultipoles(site);
                        total_background+= split_multipoles.size();
                    }
                }
            } //counting only
            
            crg_file << total_background << endl;
            boost::format fmt("%1$+1.7f %2$+1.7f %3$+1.7f %4$+1.7f");
            //now write
            for (const PolarSegment& seg:*_PolarSegments) {
                for (const PolarSite& site:seg) {
                    Eigen::Vector3d pos=site.getPos()*tools::conv::bohr2ang;
                    string sitestring=boost::str(fmt % site.getCharge() % pos.x()
                            % pos.y() % pos.z());
                    if (site.getCharge() != 0.0) crg_file << sitestring << endl;
                    if (site.getRank() > 0 || _with_polarization ) {
                        std::vector< MinimalMMCharge > split_multipoles = SplitMultipoles(site);
                        for (const auto& mpoles:split_multipoles){
                            Eigen::Vector3d pos=mpoles._pos*tools::conv::bohr2ang;
                           string multipole=boost::str( fmt % mpoles._q % pos.x() % pos.y() % pos.z() );
                            crg_file << multipole << endl;
                        }
                    }
                }
            }
            
            return;
        }

        /**
         * Prepares the *.inp file from a vector of segments
         * Appends a guess constructed from monomer orbitals if supplied, Not implemented yet
         */
        bool Orca::WriteInputFile(const Orbitals& orbitals) {

            std::vector<std::string> results;
            std::string temp_suffix = "/id";
            std::string scratch_dir_backup = _scratch_dir;
            std::ofstream inp_file;
            std::string inp_file_name_full = _run_dir + "/" + _input_file_name;
            inp_file.open(inp_file_name_full.c_str());
            // header
            inp_file << "* xyz  " << _charge << " " << _spin << endl;

            const QMMolecule& qmatoms = orbitals.QMAtoms();
            // put coordinates
            WriteCoordinates(inp_file, qmatoms);
            // add parallelization info
            inp_file << "%pal\n " << "nprocs " << _threads << "\nend" << "\n" << endl;
            // basis set info
            if (_write_basis_set) {
                std::string el_file_name = _run_dir + "/" + "system.bas";
                WriteBasisset(qmatoms, _basisset_name, el_file_name);
                inp_file << "%basis\n " << endl;
                inp_file << "GTOName" << " " << "=" << "\"system.bas\";" << endl;
                if (_auxbasisset_name != "") {
                    std::string aux_file_name = _run_dir + "/" + "system.aux";
                    WriteBasisset(qmatoms, _auxbasisset_name, aux_file_name);
                    inp_file << "GTOAuxName" << " " << "=" << "\"system.aux\";" << endl;
                }
            } // write_basis set

            // ECPs
            /* WRITING ECP INTO system.inp FILE for ORCA**/
            if (_write_pseudopotentials) {
                WriteECP(inp_file, qmatoms);
            } // write pseudopotentials
            /* END   OF WRITING BASISSET/ECP INTO system.inp FILE for ORCA*************/
            inp_file << "end\n " << "\n" << endl; //This end is for the basis set block
            if (_write_charges) {
                WriteBackgroundCharges();
            }

            inp_file << _options << "\n";
            inp_file << endl;
            inp_file.close();
            // and now generate a shell script to run both jobs, if neccessary

            XTP_LOG(logDEBUG, *_pLog) << "Setting the scratch dir to " << _scratch_dir + temp_suffix << flush;
            _scratch_dir = scratch_dir_backup + temp_suffix;
            WriteShellScript();
            _scratch_dir = scratch_dir_backup;
            return true;
        }

        bool Orca::WriteShellScript() {
            ofstream shell_file;
            std::string shell_file_name_full = _run_dir + "/" + _shell_file_name;
            shell_file.open(shell_file_name_full.c_str());
            shell_file << "#!/bin/bash" << endl;
            shell_file << "mkdir -p " << _scratch_dir << endl;
            
            if(_write_guess){
              if(!(boost::filesystem::exists( _run_dir + "/molA.gbw" ) && boost::filesystem::exists( _run_dir + "/molB.gbw" )  )){
              throw runtime_error("Using guess relies on a molA.gbw and a molB.gbw file being in the directory.");
            }
              shell_file<<_executable<<"_mergefrag molA.gbw molB.gbw dimer.gbw > merge.log"<<endl;
            }
            shell_file << _executable << " " << _input_file_name << " > " << _log_file_name << endl; //" 2> run.error" << endl;
            shell_file.close();
            return true;
        }

        /**
         * Runs the Orca job.
         */
        bool Orca::Run() {

            XTP_LOG(logDEBUG, *_pLog) << "Running Orca job" << flush;

            if (std::system(NULL)) {

                std::string _command = "cd " + _run_dir + "; sh " + _shell_file_name;
                int check = std::system(_command.c_str());
                if (check == -1) {
                    XTP_LOG(logERROR, *_pLog) << _input_file_name << " failed to start" << flush;
                    return false;
                }
                if (CheckLogFile()) {
                    XTP_LOG(logDEBUG, *_pLog) << "Finished Orca job" << flush;
                    return true;
                } else {
                    XTP_LOG(logDEBUG, *_pLog) << "Orca job failed" << flush;
                }
            } else {
                XTP_LOG(logERROR, *_pLog) << _input_file_name << " failed to start" << flush;
                return false;
            }

            return true;
        }

        /**
         * Cleans up after the Orca job
         */
        void Orca::CleanUp() {

          if(_write_guess){
            remove((_run_dir + "/" +"molA.gbw").c_str());
            remove((_run_dir + "/" +"molB.gbw").c_str());
            remove((_run_dir + "/" +"dimer.gbw").c_str());           
          }
            // cleaning up the generated files
            if (_cleanup.size() != 0) {
                tools::Tokenizer tok_cleanup(_cleanup, ",");
                std::vector <std::string> cleanup_info;
                tok_cleanup.ToVector(cleanup_info);
                for (const std::string& substring:cleanup_info) {
                    if (substring == "inp") {
                        std::string file_name = _run_dir + "/" + _input_file_name;
                        remove(file_name.c_str());
                    }

                    if (substring == "bas") {
                        std::string file_name = _run_dir + "/system.bas";
                        remove(file_name.c_str());
                    }

                    if (substring == "log") {
                        std::string file_name = _run_dir + "/" + _log_file_name;
                        remove(file_name.c_str());
                    }

                    if (substring == "gbw") {
                        std::string file_name = _run_dir + "/" + _orb_file_name;
                        remove(file_name.c_str());
                    }

                    if (substring == "ges") {
                        std::string file_name = _run_dir + "/system.ges";
                        remove(file_name.c_str());
                    }
                    if (substring == "prop") {
                        std::string file_name = _run_dir + "/system.prop";
                        remove(file_name.c_str());
                    }
                }
            }
            return;
        }

        bool Orca::ParseLogFile(Orbitals& orbitals) {
            bool found_success=false;
            orbitals.setQMpackage("orca");
            orbitals.setDFTbasis(_basisset_name);
            if (_write_pseudopotentials) {
                orbitals.setECP(_ecp_name);
            } 

            XTP_LOG(logDEBUG, *_pLog) << "Parsing " << _log_file_name << flush;
            std::string log_file_name_full = _run_dir + "/" + _log_file_name;
            // check if LOG file is complete
            if (!CheckLogFile()) return false;
            std::map <int, double> energies;
            std::map <int, double> occupancy;

            std::string line;
            unsigned levels = 0;
            int number_of_electrons = 0;
            std::vector<std::string> results;

            std::ifstream input_file(log_file_name_full.c_str());

            if (input_file.fail()) {
                XTP_LOG(logERROR, *_pLog) << "File " << log_file_name_full << " not found " << flush;
                return false;
            } else {
                XTP_LOG(logDEBUG, *_pLog) << "Reading Coordinates and occupationnumbers and energies from " << log_file_name_full << flush;
            }
            //Coordinates of the final configuration depending on whether it is an optimization or not
            while (input_file) {
                getline(input_file, line);
                boost::trim(line);

                if (_is_optimization) {
                    throw runtime_error("Not implemented yet!");
                }
                bool found_optimization = true;
                std::string::size_type coordinates_pos = line.find("CARTESIAN COORDINATES (ANGSTROEM)");

                if (found_optimization && coordinates_pos != std::string::npos) {
                    XTP_LOG(logDEBUG, *_pLog) << "Getting the coordinates" << flush;
                    bool has_QMAtoms = orbitals.hasQMAtoms();
                    // three garbage lines
                    getline(input_file, line);
                    // now starts the data in format
                    // _id type Qnuc x y z
                    std::vector<std::string> row=GetLineAndSplit(input_file, "\t ");
                    int nfields = row.size();
                    int atom_id = 0;
                    while (nfields == 4) {
                        std::string atom_type = row.at(0);
                        double x = boost::lexical_cast<double>(row.at(1));
                        double y = boost::lexical_cast<double>(row.at(2));
                        double z = boost::lexical_cast<double>(row.at(3));
                        row=GetLineAndSplit(input_file, "\t ");
                        nfields = row.size();
                        Eigen::Vector3d pos(x,y,z);
                        pos*=tools::conv::ang2bohr;
                        if (has_QMAtoms == false) {
                            orbitals.QMAtoms().push_back(QMAtom(atom_id,atom_type, pos));
                        } else {
                            QMAtom& pAtom = orbitals.QMAtoms().at(atom_id);
                            pAtom.setPos(pos);
                        }
                        atom_id++;
                    }
                }

                std::string::size_type energy_pos = line.find("Total Energy");
                if (energy_pos != std::string::npos) {

                    boost::algorithm::split(results, line, boost::is_any_of(" "), boost::algorithm::token_compress_on);
                    std::string energy = results[3];
                    boost::trim(energy);
                    orbitals.setQMEnergy(boost::lexical_cast<double>(energy));
<<<<<<< HEAD
                    XTP_LOG(logDEBUG, *_pLog) << (boost::format("QM energy[Hrt]: %4.6f ") % orbitals.getQMEnergy()).str() << flush;
=======
                    XTP_LOG(logDEBUG, *_pLog) << (boost::format("QM energy[Hrt]: %4.8f ") % orbitals.getQMEnergy()).str() << flush;
>>>>>>> cbd0ee5f
                }

                std::string::size_type HFX_pos = line.find("Fraction HF Exchange ScalHFX");
                if (HFX_pos != std::string::npos) {
                    boost::algorithm::split(results, line, boost::is_any_of(" "), boost::algorithm::token_compress_on);
                    double ScaHFX = boost::lexical_cast<double>(results.back());
                    orbitals.setScaHFX(ScaHFX);
                    XTP_LOG(logDEBUG, *_pLog) << "DFT with " << ScaHFX << " of HF exchange!" << flush;
                }

                std::string::size_type dim_pos = line.find("Basis Dimension");
                if (dim_pos != std::string::npos) {
                    boost::algorithm::split(results, line, boost::is_any_of(" "), boost::algorithm::token_compress_on);
                    std::string dim = results[4]; //The 4th element of results vector is the Basis Dim
                    boost::trim(dim);
                    levels = boost::lexical_cast<int>(dim);
                    XTP_LOG(logDEBUG, *_pLog) << "Basis Dimension: " << levels << flush;
                    XTP_LOG(logDEBUG, *_pLog) << "Energy levels: " << levels << flush;
                }

                std::string::size_type OE_pos = line.find("ORBITAL ENERGIES");
                if (OE_pos != std::string::npos) {

                    number_of_electrons=0;
                    getline(input_file, line);
                    getline(input_file, line);
                    getline(input_file, line);
                    if (line.find("E(Eh)") == std::string::npos) {
                        XTP_LOG(logDEBUG, *_pLog) << "Warning: Orbital Energies not found in log file" << flush;
                    }
                    for (unsigned i = 0; i < levels; i++) {
                        results=GetLineAndSplit(input_file, " ");
                        std::string no = results[0];
                        boost::trim(no);
                        unsigned levelnumber = boost::lexical_cast<unsigned>(no);
                        if (levelnumber != i) {
                            XTP_LOG(logDEBUG, *_pLog) << "Have a look at the orbital energies something weird is going on" << flush;
                        }
                        std::string oc = results[1];
                        boost::trim(oc);
                        double occ = boost::lexical_cast<double>(oc);
                        // We only count alpha electrons, each orbital must be empty or doubly occupied
                        if (occ == 2 || occ == 1) {
                            number_of_electrons++;
                            occupancy[i] = occ;
                        } else if (occ == 0) {
                            occupancy[i] = occ;
                        } else {
                            if (occ == 1){
                                XTP_LOG(logDEBUG, *_pLog) << "Watch out! No distinction between alpha and beta electrons. Check if occ = 1 is suitable for your calculation " << flush;
                                number_of_electrons++;
                                occupancy[i] = occ;
                            } else {
                            throw runtime_error("Only empty or doubly occupied orbitals are allowed not running the right kind of DFT calculation");
                            }
                        }
                        std::string e = results[2];
                        boost::trim(e);
                        energies [i] = boost::lexical_cast<double>(e);
                    }
                }
                /*
                 *  Partial charges from the input file
                 */
                std::string::size_type charge_pos = line.find("CHELPG Charges");

                if (charge_pos != std::string::npos && _get_charges) {
                    XTP_LOG(logDEBUG, *_pLog) << "Getting charges" << flush;
                    getline(input_file, line);
                    std::vector<std::string> row=GetLineAndSplit(input_file, "\t ");
                    int nfields = row.size();
                    bool hasAtoms=orbitals.hasQMAtoms();
                    while (nfields == 4) {
                        int atom_id = boost::lexical_cast< int >(row.at(0));
                        std::string atom_type = row.at(1);
                        double atom_charge = boost::lexical_cast< double >(row.at(3));
                        row=GetLineAndSplit(input_file, "\t ");
                        nfields = row.size();
                        if (!hasAtoms) {
                            PolarSite temp=PolarSite(atom_id,atom_type, Eigen::Vector3d::Zero());
                            temp.setCharge(atom_charge);
                            orbitals.Multipoles().push_back(temp);
                        } else {
                            orbitals.Multipoles().push_back(PolarSite(orbitals.QMAtoms().at(atom_id),atom_charge));
                        }
                    }
                }


                std::string::size_type success = line.find("*                     SUCCESS                       *");
                if (success != std::string::npos ) {
                    found_success=true;
                }
            }

            XTP_LOG(logDEBUG, *_pLog) << "Alpha electrons: " << number_of_electrons << flush;
            int occupied_levels = number_of_electrons;
            int unoccupied_levels = levels - occupied_levels;
            XTP_LOG(logDEBUG, *_pLog) << "Occupied levels: " << occupied_levels << flush;
            XTP_LOG(logDEBUG, *_pLog) << "Unoccupied levels: " << unoccupied_levels << flush;

            /************************************************************/

            // copying information to the orbitals object
       
            orbitals.setBasisSetSize(levels);
            orbitals.setNumberOfElectrons(number_of_electrons);
            orbitals.setNumberOfLevels(occupied_levels, unoccupied_levels);
            orbitals.setSelfEnergy(0.0);

            // copying energies to a vector
            orbitals.MOEnergies().resize(levels);
            //_level = 1;
            for (int i = 0; i < orbitals.MOEnergies().size(); i++) {
                orbitals.MOEnergies()[i] = energies[ i ];
            }

            XTP_LOG(logDEBUG, *_pLog) << "Done reading Log file" << flush;

            return found_success;
        }

        bool Orca::CheckLogFile() {
            // check if the log file exists
            ifstream input_file((_run_dir + "/" + _log_file_name).c_str());

            if (input_file.fail()) {
                XTP_LOG(logERROR, *_pLog) << "Orca LOG is not found" << flush;
                return false;
            };

            std::string line;
            while (input_file) {
                getline(input_file, line);
                boost::trim(line);
                std::string::size_type error = line.find("FATAL ERROR ENCOUNTERED");
                if (error != std::string::npos) {
                    XTP_LOG(logERROR, *_pLog) << "ORCA encountered a fatal error, maybe a look in the log file may help." << flush;
                    return false;
                }
                error = line.find("mpirun detected that one or more processes exited with non-zero status");
                if (error != std::string::npos) {
                    XTP_LOG(logERROR, *_pLog) << "ORCA had an mpi problem, maybe your openmpi version is not good." << flush;
                    return false;
                }
            }
            return true;
        }

        // Parses the Orca gbw file and stores data in the Orbitals object

        bool Orca::ParseOrbitalsFile(Orbitals& orbitals) {
            if (!CheckLogFile()) return false;
            std::vector<double> coefficients;
            int basis_size = orbitals.getBasisSetSize();
            int levels = orbitals.getNumberOfLevels();
            if (basis_size == 0 || levels == 0) {
                throw runtime_error("Basis size not set, calculator does not parse log file first");
            }

            XTP_LOG(logDEBUG, *_pLog) << "Reading the gbw file, this may or may not work so be careful: " << flush;
            ifstream infile;
            infile.open((_run_dir + "/" + _orb_file_name).c_str(), ios::binary | ios::in);
            if (!infile) {
                throw runtime_error("Could not open " + _orb_file_name + " file");
            }
            infile.seekg(24, ios::beg);
            char* buffer = new char [8];
            infile.read(buffer, 8);
            long int offset = *((long int*) buffer);

            infile.seekg(offset, ios::beg);
            infile.read(buffer, 4);
            int op_read = *((int*) buffer);
            infile.seekg(offset + 4, ios::beg);
            infile.read(buffer, 4);
            int dim_read = *((int*) buffer);
            infile.seekg(offset + 8, ios::beg);
            XTP_LOG(logDEBUG, *_pLog) << "Number of operators: " << op_read << " Basis dimension: " << dim_read << flush;
            int n = op_read * dim_read*dim_read;
            delete[] buffer;
            buffer = new char [8];
            for (int i = 0; i < n; i++) {
                infile.read(buffer, 8);
                double mocoeff = *((double*) buffer);
                //XTP_LOG(logDEBUG,*_pLog) << mocoeff<< flush ;
                coefficients.push_back(mocoeff);
            }
            delete[] buffer;

            infile.close();
            // i -> MO, j -> AO
            (orbitals.MOCoefficients()).resize(levels, basis_size);
            for (int i = 0; i < orbitals.MOCoefficients().rows(); i++) {
                for (int j = 0; j < orbitals.MOCoefficients().cols(); j++) {
                    orbitals.MOCoefficients()(j, i) = coefficients[j * basis_size + i];
                   
                }
            }  
            ReorderOutput(orbitals);
            XTP_LOG(logDEBUG, *_pLog) << "Done parsing" << flush;
            return true;
        }

        std::string Orca::getLName(int lnum) {
            if (lnum == 0) {
                return "S";
            } else if (lnum == 1) {
                return "P";
            } else if (lnum == 2) {
                return "D";
            } else if (lnum == 3) {
                return "F";
            } else {
                throw runtime_error("Orca::getLName functions higher than F not implemented");
            }
            return "0";
        }

        std::string Orca::indent(const double &number) {
            std::stringstream ssnumber;
            if (number >= 0) {
                ssnumber << "    ";
            } else {
                ssnumber << "   ";
            }
            ssnumber << setiosflags(ios::fixed) << setprecision(15) << std::scientific << number;
            std::string snumber = ssnumber.str();
            return snumber;
        }




    }
}<|MERGE_RESOLUTION|>--- conflicted
+++ resolved
@@ -488,11 +488,7 @@
                     std::string energy = results[3];
                     boost::trim(energy);
                     orbitals.setQMEnergy(boost::lexical_cast<double>(energy));
-<<<<<<< HEAD
                     XTP_LOG(logDEBUG, *_pLog) << (boost::format("QM energy[Hrt]: %4.6f ") % orbitals.getQMEnergy()).str() << flush;
-=======
-                    XTP_LOG(logDEBUG, *_pLog) << (boost::format("QM energy[Hrt]: %4.8f ") % orbitals.getQMEnergy()).str() << flush;
->>>>>>> cbd0ee5f
                 }
 
                 std::string::size_type HFX_pos = line.find("Fraction HF Exchange ScalHFX");
