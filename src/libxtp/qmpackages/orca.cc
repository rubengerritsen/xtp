/*
 *            Copyright 2009-2016 The VOTCA Development Team
 *                       (http://www.votca.org)
 *
 *      Licensed under the Apache License, Version 2.0 (the "License")
 *
 * You may not use this file except in compliance with the License.
 * You may obtain a copy of the License at
 *
 *              http://www.apache.org/licenses/LICENSE-2.0
 *
 * Unless required by applicable law or agreed to in writing, software
 * distributed under the License is distributed on an "AS IS" BASIS,
 * WITHOUT WARRANTIES OR CONDITIONS OF ANY KIND, either express or implied.
 * See the License for the specific language governing permissions and
 * limitations under the License.
 *
 */

#include "orca.h"
#include <votca/ctp/segment.h>
#include <votca/xtp/elements.h>
#include <boost/algorithm/string.hpp>
#include <boost/numeric/ublas/matrix.hpp>
#include <boost/numeric/ublas/matrix_proxy.hpp>
#include <boost/numeric/ublas/io.hpp>
#include <boost/format.hpp>
#include <boost/filesystem.hpp>
#include <stdio.h>
#include <iomanip>
#include <sys/stat.h>
#include <vector>



namespace votca { namespace xtp {
    namespace ub = boost::numeric::ublas;
<<<<<<< HEAD
    

=======
    namespace CTP = votca::ctp;
/******** Defining a class for l->number and number->l*****************************/
    class Angularmom
{
public:   
    Angularmom() { FillMaps(); };
   ~Angularmom() { };

    const int        &getLNum(std::string lname) const {return _LNum.at(lname); }
    const std::string     &getLName(int lnum) const {return _LName.at(lnum); }
    private:
    std::map<std::string, int> _LNum;
    std::map<int, std::string> _LName;
        inline void FillMaps(){
        
        FillLNum();
        FillLName();
        }
        
        inline void FillLName(){
    
        _LName[0]  = "S";
        _LName[1]  = "P";
        _LName[2]  = "D";
        _LName[3]  = "F";
        };
        
        inline void FillLNum(){
    
        _LNum["S"]  = 0;
        _LNum["P"]  = 1;
        _LNum["D"]  = 2;
        _LNum["F"]  = 3;
        };
     
 };
    
    
    /************************************************************/
>>>>>>> 5889df7b
void Orca::Initialize( Property *options ) {
    
    //good luck

     // Orca file names
    std::string fileName = "system";

    _xyz_file_name = fileName + ".xyz";
    _input_file_name = fileName + ".inp";
    _log_file_name = fileName + ".log"; 
    _shell_file_name = fileName + ".sh"; 
    _orb_file_name=fileName+".gbw";

    std::string key = "package";
    std::string _name = options->get(key+".name").as<std::string> ();
    
    if ( _name != "orca" ) {
        cerr << "Tried to use " << _name << " package. ";
        throw std::runtime_error( "Wrong options file");
    }
    
    _executable =       options->get(key + ".executable").as<std::string> ();
    _charge =           options->get(key + ".charge").as<int> ();
    _spin =             options->get(key + ".spin").as<int> ();
    _options =          options->get(key + ".options").as<std::string> ();
    _memory =           options->get(key + ".memory").as<std::string> ();
    _threads =          options->get(key + ".threads").as<int> ();
    _scratch_dir =      options->get(key + ".scratch").as<std::string> ();
    _basisset_name =    options->get(key + ".basisset").as<std::string> ();
    _cleanup =          options->get(key + ".cleanup").as<std::string> ();

    
    
    if (options->exists(key + ".outputVxc")) {
                _output_Vxc = options->get(key + ".outputVxc").as<bool> ();   
            }
             else _output_Vxc=false;
    if (_output_Vxc){
        throw std::runtime_error( "Sorry "+_name+" does not support Vxc output");
    }
  

    _write_basis_set=   options->get(key + ".writebasisset").as<bool> ();
    _write_pseudopotentials= options->get(key + ".writepseudopotentials").as<bool> ();
    

    // check if the optimize keyword is present, if yes, read updated coords
    std::string::size_type iop_pos = _options.find(" Opt"); /*optimization word in orca*/
    if (iop_pos != std::string::npos) {
        _is_optimization = true;
    } else
    {
        _is_optimization = false;
    }

    // check if the esp keyword is present, if yes, get the charges and save them
    iop_pos = _options.find(" chelpg");  /*electrostatic potential related to partial atomic charges I guess is chelpg in orca but check */
    if (iop_pos != std::string::npos) {
        _get_charges = true;
    } else
    {
        _get_charges = false;
    }

    // check if the charge keyword is present, if yes, get the self energy and save it
    iop_pos = _options.find("pointcharges");  /*??*/
    if (iop_pos != std::string::npos) {
        _get_self_energy = true;
        _write_charges = true;
    } else
    {
        _get_self_energy = false;
        _write_charges = false;
    }
    
    // check if the guess should be prepared, if yes, append the guess later
    _write_guess = false;
    iop_pos = _options.find("iterations 1 ");
    if (iop_pos != std::string::npos) _write_guess = true;
    iop_pos = _options.find("iterations 1\n");
    if (iop_pos != std::string::npos) _write_guess = true;
}    

/**
 * Prepares the *.inp file from a vector of segments
 * Appends a guess constructed from monomer orbitals if supplied
 */
bool Orca::WriteInputFile( std::vector<CTP::Segment* > segments, Orbitals* orbitals_guess )
{
    std::vector< CTP::Atom* > _atoms;
    std::vector< CTP::Atom* > ::iterator ait;
    std::vector< CTP::Segment* >::iterator sit;
    std::vector<std::string> results;
   // int qmatoms = 0;
    std::string temp_suffix = "/id";
    std::string scratch_dir_backup = _scratch_dir;
    std::ofstream _com_file;
    std::ofstream _crg_file;

    std::string _com_file_name_full = _run_dir + "/" + _input_file_name;
    std::string _crg_file_name_full = _run_dir + "/background.crg" ;
    

    _com_file.open ( _com_file_name_full.c_str() );
    // header 
   //_com_file << "* xyzfile  "  <<  _charge << " " << _spin << " " << _xyz_file_name << "\n" << endl;
    
    _com_file << "* xyz  "  <<  _charge << " " << _spin << endl;
    if (!_write_charges) {
                for (sit = segments.begin(); sit != segments.end(); ++sit) {
                    temp_suffix = temp_suffix + "_" + boost::lexical_cast<std::string>((*sit)->getId());
                    _atoms = (*sit)-> Atoms();

                    for (ait = _atoms.begin(); ait < _atoms.end(); ++ait) {

                        if ((*ait)->HasQMPart() == false) {
                            continue;
                        }

                        vec pos = (*ait)->getQMPos();
                        std::string name = (*ait)->getElement();

                        //fprintf(out, "%2s %4.7f %4.7f %4.7f \n"
                        _com_file << setw(3) << name.c_str()
                                << setw(12) << setiosflags(ios::fixed) << setprecision(5) << pos.getX()*10
                                << setw(12) << setiosflags(ios::fixed) << setprecision(5) << pos.getY()*10
                                << setw(12) << setiosflags(ios::fixed) << setprecision(5) << pos.getZ()*10
                                << endl;
                    }
                }
                    _com_file << "* \n" << endl;
                _com_file << "%pal\n "  <<  "nprocs " <<  _threads  << "\nend" << "\n" << endl;
                
                // write basis set info to file
                if ( _write_basis_set) {
                     Elements _elements;
   
                    list<std::string> elements;
                    BasisSet bs;
                    bs.LoadBasisSet(_basisset_name);
                    LOG(CTP::logDEBUG, *_pLog) << "Loaded Basis Set " << _basisset_name << flush;
                    ofstream _el_file;
                    std::string _el_file_name = _run_dir + "/" +  "system.bas";
                    _el_file.open(_el_file_name.c_str());
                    //_com_file << "@" << "system.bas" << endl;
                    _el_file << "$DATA" << endl;
                                                    
                    for (sit = segments.begin(); sit != segments.end(); ++sit) {
                        std::vector< CTP::Atom* > atoms = (*sit)-> Atoms();
                        std::vector< CTP::Atom* >::iterator it;
                        for (it = atoms.begin(); it < atoms.end(); it++) {
                            std::string element_name = (*it)->getElement();
                            list<std::string>::iterator ite;
                            ite = find(elements.begin(), elements.end(), element_name);
                            if (ite == elements.end()) {
                                elements.push_back(element_name);
                                Element* element = bs.getElement(element_name);
                                _el_file << _elements.getEleFull(element_name) << endl; 
                                for (Element::ShellIterator its = element->firstShell(); its != element->lastShell(); its++) {
                                    Shell* shell = (*its);
                                    _el_file  << shell->getType() << " " << shell->getSize() << endl; //<< " " << FortranFormat(shell->getScale()) << endl;
                                    int _sh_idx =0;
                                    for (Shell::GaussianIterator itg = shell->firstGaussian(); itg != shell->lastGaussian(); itg++) {
                                        GaussianPrimitive* gaussian = *itg;
                                        _sh_idx++;
                                        _el_file << " " << _sh_idx << " " << indent(gaussian->decay);
                                        for (unsigned _icontr = 0; _icontr < gaussian->contraction.size(); _icontr++) {
                                            if (gaussian->contraction[_icontr] != 0.0) {
                                                _el_file << " " << indent(gaussian->contraction[_icontr]);
                                            }
                                        }
                                        _el_file << endl;
                                    }
                                }
                            }
                        }
                    }
                    _el_file << "STOP\n";
                    _el_file.close();
                
                
                    _com_file << "%basis\n "  << endl;
                    _com_file << "GTOName" << " " << "=" << "\"system.bas\";"  << endl;
                } // write_basis set
                
                /* WRITING ECP INTO system.inp FILE for ORCA**/
                if ( _write_pseudopotentials ){
                    std::string pseudopotential_name("ecp");
                    _com_file << endl;
                  
                    list<std::string> elements;
                    elements.push_back("H");
                    elements.push_back("He");
                    BasisSet ecp;
                    ecp.LoadPseudopotentialSet(pseudopotential_name);
                    LOG(CTP::logDEBUG, *_pLog) << "Loaded Pseudopotentials " << pseudopotential_name << flush;
                    for (sit = segments.begin(); sit != segments.end(); ++sit) {
                        std::vector< CTP::Atom* > atoms = (*sit)-> Atoms();
                        std::vector< CTP::Atom* >::iterator it;
                        for (it = atoms.begin(); it < atoms.end(); it++) {
                            std::string element_name = (*it)->getElement();
                            list<std::string>::iterator ite;
                            ite = find(elements.begin(), elements.end(), element_name);
                            if (ite == elements.end()) {
                                elements.push_back(element_name);
                                Element* element = ecp.getElement(element_name);
                                _com_file << "\n" << "NewECP" << " " <<  element_name  << endl;
                                _com_file << "N_core" << " " << element->getNcore()  << endl;
                                //lmaxnum2lmaxname 
                                _com_file << "lmax" << " " << getLName(element->getLmax()) << endl;
                             
                                //For Orca the order doesn't matter but let's write it in ascending order
                                // write remaining shells in ascending order s,p,d...
                                for (int i = 0; i < element->getLmax(); i++) {
                                    for (Element::ShellIterator its = element->firstShell(); its != element->lastShell(); its++) {
                                        Shell* shell = (*its);
                                        if (shell->getLmax() == i) {
                                        // shell type, number primitives, scale factor
                                        _com_file << shell->getType() << " " <<  shell->getSize() << endl;
                                        int _sh_idx=0;
                                        for (Shell::GaussianIterator itg = shell->firstGaussian(); itg != shell->lastGaussian(); itg++) {
                                            GaussianPrimitive* gaussian = *itg;
                                            _sh_idx++;
                                            _com_file << _sh_idx << " " << gaussian->decay << " " << gaussian->contraction[0] << " " << gaussian->power << endl;
                                        }
                                    }
                                }
                            }
                                
                            for (Element::ShellIterator its = element->firstShell(); its != element->lastShell(); its++) {
                                Shell* shell = (*its);
                                // shell type, number primitives, scale factor
                                if (shell->getLmax() == element->getLmax()) {
                                    _com_file << shell->getType() << " " <<  shell->getSize() << endl;
                                    // _com_file << shell->getSize() << endl;
                                    int _sh_idx=0;
                                    for (Shell::GaussianIterator itg = shell->firstGaussian(); itg != shell->lastGaussian(); itg++) {
                                        GaussianPrimitive* gaussian = *itg;
                                             _sh_idx++;
                                        _com_file << _sh_idx << " " << gaussian->decay << " " << gaussian->contraction[0] << " " << gaussian->power << endl;
                                        }
                                    }
                                }
                                
                               _com_file << "end\n "  <<  "\n" << endl; 
                            }
                           
                        }
                    }  
                        
        }//if(_write_pseudopotentials)     
        /* END   OF WRITING ECP INTO system.inp FILE for ORCA*************/                
        _com_file << "end\n "  <<  "\n" << endl;   //This end is for the basis set block
                
    } else {
            std::vector< CTP::QMAtom* > *qmatoms = orbitals_guess->getAtoms();
            std::vector< CTP::QMAtom* >::iterator it;

            // This is needed for the QM/MM scheme, since only orbitals have 
            // updated positions of the QM region, hence vector<Segments*> is 
            // NULL in the QMMachine and the QM region is also printed here
            for (it = qmatoms->begin(); it < qmatoms->end(); it++) {
                if (!(*it)->from_environment) {
                    _com_file << setw(3) << (*it)->type.c_str()
                              << setw(12) << setiosflags(ios::fixed) << setprecision(5) << (*it)->x
                              << setw(12) << setiosflags(ios::fixed) << setprecision(5) << (*it)->y
                              << setw(12) << setiosflags(ios::fixed) << setprecision(5) << (*it)->z
                              << endl;
           //_com_file << (*it)->type << " " <<  (*it)->x << " " << (*it)->y << " " << (*it)->z << endl;
                }
            }
            _com_file << "* \n" << endl;
            _com_file << "%pal\n "  <<  "nprocs " <<  _threads  << "\nend" << "\n" << endl;

            
            // basis set info
            if ( _write_basis_set) {
                Elements _elements;
   
                list<std::string> elements;
                BasisSet bs;
                bs.LoadBasisSet(_basisset_name);
                LOG(CTP::logDEBUG, *_pLog) << "Loaded Basis Set " << _basisset_name << flush;
                ofstream _el_file;
                std::string _el_file_name = _run_dir + "/" +  "system.bas";
                _el_file.open(_el_file_name.c_str());
                //_com_file << "@" << "system.bas" << endl;
                _el_file << "$DATA" << endl;
                                                    
                   for (it = qmatoms->begin(); it < qmatoms->end(); it++) {
                        if (!(*it)->from_environment) {
                            std::string element_name = (*it)->type;
                            list<std::string>::iterator ite;
                            ite = find(elements.begin(), elements.end(), element_name);
                            if (ite == elements.end()) {
                                elements.push_back(element_name);
                                Element* element = bs.getElement(element_name);
                                _el_file << _elements.getEleFull(element_name) << endl; 
                                for (Element::ShellIterator its = element->firstShell(); its != element->lastShell(); its++) {
                                    Shell* shell = (*its);
                                    _el_file  << shell->getType() << " " << shell->getSize() << endl; //<< " " << FortranFormat(shell->getScale()) << endl;
                                    int _sh_idx =0;
                                    for (Shell::GaussianIterator itg = shell->firstGaussian(); itg != shell->lastGaussian(); itg++) {
                                        GaussianPrimitive* gaussian = *itg;
                                        _sh_idx++;
                                        _el_file << " " << _sh_idx << " " << indent(gaussian->decay);
                                        for (unsigned _icontr = 0; _icontr < gaussian->contraction.size(); _icontr++) {
                                            if (gaussian->contraction[_icontr] != 0.0) {
                                                _el_file << " " << indent(gaussian->contraction[_icontr]);
                                            }
                                        }
                                        _el_file << endl;
                                    }
                                }
                            }
                        }
                    }
                    _el_file << "STOP\n";
                    _el_file.close();
                
                
                    _com_file << "%basis\n "  << endl;
                    _com_file << "GTOName" << " " << "=" << "\"system.bas\";"  << endl;
                } // write_basis set
            
            // ECPs
               /* WRITING ECP INTO system.inp FILE for ORCA**/
                if ( _write_pseudopotentials ){
                    std::string pseudopotential_name("ecp");
                    _com_file << endl;
                   
                    list<std::string> elements;
                    elements.push_back("H");
                    elements.push_back("He");
                    BasisSet ecp;
                    ecp.LoadPseudopotentialSet(pseudopotential_name);
                    LOG(CTP::logDEBUG, *_pLog) << "Loaded Pseudopotentials " << pseudopotential_name << flush;
                    
                    
                    
                     for (it = qmatoms->begin(); it < qmatoms->end(); it++) {
                        if (!(*it)->from_environment) {
                            std::string element_name = (*it)->type;
                            
                            
                            list<std::string>::iterator ite;
                            ite = find(elements.begin(), elements.end(), element_name);
                            if (ite == elements.end()) {
                                elements.push_back(element_name);
                                Element* element = ecp.getElement(element_name);
                                _com_file << "\n" << "NewECP" << " " <<  element_name  << endl;
                                _com_file << "N_core" << " " << element->getNcore()  << endl;
                                //lmaxnum2lmaxname 
                                _com_file << "lmax" << " " << getLName(element->getLmax()) << endl;
                             
                                //For Orca the order doesn't matter but let's write it in ascending order
                                // write remaining shells in ascending order s,p,d...
                                for (int i = 0; i < element->getLmax(); i++) {
                                    for (Element::ShellIterator its = element->firstShell(); its != element->lastShell(); its++) {
                                        Shell* shell = (*its);
                                        if (shell->getLmax() == i) {
                                        // shell type, number primitives, scale factor
                                        _com_file << shell->getType() << " " <<  shell->getSize() << endl;
                                        int _sh_idx = 0;
                                        for (Shell::GaussianIterator itg = shell->firstGaussian(); itg != shell->lastGaussian(); itg++) {
                                            GaussianPrimitive* gaussian = *itg;
                                            _sh_idx++;
                                            _com_file << _sh_idx << " " << gaussian->decay << " " << gaussian->contraction[0] << " " << gaussian->power << endl;
                                        }
                                    }
                                }
                            }
                                
                            for (Element::ShellIterator its = element->firstShell(); its != element->lastShell(); its++) {
                                Shell* shell = (*its);
                                // shell type, number primitives, scale factor
                                if (shell->getLmax() == element->getLmax()) {
                                    _com_file << shell->getType() << " " <<  shell->getSize() << endl;
                                    // _com_file << shell->getSize() << endl;
                                    int _sh_idx = 0;
                                    for (Shell::GaussianIterator itg = shell->firstGaussian(); itg != shell->lastGaussian(); itg++) {
                                        GaussianPrimitive* gaussian = *itg;
                                        _sh_idx++;
                                        _com_file << _sh_idx << " " << gaussian->decay << " " << gaussian->contraction[0] << " " << gaussian->power << endl;
                                        }
                                    }
                                }
                                
                               _com_file << "end\n "  <<  "\n" << endl; 
                            }
                           
                        }
                    }
                } // write pseudopotentials
                
                
                /* END   OF WRITING ECP INTO system.inp FILE for ORCA*************/                
                _com_file << "end\n "  <<  "\n" << endl;   //This end is for the basis set block
             
            
            
            // actual writing of charges    
            _crg_file.open( _crg_file_name_full.c_str() ); 
            int _total_background = 0;
            for (it = qmatoms->begin(); it < qmatoms->end(); it++) {
                if ((*it)->from_environment) {
                    if ((*it)->charge != 0.0) _total_background++;
                }
            }

            _crg_file << _total_background << endl;
            for (it = qmatoms->begin(); it < qmatoms->end(); it++) {
                if ((*it)->from_environment) {
                    boost::format fmt("%1$+1.7f %2$+1.7f %3$+1.7f %4$+1.7f");
                    fmt % (*it)->charge % (*it)->x % (*it)->y % (*it)->z ;
                    if ((*it)->charge != 0.0) _crg_file << fmt << endl;
                }
            }
                
         } // if (! _write_charges )
    

    
    
 
   
   /*************************************WRITING BASIS SET INTO system.bas FILE**********************************/
 
    /***************************** END OF WRITING BASIS SET INTO system.bas FILE**********************************************/
 
     
    // writing scratch_dir info
    if ( _scratch_dir != "" ) {
        
        LOG(CTP::logDEBUG,*_pLog) << "Setting the scratch dir to " << _scratch_dir + temp_suffix << flush;

        // boost::filesystem::create_directories( _scratch_dir + temp_suffix );
        std::string _temp( "scratch_dir " + _scratch_dir + temp_suffix + "\n" );
        //_com_file << _temp ;
    }

    _com_file << _options << "\n";

    
    if ( _write_guess ) { 
       
            throw std::runtime_error( "Not implemented in orca");
    }   

    _com_file << endl;
    _com_file.close();
    
    
    
      // and now generate a shell script to run both jobs, if neccessary
    LOG(CTP::logDEBUG, *_pLog) << "Setting the scratch dir to " << _scratch_dir + temp_suffix << flush;

    _scratch_dir = scratch_dir_backup + temp_suffix;
            
            //boost::filesystem::create_directories(_scratch_dir + temp_suffix);
            //std::string _temp("scratch_dir " + _scratch_dir + temp_suffix + "\n");
            //_com_file << _temp;
    WriteShellScript();
    _scratch_dir = scratch_dir_backup;
   
    return true;
}

bool Orca::WriteShellScript() {
    ofstream _shell_file;
    
    std::string _shell_file_name_full = _run_dir + "/" + _shell_file_name;
            
    _shell_file.open ( _shell_file_name_full.c_str() );

    _shell_file << "#!/bin/bash" << endl ;
    _shell_file << "mkdir -p " << _scratch_dir << endl;
    
    if ( _threads == 1 ){ 
        _shell_file << _executable << " " << _input_file_name << " > " <<  _log_file_name  << endl;//" 2> run.error" << endl;    
    } else {
        _shell_file << _executable << " "<< _input_file_name << " > " <<  _log_file_name <<endl;// " 2> run.error" << endl;    
    }
    _shell_file.close();
    
    return true;   
}

/**
 * Runs the Orca job. 
 */
bool Orca::Run()
{

    LOG(CTP::logDEBUG,*_pLog) << "Running Orca job" << flush;
    
    if (std::system(NULL)) {
        
        // Orca overrides input information, if *.db and *.movecs files are present
        // better trash the old version
        std::string file_name = _run_dir + "/system.db";
        remove ( file_name.c_str() );
        file_name = _run_dir + "/" + _log_file_name;
        remove ( file_name.c_str() );
        file_name = _run_dir + "/" + _orb_file_name;
        //remove ( file_name.c_str() );
               
        std::string _command;
        if ( _threads == 1 ) {
            _command = "cd " + _run_dir + "; sh " + _shell_file_name;
        } else {
            _command = "cd " + _run_dir + "; sh " + _shell_file_name;
        }
        //LOG(CTP::logDEBUG,*_pLog) << _command << flush;
       int check=std::system(_command.c_str());
        if (check==-1){
            LOG(CTP::logERROR, *_pLog) << _input_file_name << " failed to start" << flush;
            return false;
        }
       
        if ( CheckLogFile() ) {
            LOG(CTP::logDEBUG,*_pLog) << "Finished Orca job" << flush;
            return true;
        } else {
            LOG(CTP::logDEBUG,*_pLog) << "Orca job failed" << flush;
        }
    }
    else {
        LOG(CTP::logERROR,*_pLog) << _input_file_name << " failed to start" << flush; 
        return false;
    }
    
    return true;
}

/**
 * Cleans up after the Orca job
 */
void Orca::CleanUp() {
    
    // cleaning up the generated files
    if ( _cleanup.size() != 0 ) {
        Tokenizer tok_cleanup(_cleanup, ",");
        std::vector <std::string> _cleanup_info;
        tok_cleanup.ToVector(_cleanup_info);
        
        std::vector<std::string> ::iterator it;
               
        for (it = _cleanup_info.begin(); it != _cleanup_info.end(); ++it) {
            if ( *it == "inp" ) {
                std::string file_name = _run_dir + "/" + _input_file_name;
                remove ( file_name.c_str() );
            }
            
            if ( *it == "bas" ) {
                std::string file_name = _run_dir +"/system.bas";
                remove ( file_name.c_str() );
            }
            
            if ( *it == "log" ) {
                std::string file_name = _run_dir + "/" + _log_file_name;
                remove ( file_name.c_str() );
            }

           if ( *it == "gbw" ) {
                std::string file_name = _run_dir + "/" + _orb_file_name;
                remove ( file_name.c_str() );
            }
            
            if ( *it == "ges" ) {
                std::string file_name = _run_dir + "/system.ges" ;
                remove ( file_name.c_str() );
            }    
            if ( *it == "prop" ) {
                std::string file_name = _run_dir + "/system.prop" ;
                remove ( file_name.c_str() );
            }     
        }
    }
    
}



/**
 * Reads in the MO coefficients from an Orca gbw file
 */
bool Orca::ParseLogFile( Orbitals* _orbitals )
{
    const double _conv_Hrt_eV = tools::conv::hrt2ev;
    
    _orbitals->setQMpackage("orca");
<<<<<<< HEAD
    _orbitals->setDFTbasis( _basisset_name);
    LOG(logDEBUG,*_pLog) << "Parsing " << _log_file_name << flush;
=======
    
    LOG(CTP::logDEBUG,*_pLog) << "Parsing " << _log_file_name << flush;
>>>>>>> 5889df7b
      // return true;
  std::string _log_file_name_full =  _run_dir + "/" + _log_file_name;
   // check if LOG file is complete
   if ( !CheckLogFile() ) return false;
    
    //std::map <int, std::std::vector<double> > _coefficients;
    std::map <int, double> _energies;
    std::map <int, double> _occ;
    
    std::string _line;
    unsigned _levels = 0;
    //unsigned _level;
    //unsigned _basis_size = 0;
    int _number_of_electrons = 0;
    //bool _has_basis_dim = false;
               
    std::vector<std::string> results;    
    

    
    std::ifstream _input_file( _log_file_name_full.c_str() );
    
    if (_input_file.fail()) {
        LOG( CTP::logERROR, *_pLog ) << "File " << _log_file_name_full << " not found " << flush;
        return false;
    } else {
        LOG(CTP::logDEBUG, *_pLog) << "Reading Coordinates and occupationnumbers and energies from " << _log_file_name_full << flush;
    }
    
      
          //Coordinates of the final configuration depending on whether it is an optimization or not
         

    
        
        
    while (_input_file) {
        getline(_input_file,_line);
        boost::trim(_line);
        
        
        
        if ( _is_optimization ){
              throw runtime_error("Not implemented yet!");
        }
        bool _found_optimization=true;
        
        std::string::size_type coordinates_pos = _line.find("CARTESIAN COORDINATES (ANGSTROEM)");
        
        if ( _found_optimization && coordinates_pos != std::string::npos) {
            LOG(CTP::logDEBUG,*_pLog) << "Getting the coordinates" << flush;
            
            //_has_coordinates = true;
            bool _has_QMAtoms = _orbitals->hasQMAtoms();

            // three garbage lines
            getline(_input_file, _line);
            // now starts the data in format
            // _id type Qnuc x y z 
            std::vector<std::string> _row;
            getline(_input_file, _line);
            boost::trim( _line );

            boost::algorithm::split( _row , _line, boost::is_any_of("\t "), boost::algorithm::token_compress_on); 
            int nfields =  _row.size();

            int atom_id = 0;   
            while ( nfields == 4 ) {
                //int atom_id = boost::lexical_cast< int >( _row.at(0) );
                //int atom_number = boost::lexical_cast< int >( _row.at(0) );
                std::string _atom_type = _row.at(0);
                double _x =  boost::lexical_cast<double>( _row.at(1) );
                double _y =  boost::lexical_cast<double>( _row.at(2) );
                double _z =  boost::lexical_cast<double>( _row.at(3) );
                //if ( tools::globals::verbose ) cout << "... ... " << atom_id << " " << atom_type << " " << atom_charge << endl;
                getline(_input_file, _line);
                boost::trim( _line );
                boost::algorithm::split( _row , _line, boost::is_any_of("\t "), boost::algorithm::token_compress_on);  
                nfields =  _row.size();

                if ( _has_QMAtoms == false ) {
                    _orbitals->AddAtom( _atom_type, _x, _y, _z );
                } else {
                                       
                    CTP::QMAtom* pAtom = _orbitals->_atoms.at( atom_id  );
                    pAtom->type = _atom_type;
                    pAtom->x = _x;
                    pAtom->y = _y;
                    pAtom->z = _z;
                    atom_id++;
                }
                    
            }
      
           

        }
        
        
        std::string::size_type energy_pos = _line.find("Total Energy");
       if (energy_pos != std::string::npos) {
            //cout << _line << endl;
            boost::algorithm::split(results, _line, boost::is_any_of(" "), boost::algorithm::token_compress_on);
            std::string _energy = results[3];
            boost::trim( _energy );
            //cout << _energy << endl; 
            _orbitals->setQMEnergy ( _conv_Hrt_eV * boost::lexical_cast<double>(_energy) );
            LOG(CTP::logDEBUG, *_pLog) << (boost::format("QM energy[eV]: %4.6f ") % _orbitals->getQMEnergy()).str() << flush;
            // _orbitals->_has_qm_energy = true;
            }
        
        /* Check for ScaHFX = factor of HF exchange included in functional */
              std::string::size_type HFX_pos = _line.find("Fraction HF Exchange ScalHFX");
              if (HFX_pos != std::string::npos) {
                  boost::algorithm::split(results, _line, boost::is_any_of(" "), boost::algorithm::token_compress_on);
                  double _ScaHFX = boost::lexical_cast<double>(results.back());
                  _orbitals->setScaHFX(_ScaHFX);
                  LOG(CTP::logDEBUG, *_pLog) << "DFT with " << _ScaHFX << " of HF exchange!" << flush;
              }
     
    //Finding Basis Dimension, the number of energy levels
        std::string::size_type dim_pos = _line.find("Basis Dimension");
        if (dim_pos != std::string::npos) {
                
            boost::algorithm::split(results, _line, boost::is_any_of(" "), boost::algorithm::token_compress_on);
            //_has_basis_dim = true;
            std::string _dim = results[4];  //The 4th element of results vector is the Basis Dim
            boost::trim( _dim );
            _levels = boost::lexical_cast<int>(_dim);
            //cout <<  boost::lexical_cast<int>(_dim) << endl;
            //_basis_size = _levels;
              LOG(CTP::logDEBUG,*_pLog) << "Basis Dimension: " << _levels << flush;
              LOG( CTP::logDEBUG, *_pLog ) << "Energy levels: " << _levels << flush;
        }
        /********************************************************/
        
        
        
        
        
        
        std::string::size_type OE_pos = _line.find("ORBITAL ENERGIES");
        if (OE_pos != std::string::npos) {
        getline(_input_file,_line);
        getline(_input_file,_line);
        getline(_input_file,_line);
        if (_line.find("E(Eh)")==std::string::npos){
            LOG(CTP::logDEBUG,*_pLog) << "Warning: Orbital Energies not found in log file" << flush;
        }
        for (unsigned i=0; i<_levels ; i++){
            getline(_input_file,_line);
            boost::trim( _line );
            boost::algorithm::split(results, _line, boost::is_any_of(" "), boost::algorithm::token_compress_on);
           
                    
            std::string _no =results[0];
            
            boost::trim( _no );
            unsigned levelnumber= boost::lexical_cast<unsigned>(_no);
            if (levelnumber!=i){
                LOG(CTP::logDEBUG,*_pLog) << "Have a look at the orbital energies something weird is going on" << flush;
            }
            std::string _oc = results[1];
            boost::trim( _oc );
            double occ =boost::lexical_cast<double>(_oc);
            // We only count alpha electrons, each orbital must be empty or doubly occupied
            if (occ==2){
                _number_of_electrons++;
                _occ[i]=occ;
            }
            else if (occ==0) {
                _occ[i]=occ;
            }
            else {
                throw runtime_error("Only empty or doubly occupied orbitals are allowed not running the right kind of DFT calculation");
            }
            
            std::string _e = results[2];
            boost::trim( _e );
            _energies [i] = boost::lexical_cast<double>(_e) ;
        }
        }
            /*
                 *  Partial charges from the input file
                 */
                std::string::size_type charge_pos = _line.find("CHELPG Charges");

                if (charge_pos != std::string::npos && _get_charges) {
                    LOG(CTP::logDEBUG, *_pLog) << "Getting charges" << flush;
                    //_has_charges = true;
                    getline(_input_file, _line);
                    //getline(_input_file, _line);

                    bool _has_atoms = _orbitals->hasQMAtoms();

                    std::vector<std::string> _row;
                    getline(_input_file, _line);
                    boost::trim(_line);
                    //cout << _line << endl;
                    boost::algorithm::split(_row, _line, boost::is_any_of("\t "), boost::algorithm::token_compress_on);
                    int nfields = _row.size();
                    //cout << _row.size() << endl;

                    while (nfields == 4) {
                        int atom_id = boost::lexical_cast< int >(_row.at(0));
                        atom_id++;
                        //int atom_number = boost::lexical_cast< int >(_row.at(0));
                        std::string atom_type = _row.at(1);
                        double atom_charge = boost::lexical_cast< double >(_row.at(3));
                        if ( votca::tools::globals::verbose ) cout << "... ... " << atom_id << " " << atom_type << " " << atom_charge << endl;
                        getline(_input_file, _line);
                        boost::trim(_line);
                        boost::algorithm::split(_row, _line, boost::is_any_of("\t "), boost::algorithm::token_compress_on);
                        nfields = _row.size();

                        if (_has_atoms == false) {
                            _orbitals->AddAtom(atom_type, 0, 0, 0, atom_charge);
                        } else {
                            CTP::QMAtom* pAtom = _orbitals->_atoms.at(atom_id - 1);
                            pAtom->type = atom_type;
                            pAtom->charge = atom_charge;
                        }

                    }
                    //_orbitals->_has_atoms = true;
                }
        }

    
    LOG(CTP::logDEBUG,*_pLog) << "Alpha electrons: " << _number_of_electrons << flush ;
    int _occupied_levels = _number_of_electrons;
    int _unoccupied_levels = _levels - _occupied_levels;
    LOG(CTP::logDEBUG,*_pLog) << "Occupied levels: " << _occupied_levels << flush;
    LOG(CTP::logDEBUG,*_pLog) << "Unoccupied levels: " << _unoccupied_levels << flush;  
   
        
   /************************************************************/
 
    // copying information to the orbitals object
   /* _orbitals->setBasisSetSize(  _basis_size );*/
    _orbitals->setBasisSetSize(  _levels );
   
    _orbitals->setNumberOfElectrons( _number_of_electrons );

    _orbitals->setNumberOfLevels( _occupied_levels , _unoccupied_levels );
    
    _orbitals->setSelfEnergy(0.0);
    
   // copying energies to a matrix  
   _orbitals->_mo_energies.resize( _levels );
   //_level = 1;
   for(size_t i=0; i < _orbitals->_mo_energies.size(); i++) {
         _orbitals->_mo_energies[i] = _energies[ i ];
    }

   
   // copying orbitals to the matrix
   
 
   
   
   //cout << _mo_energies << endl;   
   // cout << _mo_coefficients << endl; 
   
   // cleanup
  // _coefficients.clear();
   _energies.clear();
   _occ.clear();
   
   
   
   

   
   
   
   LOG(CTP::logDEBUG, *_pLog) << "Done reading Log file" << flush;

   return true;
}//ParseOrbitalFile(Orbital* _orbital)

bool Orca::CheckLogFile() {
    
    // check if the log file exists
    ifstream _input_file((_run_dir + "/" + _log_file_name).c_str());
    
    if (_input_file.fail()) {
        LOG(CTP::logERROR,*_pLog) << "Orca LOG is not found" << flush;
        return false;
    };
    
    std::string _line;
    while (_input_file) {
        getline(_input_file,_line);
        boost::trim(_line);
        

        std::string::size_type error = _line.find("FATAL ERROR ENCOUNTERED");
        
        if (error != std::string::npos) {
            LOG(CTP::logERROR,*_pLog) << "ORCA encountered a fatal error, maybe a look in the log file may help." << flush;
            return false;
        } 
        error = _line.find("mpirun detected that one or more processes exited with non-zero status");
        
        if (error != std::string::npos) {
            LOG(CTP::logERROR,*_pLog) << "ORCA had an mpi problem, maybe your openmpi version is not good." << flush;
            return false;
        } 
    } 
    return true;
}

 // Parses the Orca gbw file and stores data in the Orbitals object 
 
bool Orca::ParseOrbitalsFile( Orbitals* _orbitals ) {
if ( !CheckLogFile() ) return false;
std::vector<double> _coefficients;
int _basis_size=_orbitals->getBasisSetSize();
int _levels=_orbitals->getNumberOfLevels();

if (_basis_size==0 || _levels==0){
    throw runtime_error("Basis size not set, calculator does not parse log file first");
}

   LOG(CTP::logDEBUG,*_pLog) << "Reading the gbw file, this may or may not work so be careful: " << flush ;
    ifstream infile;
    infile.open(( _run_dir + "/" + _orb_file_name).c_str(), ios::binary | ios::in);
    if (!infile){
        throw runtime_error("Could not open "+_orb_file_name+" file");
    }
    infile.seekg(24, ios::beg); 
    char* buffer= new char [8];
    infile.read(buffer,8);
    long int offset= *((long int*)buffer);
    
    infile.seekg(offset,ios::beg);
    infile.read(buffer,4);
    int op_read= *((int*)buffer);
    infile.seekg(offset+4,ios::beg);
    infile.read(buffer,4);
    int dim_read= *((int*)buffer);
    infile.seekg(offset+8,ios::beg);
    LOG(CTP::logDEBUG,*_pLog) << "Number of operators: "<< op_read<< " Basis dimension: "<<dim_read<< flush ;
    int n=op_read*dim_read*dim_read;
    delete[] buffer;
    buffer =new char [8];
    for (int i=0;i<n;i++){
        infile.read(buffer,8);
        double mocoeff=*((double*)buffer);
         //LOG(CTP::logDEBUG,*_pLog) << mocoeff<< flush ;
        _coefficients.push_back(mocoeff);
    }
    delete[] buffer;
    
    infile.close();
    //cout<< "basissize " <<_basis_size << endl;
    //cout << "coeffvektor size "<< _coefficients.size() << endl;
    
    
    // i -> MO, j -> AO 
      (_orbitals->_mo_coefficients).resize( _levels, _basis_size );     
   for(size_t i = 0; i < _orbitals->_mo_coefficients.size1(); i++) {
      for(size_t j = 0 ; j < _orbitals->_mo_coefficients.size2(); j++) {
         _orbitals->_mo_coefficients(i,j) = _coefficients[j*_basis_size+i];
         //cout <<  _coefficients[i][j] << endl;
         //cout << i << " " << j << endl;
        }
    }
   
      //cout<<"MO1:1 :" <<setprecision(15)<<_orbitals->_mo_coefficients(0,0)<< endl;
      //cout<<"MO-1:-1"<<setprecision(15)<< _orbitals->_mo_coefficients(_levels-1,_levels-1)<< endl;
      
      
    LOG(CTP::logDEBUG,*_pLog) << "Done parsing" << flush;
    return true;
}

std::string Orca::getLName(int lnum){
if ( lnum==0){return "S";}
else if( lnum==1){return "P";}
else if( lnum==2){return "D";}
else if( lnum==3){return "F";}
else {
    throw runtime_error("Orca::getLName functions higher than F not implemented");
}
    return "0";
}



std::string Orca::indent( const double &number ) {
    std::stringstream _ssnumber;
    if ( number >= 0) {
        _ssnumber << "    ";
    } else{
        _ssnumber << "   ";
    }
        
    _ssnumber <<  setiosflags(ios::fixed) << setprecision(15) << std::scientific << number;
    std::string _snumber = _ssnumber.str(); 
    //boost::replace_first(_snumber, "e", "D");
    return _snumber;
}
        



}}<|MERGE_RESOLUTION|>--- conflicted
+++ resolved
@@ -35,50 +35,8 @@
 
 namespace votca { namespace xtp {
     namespace ub = boost::numeric::ublas;
-<<<<<<< HEAD
-    
-
-=======
     namespace CTP = votca::ctp;
-/******** Defining a class for l->number and number->l*****************************/
-    class Angularmom
-{
-public:   
-    Angularmom() { FillMaps(); };
-   ~Angularmom() { };
-
-    const int        &getLNum(std::string lname) const {return _LNum.at(lname); }
-    const std::string     &getLName(int lnum) const {return _LName.at(lnum); }
-    private:
-    std::map<std::string, int> _LNum;
-    std::map<int, std::string> _LName;
-        inline void FillMaps(){
-        
-        FillLNum();
-        FillLName();
-        }
-        
-        inline void FillLName(){
-    
-        _LName[0]  = "S";
-        _LName[1]  = "P";
-        _LName[2]  = "D";
-        _LName[3]  = "F";
-        };
-        
-        inline void FillLNum(){
-    
-        _LNum["S"]  = 0;
-        _LNum["P"]  = 1;
-        _LNum["D"]  = 2;
-        _LNum["F"]  = 3;
-        };
-     
- };
-    
-    
-    /************************************************************/
->>>>>>> 5889df7b
+
 void Orca::Initialize( Property *options ) {
     
     //good luck
@@ -671,13 +629,8 @@
     const double _conv_Hrt_eV = tools::conv::hrt2ev;
     
     _orbitals->setQMpackage("orca");
-<<<<<<< HEAD
     _orbitals->setDFTbasis( _basisset_name);
-    LOG(logDEBUG,*_pLog) << "Parsing " << _log_file_name << flush;
-=======
-    
     LOG(CTP::logDEBUG,*_pLog) << "Parsing " << _log_file_name << flush;
->>>>>>> 5889df7b
       // return true;
   std::string _log_file_name_full =  _run_dir + "/" + _log_file_name;
    // check if LOG file is complete
