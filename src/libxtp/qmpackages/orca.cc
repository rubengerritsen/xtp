/*
 *            Copyright 2009-2018 The VOTCA Development Team
 *                       (http://www.votca.org)
 *
 *      Licensed under the Apache License, Version 2.0 (the "License")
 *
 * You may not use this file except in compliance with the License.
 * You may obtain a copy of the License at
 *
 *              http://www.apache.org/licenses/LICENSE-2.0
 *
 * Unless required by applicable law or agreed to in writing, software
 * distributed under the License is distributed on an "AS IS" BASIS,
 * WITHOUT WARRANTIES OR CONDITIONS OF ANY KIND, either express or implied.
 * See the License for the specific language governing permissions and
 * limitations under the License.
 *
 */

#include "orca.h"
#include <votca/xtp/qminterface.h>

#include <votca/ctp/segment.h>

#include <votca/tools/elements.h>
#include <boost/algorithm/string.hpp>
#include <boost/format.hpp>
#include <boost/filesystem.hpp>
#include <stdio.h>
#include <iomanip>
#include <sys/stat.h>
#include <vector>



namespace votca {
    namespace xtp {
      using namespace std;

        void Orca::Initialize(tools::Property &options) {

            //good luck

            // Orca file names
            std::string fileName = "system";

            _xyz_file_name = fileName + ".xyz";
            _input_file_name = fileName + ".inp";
            _log_file_name = fileName + ".log";
            _shell_file_name = fileName + ".sh";
            _orb_file_name = fileName + ".gbw";

            std::string key = "package";
            std::string _name = options.get(key + ".name").as<std::string> ();

            if (_name != "orca") {
                cerr << "Tried to use " << _name << " package. ";
                throw std::runtime_error("Wrong options file");
            }

            _executable = options.get(key + ".executable").as<std::string> ();
            _charge = options.get(key + ".charge").as<int> ();
            _spin = options.get(key + ".spin").as<int> ();
            _options = options.get(key + ".options").as<std::string> ();
            _memory = options.get(key + ".memory").as<std::string> ();
            _threads = options.get(key + ".threads").as<int> ();
            _scratch_dir = options.get(key + ".scratch").as<std::string> ();
            _cleanup = options.get(key + ".cleanup").as<std::string> ();
            _auxbasisset_name = options.get(key + ".auxbasisset").as<std::string> ();



            if (options.exists(key + ".outputVxc")) {
                _output_Vxc = options.get(key + ".outputVxc").as<bool> ();
            } else _output_Vxc = false;
            if (_output_Vxc) {
                throw std::runtime_error("Sorry " + _name + " does not support Vxc output");
            }
            
           
            

            _basisset_name = options.get(key + ".basisset").as<std::string> ();
            _write_basis_set = options.get(key + ".writebasisset").as<bool> ();
            _write_pseudopotentials = options.get(key + ".writepseudopotentials").as<bool> ();
            if ( _write_pseudopotentials )  _ecp_name = options.get(key + ".ecp").as<std::string> ();


            // check if the optimize keyword is present, if yes, read updated coords
            std::string::size_type iop_pos = _options.find(" Opt"); /*optimization word in orca*/
            if (iop_pos != std::string::npos) {
                _is_optimization = true;
            } else {
                _is_optimization = false;
            }

            // check if the esp keyword is present, if yes, get the charges and save them
            iop_pos = _options.find(" chelpg"); /*electrostatic potential related to partial atomic charges I guess is chelpg in orca but check */
            if (iop_pos != std::string::npos ||  _options.find(" CHELPG")!= std::string::npos) {
                _get_charges = true;
            } else {
                _get_charges = false;
            }

            // check if the guess should be prepared, if yes, append the guess later
            _write_guess = false;
            iop_pos = _options.find("Guess MORead");
            if (iop_pos != std::string::npos) _write_guess = true;
            iop_pos = _options.find("Guess MORead\n");
            if (iop_pos != std::string::npos) _write_guess = true;
        }


/* Custom basis sets are written on a per-element basis to
     * the system.bas/aux file(s), which are then included in the
     * Orca input file using GTOName = "system.bas/aux"
     */
    void Orca::WriteBasisset(std::vector<QMAtom*>& qmatoms, std::string& _bs_name, std::string& _el_file_name) {

      tools::Elements _elements;
      list<std::string> elements;
      BasisSet bs;
      bs.LoadBasisSet(_bs_name);
      CTP_LOG(ctp::logDEBUG, *_pLog) << "Loaded Basis Set " << _bs_name << flush;
      ofstream _el_file;

      _el_file.open(_el_file_name.c_str());
      _el_file << "$DATA" << endl;
      std::vector< QMAtom* >::iterator it;

      for (QMAtom* atom : qmatoms)  {
        std::string element_name = atom->getType();
        list<std::string>::iterator ite;
        ite = find(elements.begin(), elements.end(), element_name);
        if (ite == elements.end()) {
          elements.push_back(element_name);
          const Element& element = bs.getElement(element_name);
          _el_file << _elements.getEleFull(element_name) << endl;
          for (Element::ShellIterator its = element.firstShell(); its != element.lastShell(); its++) {
            Shell* shell = (*its);

            string type = shell->getType();
            // check combined shells

            for (unsigned i = 0; i < type.size(); ++i) {
              string subtype = string(type, i, 1);
              _el_file << subtype << " " << shell->getSize() << endl;
              int _sh_idx = 0;
              for (Shell::GaussianIterator itg = shell->firstGaussian(); itg != shell->lastGaussian(); itg++) {
                GaussianPrimitive* gaussian = *itg;
                _sh_idx++;
                _el_file << " " << _sh_idx << " " << indent(gaussian->decay);
                _el_file << " " << indent(gaussian->contraction[FindLmax(subtype)]);

                _el_file << endl;
              }

            }
          }

        }
      }
      _el_file << "STOP\n";
      _el_file.close();

      return;
    }

/* Coordinates are written in standard Element,x,y,z format to the
     * input file.
     */
    void Orca::WriteCoordinates(std::ofstream& _com_file, std::vector<QMAtom*>& qmatoms) {

      for (QMAtom* atom : qmatoms) {
        tools::vec pos = atom->getPos() * tools::conv::bohr2ang;
        _com_file << setw(3) << atom->getType().c_str()
                << setw(12) << setiosflags(ios::fixed) << setprecision(5) << pos.getX()
                << setw(12) << setiosflags(ios::fixed) << setprecision(5) << pos.getY()
                << setw(12) << setiosflags(ios::fixed) << setprecision(5) << pos.getZ()
                << endl;
      }
      _com_file << "* \n" << endl;
      return;
    }


/* If custom ECPs are used, they need to be specified in the input file
     * in a section following the basis set includes.
     */
    void Orca::WriteECP(std::ofstream& _com_file, std::vector<QMAtom*>& qmatoms) {

      _com_file << endl;
      list<std::string> elements;
      elements.push_back("H");
      elements.push_back("He");
      BasisSet ecp;
      ecp.LoadPseudopotentialSet(_ecp_name);
      CTP_LOG(ctp::logDEBUG, *_pLog) << "Loaded Pseudopotentials " << _ecp_name << flush;
      for (QMAtom* atom:qmatoms) {
        std::string element_name = atom->getType();
        list<std::string>::iterator ite;
        ite = find(elements.begin(), elements.end(), element_name);
        if (ite == elements.end()) {
          elements.push_back(element_name);
          const Element& element = ecp.getElement(element_name);
          _com_file << "\n" << "NewECP" << " " << element_name << endl;
          _com_file << "N_core" << " " << element.getNcore() << endl;
          //lmaxnum2lmaxname
          _com_file << "lmax" << " " << getLName(element.getLmax()) << endl;
          //For Orca the order doesn't matter but let's write it in ascending order
          // write remaining shells in ascending order s,p,d...
          for (int i = 0; i <= element.getLmax(); i++) {
            for (Element::ShellIterator its = element.firstShell(); its != element.lastShell(); its++) {
              Shell* shell = (*its);
              if (shell->getLmax() == i) {
                // shell type, number primitives, scale factor
                _com_file << shell->getType() << " " << shell->getSize() << endl;
                int _sh_idx = 0;
                for (Shell::GaussianIterator itg = shell->firstGaussian(); itg != shell->lastGaussian(); itg++) {
                  GaussianPrimitive* gaussian = *itg;
                  _sh_idx++;
                  _com_file << _sh_idx << " " << gaussian->decay << " " << gaussian->contraction[0] << " " << gaussian->power << endl;
                }
              }
            }
          }
          _com_file << "end\n " << "\n" << endl;
        }
<<<<<<< HEAD
      }
      return;
    }
=======
        
        void Orca::WriteChargeOption(){
           std::string::size_type iop_pos = _options.find("pointcharges");
              if (iop_pos == std::string::npos) {
                _options = _options + "\n %pointcharges \"background.crg\"";
              }
        }
>>>>>>> 96a4a96e

        /* For QM/MM the molecules in the MM environment are represented by
         * their atomic partial charge distributions. ORCA expects them in
         * q,x,y,z format in a separate file "background.crg"
         */
        void Orca::WriteBackgroundCharges() {

             
          
          
            std::ofstream _crg_file;
            std::string _crg_file_name_full = _run_dir + "/background.crg";
            _crg_file.open(_crg_file_name_full.c_str());
            int _total_background = 0;

            std::vector< ctp::PolarSeg* >::iterator it;
            for (it = _PolarSegments.begin(); it < _PolarSegments.end(); it++) {
                vector<ctp::APolarSite*> ::iterator pit;
                for (pit = (*it)->begin(); pit < (*it)->end(); ++pit) {
                    if ((*pit)->getQ00() != 0.0) _total_background++;

                    if ((*pit)->getRank() > 0 || _with_polarization ) {

                        std::vector<std::vector<double>> _split_multipoles = SplitMultipoles(*pit);
                        _total_background+= _split_multipoles.size();
                    }
                }
            } //counting only
            
            _crg_file << _total_background << endl;
            boost::format fmt("%1$+1.7f %2$+1.7f %3$+1.7f %4$+1.7f");
            //now write
            for (it = _PolarSegments.begin(); it < _PolarSegments.end(); it++) {
                vector<ctp::APolarSite*> ::iterator pit;
                for (pit = (*it)->begin(); pit < (*it)->end(); ++pit) {
                    string site=boost::str(fmt % (*pit)->getQ00() % (((*pit)->getPos().getX())*votca::tools::conv::nm2ang) 
                            % ((*pit)->getPos().getY()*votca::tools::conv::nm2ang) 
                            % ((*pit)->getPos().getZ()*votca::tools::conv::nm2ang) 
                            );
                    if ((*pit)->getQ00() != 0.0) _crg_file << site << endl;
                    if ((*pit)->getRank() > 0 || _with_polarization ) {
                        std::vector< std::vector<double> > _split_multipoles = SplitMultipoles(*pit);
                        for (const auto& mpoles:_split_multipoles){
                           string multipole=boost::str( fmt % mpoles[3] % mpoles[0] % mpoles[1] % mpoles[2] );
                            _crg_file << multipole << endl;
                        }
                    }
                }
            }
            
            return;
        }

        /**
         * Prepares the *.inp file from a vector of segments
         * Appends a guess constructed from monomer orbitals if supplied, Not implemented yet
         */
        bool Orca::WriteInputFile(Orbitals& orbitals) {

            std::vector<std::string> results;
            std::string temp_suffix = "/id";
            std::string scratch_dir_backup = _scratch_dir;
            std::ofstream _com_file;
            std::string _com_file_name_full = _run_dir + "/" + _input_file_name;
            _com_file.open(_com_file_name_full.c_str());
            // header
            _com_file << "* xyz  " << _charge << " " << _spin << endl;

            std::vector< QMAtom* > qmatoms = orbitals.QMAtoms();
            // put coordinates
            WriteCoordinates(_com_file, qmatoms);
            // add parallelization info
            _com_file << "%pal\n " << "nprocs " << _threads << "\nend" << "\n" << endl;
            // basis set info
            if (_write_basis_set) {
                std::string _el_file_name = _run_dir + "/" + "system.bas";
                WriteBasisset(qmatoms, _basisset_name, _el_file_name);
                _com_file << "%basis\n " << endl;
                _com_file << "GTOName" << " " << "=" << "\"system.bas\";" << endl;
                if (_auxbasisset_name != "") {
                    std::string _aux_file_name = _run_dir + "/" + "system.aux";
                    WriteBasisset(qmatoms, _auxbasisset_name, _aux_file_name);
                    _com_file << "GTOAuxName" << " " << "=" << "\"system.aux\";" << endl;
                }
            } // write_basis set

            // ECPs
            /* WRITING ECP INTO system.inp FILE for ORCA**/
            if (_write_pseudopotentials) {
                WriteECP(_com_file, qmatoms);
            } // write pseudopotentials
            /* END   OF WRITING BASISSET/ECP INTO system.inp FILE for ORCA*************/
            _com_file << "end\n " << "\n" << endl; //This end is for the basis set block
            if (_write_charges) {
                WriteBackgroundCharges();
            }

            _com_file << _options << "\n";
            _com_file << endl;
            _com_file.close();
            // and now generate a shell script to run both jobs, if neccessary
            CTP_LOG(ctp::logDEBUG, *_pLog) << "Setting the scratch dir to " << _scratch_dir + temp_suffix << flush;
            _scratch_dir = scratch_dir_backup + temp_suffix;
            WriteShellScript();
            _scratch_dir = scratch_dir_backup;
            return true;
        }

        bool Orca::WriteShellScript() {
            ofstream _shell_file;
            std::string _shell_file_name_full = _run_dir + "/" + _shell_file_name;
            _shell_file.open(_shell_file_name_full.c_str());
            _shell_file << "#!/bin/bash" << endl;
            _shell_file << "mkdir -p " << _scratch_dir << endl;
            
            if(_write_guess){
              if(!(boost::filesystem::exists( _run_dir + "/molA.gbw" ) && boost::filesystem::exists( _run_dir + "/molB.gbw" )  )){
              throw runtime_error("Using guess relies on a molA.gbw and a molB.gbw file being in the directory.");
            }
              _shell_file<<_executable<<"_mergefrag molA.gbw molB.gbw dimer.gbw > merge.log"<<endl;
            }
            _shell_file << _executable << " " << _input_file_name << " > " << _log_file_name << endl; //" 2> run.error" << endl;
            _shell_file.close();
            return true;
        }

        /**
         * Runs the Orca job.
         */
        bool Orca::Run( Orbitals& orbitals ) {

            CTP_LOG(ctp::logDEBUG, *_pLog) << "Running Orca job" << flush;

            if (std::system(NULL)) {
                std::string _command = "cd " + _run_dir + "; sh " + _shell_file_name;
                int check = std::system(_command.c_str());
                if (check == -1) {
                    CTP_LOG(ctp::logERROR, *_pLog) << _input_file_name << " failed to start" << flush;
                    return false;
                }
                if (CheckLogFile()) {
                    CTP_LOG(ctp::logDEBUG, *_pLog) << "Finished Orca job" << flush;
                    return true;
                } else {
                    CTP_LOG(ctp::logDEBUG, *_pLog) << "Orca job failed" << flush;
                }
            } else {
                CTP_LOG(ctp::logERROR, *_pLog) << _input_file_name << " failed to start" << flush;
                return false;
            }

            return true;
        }

        /**
         * Cleans up after the Orca job
         */
        void Orca::CleanUp() {

          if(_write_guess){
            remove((_run_dir + "/" +"molA.gbw").c_str());
            remove((_run_dir + "/" +"molB.gbw").c_str());
            remove((_run_dir + "/" +"dimer.gbw").c_str());           
          }
            // cleaning up the generated files
            if (_cleanup.size() != 0) {
                tools::Tokenizer tok_cleanup(_cleanup, ",");
                std::vector <std::string> cleanup_info;
                tok_cleanup.ToVector(cleanup_info);
                for (const std::string& substring:cleanup_info) {
                    if (substring == "inp") {
                        std::string file_name = _run_dir + "/" + _input_file_name;
                        remove(file_name.c_str());
                    }

                    if (substring == "bas") {
                        std::string file_name = _run_dir + "/system.bas";
                        remove(file_name.c_str());
                    }

                    if (substring == "log") {
                        std::string file_name = _run_dir + "/" + _log_file_name;
                        remove(file_name.c_str());
                    }

                    if (substring == "gbw") {
                        std::string file_name = _run_dir + "/" + _orb_file_name;
                        remove(file_name.c_str());
                    }

                    if (substring == "ges") {
                        std::string file_name = _run_dir + "/system.ges";
                        remove(file_name.c_str());
                    }
                    if (substring == "prop") {
                        std::string file_name = _run_dir + "/system.prop";
                        remove(file_name.c_str());
                    }
                }
            }
            return;
        }

        bool Orca::ParseLogFile(Orbitals& orbitals) {
            const double _conv_Hrt_eV = tools::conv::hrt2ev;

            orbitals.setQMpackage("orca");
            orbitals.setDFTbasis(_basisset_name);
            if (_write_pseudopotentials) {
                orbitals.setECP(_ecp_name);
            } 
            CTP_LOG(ctp::logDEBUG, *_pLog) << "Parsing " << _log_file_name << flush;
            std::string _log_file_name_full = _run_dir + "/" + _log_file_name;
            // check if LOG file is complete
            if (!CheckLogFile()) return false;
            std::map <int, double> _energies;
            std::map <int, double> _occ;

            std::string _line;
            unsigned _levels = 0;
            int _number_of_electrons = 0;
            std::vector<std::string> results;

            std::ifstream _input_file(_log_file_name_full.c_str());

            if (_input_file.fail()) {
                CTP_LOG(ctp::logERROR, *_pLog) << "File " << _log_file_name_full << " not found " << flush;
                return false;
            } else {
                CTP_LOG(ctp::logDEBUG, *_pLog) << "Reading Coordinates and occupationnumbers and energies from " << _log_file_name_full << flush;
            }
            //Coordinates of the final configuration depending on whether it is an optimization or not
            while (_input_file) {
                getline(_input_file, _line);
                boost::trim(_line);

                if (_is_optimization) {
                    throw runtime_error("Not implemented yet!");
                }
                bool _found_optimization = true;
                std::string::size_type coordinates_pos = _line.find("CARTESIAN COORDINATES (ANGSTROEM)");

                if (_found_optimization && coordinates_pos != std::string::npos) {
                    CTP_LOG(ctp::logDEBUG, *_pLog) << "Getting the coordinates" << flush;
                    //_has_coordinates = true;
                    bool _has_QMAtoms = orbitals.hasQMAtoms();
                    // three garbage lines
                    getline(_input_file, _line);
                    // now starts the data in format
                    // _id type Qnuc x y z
                    std::vector<std::string> _row;
                    getline(_input_file, _line);
                    boost::trim(_line);
                    boost::algorithm::split(_row, _line, boost::is_any_of("\t "), boost::algorithm::token_compress_on);
                    int nfields = _row.size();
                    int atom_id = 0;
                    while (nfields == 4) {
                        //int atom_id = boost::lexical_cast< int >( _row.at(0) );
                        //int atom_number = boost::lexical_cast< int >( _row.at(0) );
                        std::string _atom_type = _row.at(0);
                        double _x = boost::lexical_cast<double>(_row.at(1));
                        double _y = boost::lexical_cast<double>(_row.at(2));
                        double _z = boost::lexical_cast<double>(_row.at(3));
                        //if ( tools::globals::verbose ) cout << "... ... " << atom_id << " " << atom_type << " " << atom_charge << endl;
                        getline(_input_file, _line);
                        boost::trim(_line);
                        boost::algorithm::split(_row, _line, boost::is_any_of("\t "), boost::algorithm::token_compress_on);
                        nfields = _row.size();
                        tools::vec pos=tools::vec(_x,_y,_z);
                        pos*=tools::conv::ang2bohr;
                        if (_has_QMAtoms == false) {
                            orbitals.AddAtom(atom_id,_atom_type, pos);
                        } else {
                            QMAtom* pAtom = orbitals.QMAtoms().at(atom_id);
                            pAtom->setPos(pos);
                        }
                        atom_id++;
                    }
                }

                std::string::size_type energy_pos = _line.find("Total Energy");
                if (energy_pos != std::string::npos) {
                    boost::algorithm::split(results, _line, boost::is_any_of(" "), boost::algorithm::token_compress_on);
                    std::string _energy = results[3];
                    boost::trim(_energy);
                    orbitals.setQMEnergy(_conv_Hrt_eV * boost::lexical_cast<double>(_energy));
                    CTP_LOG(ctp::logDEBUG, *_pLog) << (boost::format("QM energy[eV]: %4.6f ") % orbitals.getQMEnergy()).str() << flush;
                }

                std::string::size_type HFX_pos = _line.find("Fraction HF Exchange ScalHFX");
                if (HFX_pos != std::string::npos) {
                    boost::algorithm::split(results, _line, boost::is_any_of(" "), boost::algorithm::token_compress_on);
                    double _ScaHFX = boost::lexical_cast<double>(results.back());
                    orbitals.setScaHFX(_ScaHFX);
                    CTP_LOG(ctp::logDEBUG, *_pLog) << "DFT with " << _ScaHFX << " of HF exchange!" << flush;
                }

                std::string::size_type dim_pos = _line.find("Basis Dimension");
                if (dim_pos != std::string::npos) {
                    boost::algorithm::split(results, _line, boost::is_any_of(" "), boost::algorithm::token_compress_on);
                    std::string _dim = results[4]; //The 4th element of results vector is the Basis Dim
                    boost::trim(_dim);
                    _levels = boost::lexical_cast<int>(_dim);
                    CTP_LOG(ctp::logDEBUG, *_pLog) << "Basis Dimension: " << _levels << flush;
                    CTP_LOG(ctp::logDEBUG, *_pLog) << "Energy levels: " << _levels << flush;
                }
<<<<<<< HEAD
=======
                /********************************************************/
                
>>>>>>> 96a4a96e

                std::string::size_type OE_pos = _line.find("ORBITAL ENERGIES");
                if (OE_pos != std::string::npos) {
                    _number_of_electrons=0;
                    getline(_input_file, _line);
                    getline(_input_file, _line);
                    getline(_input_file, _line);
                    if (_line.find("E(Eh)") == std::string::npos) {
                        CTP_LOG(ctp::logDEBUG, *_pLog) << "Warning: Orbital Energies not found in log file" << flush;
                    }
                    for (unsigned i = 0; i < _levels; i++) {
                        getline(_input_file, _line);
                        boost::trim(_line);
                        boost::algorithm::split(results, _line, boost::is_any_of(" "), boost::algorithm::token_compress_on);
                        std::string _no = results[0];
                        boost::trim(_no);
                        unsigned levelnumber = boost::lexical_cast<unsigned>(_no);
                        if (levelnumber != i) {
                            CTP_LOG(ctp::logDEBUG, *_pLog) << "Have a look at the orbital energies something weird is going on" << flush;
                        }
                        std::string _oc = results[1];
                        boost::trim(_oc);
                        double occ = boost::lexical_cast<double>(_oc);
                        // We only count alpha electrons, each orbital must be empty or doubly occupied
                        if (occ == 2 || occ == 1) {
                            _number_of_electrons++;
                            _occ[i] = occ;
                        } else if (occ == 0) {
                            _occ[i] = occ;
                        } else {
                            if (occ == 1){
                                CTP_LOG(ctp::logDEBUG, *_pLog) << "Watch out! No distinction between alpha and beta electrons. Check if occ = 1 is suitable for your calculation " << flush;
                                _number_of_electrons++;
                                _occ[i] = occ;
                            } else {
                            throw runtime_error("Only empty or doubly occupied orbitals are allowed not running the right kind of DFT calculation");
                            }
                        }
                        std::string _e = results[2];
                        boost::trim(_e);
                        _energies [i] = boost::lexical_cast<double>(_e);
                    }
                }
                /*
                 *  Partial charges from the input file
                 */
                std::string::size_type charge_pos = _line.find("CHELPG Charges");

                if (charge_pos != std::string::npos && _get_charges) {
                    CTP_LOG(ctp::logDEBUG, *_pLog) << "Getting charges" << flush;
                    getline(_input_file, _line);
                    std::vector<std::string> _row;
                    getline(_input_file, _line);
                    boost::trim(_line);
                    boost::algorithm::split(_row, _line, boost::is_any_of("\t "), boost::algorithm::token_compress_on);
                    int nfields = _row.size();
                    while (nfields == 4) {
                        int atom_id = boost::lexical_cast< int >(_row.at(0));
                        atom_id++;
                        std::string atom_type = _row.at(1);
                        double atom_charge = boost::lexical_cast< double >(_row.at(3));
                        getline(_input_file, _line);
                        boost::trim(_line);
                        boost::algorithm::split(_row, _line, boost::is_any_of("\t "), boost::algorithm::token_compress_on);
                        nfields = _row.size();
                        QMAtom* pAtom;
                        if (!orbitals.hasQMAtoms()) {
                            pAtom =orbitals.AddAtom(atom_id - 1,atom_type, 0, 0, 0);
                        } else {
                            pAtom = orbitals.QMAtoms().at(atom_id - 1);
                        }
                        pAtom->setPartialcharge(atom_charge);
                    }
                }
            }

            CTP_LOG(ctp::logDEBUG, *_pLog) << "Alpha electrons: " << _number_of_electrons << flush;
            int _occupied_levels = _number_of_electrons;
            int _unoccupied_levels = _levels - _occupied_levels;
            CTP_LOG(ctp::logDEBUG, *_pLog) << "Occupied levels: " << _occupied_levels << flush;
            CTP_LOG(ctp::logDEBUG, *_pLog) << "Unoccupied levels: " << _unoccupied_levels << flush;

            /************************************************************/

            // copying information to the orbitals object
       
            orbitals.setBasisSetSize(_levels);
            orbitals.setNumberOfElectrons(_number_of_electrons);
            orbitals.setNumberOfLevels(_occupied_levels, _unoccupied_levels);
            orbitals.setSelfEnergy(0.0);

            // copying energies to a vector
            orbitals.MOEnergies().resize(_levels);
            //_level = 1;
            for (int i = 0; i < orbitals.MOEnergies().size(); i++) {
                orbitals.MOEnergies()[i] = _energies[ i ];
            }

            CTP_LOG(ctp::logDEBUG, *_pLog) << "Done reading Log file" << flush;
            return true;
        }

        bool Orca::CheckLogFile() {
            // check if the log file exists
            ifstream _input_file((_run_dir + "/" + _log_file_name).c_str());

            if (_input_file.fail()) {
                CTP_LOG(ctp::logERROR, *_pLog) << "Orca LOG is not found" << flush;
                return false;
            };

            std::string _line;
            while (_input_file) {
                getline(_input_file, _line);
                boost::trim(_line);
                std::string::size_type error = _line.find("FATAL ERROR ENCOUNTERED");
                if (error != std::string::npos) {
                    CTP_LOG(ctp::logERROR, *_pLog) << "ORCA encountered a fatal error, maybe a look in the log file may help." << flush;
                    return false;
                }
                error = _line.find("mpirun detected that one or more processes exited with non-zero status");
                if (error != std::string::npos) {
                    CTP_LOG(ctp::logERROR, *_pLog) << "ORCA had an mpi problem, maybe your openmpi version is not good." << flush;
                    return false;
                }
            }
            return true;
        }

        // Parses the Orca gbw file and stores data in the Orbitals object

        bool Orca::ParseOrbitalsFile(Orbitals& _orbitals) {
            if (!CheckLogFile()) return false;
            std::vector<double> _coefficients;
            int _basis_size = _orbitals.getBasisSetSize();
            int _levels = _orbitals.getNumberOfLevels();
            if (_basis_size == 0 || _levels == 0) {
                throw runtime_error("Basis size not set, calculator does not parse log file first");
            }
            CTP_LOG(ctp::logDEBUG, *_pLog) << "Reading the gbw file, this may or may not work so be careful: " << flush;
            ifstream infile;
            infile.open((_run_dir + "/" + _orb_file_name).c_str(), ios::binary | ios::in);
            if (!infile) {
                throw runtime_error("Could not open " + _orb_file_name + " file");
            }
            infile.seekg(24, ios::beg);
            char* buffer = new char [8];
            infile.read(buffer, 8);
            long int offset = *((long int*) buffer);

            infile.seekg(offset, ios::beg);
            infile.read(buffer, 4);
            int op_read = *((int*) buffer);
            infile.seekg(offset + 4, ios::beg);
            infile.read(buffer, 4);
            int dim_read = *((int*) buffer);
            infile.seekg(offset + 8, ios::beg);
            CTP_LOG(ctp::logDEBUG, *_pLog) << "Number of operators: " << op_read << " Basis dimension: " << dim_read << flush;
            int n = op_read * dim_read*dim_read;
            delete[] buffer;
            buffer = new char [8];
            for (int i = 0; i < n; i++) {
                infile.read(buffer, 8);
                double mocoeff = *((double*) buffer);
                //CTP_LOG(logDEBUG,*_pLog) << mocoeff<< flush ;
                _coefficients.push_back(mocoeff);
            }
            delete[] buffer;

            infile.close();
            // i -> MO, j -> AO
            (_orbitals.MOCoefficients()).resize(_levels, _basis_size);
            for (int i = 0; i < _orbitals.MOCoefficients().rows(); i++) {
                for (int j = 0; j < _orbitals.MOCoefficients().cols(); j++) {
                    _orbitals.MOCoefficients()(j, i) = _coefficients[j * _basis_size + i];
                   
                }
            }  
           ReorderOutput(_orbitals);
            CTP_LOG(ctp::logDEBUG, *_pLog) << "Done parsing" << flush;
            return true;
        }

        std::string Orca::getLName(int lnum) {
            if (lnum == 0) {
                return "S";
            } else if (lnum == 1) {
                return "P";
            } else if (lnum == 2) {
                return "D";
            } else if (lnum == 3) {
                return "F";
            } else {
                throw runtime_error("Orca::getLName functions higher than F not implemented");
            }
            return "0";
        }

        std::string Orca::indent(const double &number) {
            std::stringstream _ssnumber;
            if (number >= 0) {
                _ssnumber << "    ";
            } else {
                _ssnumber << "   ";
            }
            _ssnumber << setiosflags(ios::fixed) << setprecision(15) << std::scientific << number;
            std::string _snumber = _ssnumber.str();
            //boost::replace_first(_snumber, "e", "D");
            return _snumber;
        }




    }
}<|MERGE_RESOLUTION|>--- conflicted
+++ resolved
@@ -76,15 +76,12 @@
             if (_output_Vxc) {
                 throw std::runtime_error("Sorry " + _name + " does not support Vxc output");
             }
-            
-           
-            
-
+
+            if ( _write_pseudopotentials )  _ecp_name = options.get(key + ".ecp").as<std::string> ();
             _basisset_name = options.get(key + ".basisset").as<std::string> ();
             _write_basis_set = options.get(key + ".writebasisset").as<bool> ();
             _write_pseudopotentials = options.get(key + ".writepseudopotentials").as<bool> ();
             if ( _write_pseudopotentials )  _ecp_name = options.get(key + ".ecp").as<std::string> ();
-
 
             // check if the optimize keyword is present, if yes, read updated coords
             std::string::size_type iop_pos = _options.find(" Opt"); /*optimization word in orca*/
@@ -226,11 +223,9 @@
           }
           _com_file << "end\n " << "\n" << endl;
         }
-<<<<<<< HEAD
       }
       return;
     }
-=======
         
         void Orca::WriteChargeOption(){
            std::string::size_type iop_pos = _options.find("pointcharges");
@@ -238,7 +233,6 @@
                 _options = _options + "\n %pointcharges \"background.crg\"";
               }
         }
->>>>>>> 96a4a96e
 
         /* For QM/MM the molecules in the MM environment are represented by
          * their atomic partial charge distributions. ORCA expects them in
@@ -545,11 +539,6 @@
                     CTP_LOG(ctp::logDEBUG, *_pLog) << "Basis Dimension: " << _levels << flush;
                     CTP_LOG(ctp::logDEBUG, *_pLog) << "Energy levels: " << _levels << flush;
                 }
-<<<<<<< HEAD
-=======
-                /********************************************************/
-                
->>>>>>> 96a4a96e
 
                 std::string::size_type OE_pos = _line.find("ORBITAL ENERGIES");
                 if (OE_pos != std::string::npos) {
