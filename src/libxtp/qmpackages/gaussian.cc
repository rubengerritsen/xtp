--- conflicted
+++ resolved
@@ -1315,375 +1315,7 @@
             return true;
         }
 
-<<<<<<< HEAD
 std::string Gaussian::FortranFormat(double number) {
-=======
-        /**
-         * Converts the Gaussian data stored in the Orbitals object to GW input format
-         * This includes - writing out the orbitals with additional zeros and permutations
-         *               - rewriting the Vxc matrix from cartesian to spherical AOs
-         *               - forming the expectation value of the MOs with Vxc
-         *               - writing out basis set information
-         */
-        bool Gaussian::ConvertToGW(Orbitals * _orbitals) {
-
-            LOG(CTP::logDEBUG, *_pLog) << "Converting Gaussian to GW " << flush;
-            // prepare file names
-            std::string _orb_file_name_full = _run_dir + "/orbitals.votca";
-            std::string _vxc_file_name_full = _run_dir + "/vxc.votca";
-
-            // reload the basis set
-            list<std::string> elements;
-            BasisSet bs;
-            // std::string _basisset_name("ubecppol");
-
-            bs.LoadBasisSet(_basisset_name);
-            LOG(CTP::logDEBUG, *_pLog) << "Loaded Basis Set " << _basisset_name << flush;
-
-            // rewriting the molecular orbitals
-            ofstream _orb_file;
-            _orb_file.open(_orb_file_name_full.c_str());
-            _orb_file.precision(8);
-            // getting the basis set sizes
-            //int _basis_size      = _orbitals->getBasisSetSize();
-            std::vector<double>::size_type _basis_size = _orbitals->getBasisSetSize();
-            //int _cart_basis_size = _orbitals->_vxc.size1();
-            //ub::matrix<double>::size_type _cart_basis_size = _orbitals->AOVxc().size1();
-            //cout << "\nSpherical basis size is " << _basis_size << endl;
-            //cout << "\nCartesian basis size is " << _cart_basis_size << endl;
-
-            ub::matrix<double> mo_coefficients = (*_orbitals->getOrbitals());
-            ub::vector<double> energies = (*_orbitals->getEnergies());
-
-            // Sanity checks
-            if (mo_coefficients.size1() != _basis_size) {
-                cerr << "Incompatible basis size in molecular orbitals " << mo_coefficients.size1() << " vs basis set " << _basis_size;
-                throw std::runtime_error("Conversion failed!");
-                return false;
-            }
-            if (energies.size() != _basis_size) {
-                cerr << "Incompatible basis size in energies " << energies.size() << " vs basis set " << _basis_size;
-                throw std::runtime_error("Conversion failed!");
-                return false;
-            }
-
-            // orbital energies in GW are in Rydberg
-            energies = 2.0 * energies;
-
-            // get atoms from orbitals and define iterator
-            std::vector< CTP::QMAtom* > atoms = (*_orbitals->getAtoms());
-            std::vector< CTP::QMAtom* >::iterator ita;
-            LOG(CTP::logDEBUG, *_pLog) << "Rewriting molecular orbitals " << flush;
-            // Loop over all molecular orbitals
-            for (unsigned _i_orbital = 0; _i_orbital < _basis_size; _i_orbital++) {
-                _orb_file << _i_orbital + 1 << " " << FortranFormat(energies(_i_orbital)) << endl;
-                int _i_coef_qc = 0;
-                int _i_coef_gw = 0;
-
-                // Loop over all atoms
-                for (ita = atoms.begin(); ita < atoms.end(); ita++) {
-
-                    std::string element_name = (*ita)->type;
-                    Element* element = bs.getElement(element_name);
-                    //cout << "Atom " << element_name << endl;
-                    // go through all shell types of this element
-                    for (Element::ShellIterator its = element->firstShell(); its != element->lastShell(); its++) {
-                        std::string shell_type = (*its)->getType();
-
-                        // write out coefficients as needed
-                        if (shell_type == "S") {
-                            // write the s function coefficient
-                            _orb_file << _i_orbital + 1 << " " << _i_coef_gw + 1 << " " << mo_coefficients(_i_orbital, _i_coef_qc) << endl;
-                        } else if (shell_type == "P") {
-                            // add one zero for unused s function
-                            _orb_file << _i_orbital + 1 << " " << _i_coef_gw + 1 << " " << 0.0 << endl;
-                            // write the px, py, pz function coefficients
-                            for (int j = 0; j < 3; j++) {
-                                _orb_file << _i_orbital + 1 << " " << _i_coef_gw + j + 2 << " " << mo_coefficients(_i_orbital, _i_coef_qc + j) << endl;
-                            }
-                        } else if (shell_type == "D") {
-                            // add four zeros for unused s, px, py, pz functions
-                            for (int j = 1; j < 5; j++) {
-                                _orb_file << _i_orbital + 1 << " " << _i_coef_gw + j << " " << 0.0 << endl;
-                            }
-                            /* write the d function coefficients
-                             * Gaussian has 5 spherical d functions (3z2-r2,xz,yz,x2-y2,xy)
-                             * isogwa   has 5 spherical d functions (xz,yz,xy,3zz-rr,xx-yy)
-                             */
-                            _orb_file << _i_orbital + 1 << " " << _i_coef_gw + 5 << " " << mo_coefficients(_i_orbital, _i_coef_qc + 1) << endl;
-                            _orb_file << _i_orbital + 1 << " " << _i_coef_gw + 6 << " " << mo_coefficients(_i_orbital, _i_coef_qc + 2) << endl;
-                            _orb_file << _i_orbital + 1 << " " << _i_coef_gw + 7 << " " << mo_coefficients(_i_orbital, _i_coef_qc + 4) << endl;
-                            _orb_file << _i_orbital + 1 << " " << _i_coef_gw + 8 << " " << mo_coefficients(_i_orbital, _i_coef_qc) << endl;
-                            _orb_file << _i_orbital + 1 << " " << _i_coef_gw + 9 << " " << mo_coefficients(_i_orbital, _i_coef_qc + 3) << endl;
-
-                            // add one zeros for unused s* function
-                            _orb_file << _i_orbital + 1 << " " << _i_coef_gw + 10 << " " << 0.0 << endl;
-                        } else {
-                            cerr << "Conversion of shell type " << shell_type << " is not implemented!";
-                            throw std::runtime_error("Conversion failed!");
-                            return false;
-                        }
-                        _i_coef_gw += NumbfGW(shell_type);
-                        _i_coef_qc += NumbfQC(shell_type);
-                    }
-                }
-            }
-            _orb_file.close();
-
-
-            /* The AO Vxc matrix is expressed in cartesian Gaussians, while the MO are 
-             * in spherical Gaussians. The AO matrix has first to be transformed to
-             * sphericals.
-             */
-
-            ub::matrix<double> vxc = ub::zero_matrix<double> (_basis_size, _basis_size);
-            const ub::matrix<double> vxc_cart = _orbitals->AOVxc();
-            std::vector< CTP::QMAtom* >::iterator jta;
-
-            int _isp = 0;
-            int _jsp = 0;
-            int _ica = 0;
-            int _jca = 0;
-            LOG(CTP::logDEBUG, *_pLog) << "Rewriting Vxc from cartesian to spherical functions " << flush;
-            // loop over all i_atoms
-            for (ita = atoms.begin(); ita < atoms.end(); ita++) {
-
-                std::string i_element_name = (*ita)->type;
-                Element* i_element = bs.getElement(i_element_name);
-                // go through all shell types of this element
-                for (Element::ShellIterator its = i_element->firstShell(); its != i_element->lastShell(); its++) {
-                    std::string i_shell_type = (*its)->getType();
-                    _jsp = 0;
-                    _jca = 0;
-                    // loop over all j_atoms
-                    for (jta = atoms.begin(); jta < atoms.end(); jta++) {
-
-                        std::string j_element_name = (*jta)->type;
-                        Element* j_element = bs.getElement(j_element_name);
-                        // go through all shell types of this element
-                        for (Element::ShellIterator jts = j_element->firstShell(); jts != j_element->lastShell(); jts++) {
-                            std::string j_shell_type = (*jts)->getType();
-
-                            //cout << i_shell_type << "   "  << j_shell_type << endl;
-                            if ((i_shell_type == "S" || i_shell_type == "P") && (j_shell_type == "S" || j_shell_type == "P")) {
-                                // <s,p|vxc|s,p> elements are just copy and paste jobs
-                                for (int i = 0; i < NumbfQC(i_shell_type); i++) {
-                                    for (int j = 0; j < NumbfQC_cart(j_shell_type); j++) {
-                                        vxc(_isp + i, _jsp + j) = vxc_cart(_ica + i, _jca + j);
-                                    }
-                                }
-                            } else if ((i_shell_type == "S" || i_shell_type == "P") && j_shell_type == "D") {
-                                // <s,p|V_xc|d> must be rewritten
-                                for (int i = 0; i < NumbfQC(i_shell_type); i++) {
-                                    // <s,p|Vxc|d3z2-r2>
-                                    vxc(_isp + i, _jsp) = -0.5 * vxc_cart(_ica + i, _jca)
-                                            - 0.5 * vxc_cart(_ica + i, _jca + 1)
-                                            + vxc_cart(_ica + i, _jca + 2);
-                                    // <s,p|Vxc|dxz>
-                                    vxc(_isp + i, _jsp + 1) = vxc_cart(_ica + i, _jca + 4);
-
-                                    // <s,p|Vxc|dyz>
-                                    vxc(_isp + i, _jsp + 2) = vxc_cart(_ica + i, _jca + 5);
-
-                                    // <s,p|Vxc|dx2-y2>
-                                    vxc(_isp + i, _jsp + 3) = 0.5 * sqrt(3.0)
-                                            *(vxc_cart(_ica + i, _jca)
-                                            - vxc_cart(_ica + i, _jca + 1));
-                                    // <s,p|Vxc|dxy>
-                                    vxc(_isp + i, _jsp + 4) = vxc_cart(_ica + i, _jca + 3);
-                                }
-                            } else if (i_shell_type == "D" && (j_shell_type == "S" || j_shell_type == "P")) {
-                                // <d|V_xc|s,p> must be rewritten
-                                for (int j = 0; j < NumbfQC(j_shell_type); j++) {
-                                    // <d3z2-r2|v_xc|s,p>
-                                    vxc(_isp, _jsp + j) = -0.5 * vxc_cart(_ica, _jca + j)
-                                            - 0.5 * vxc_cart(_ica + 1, _jca + j)
-                                            + vxc_cart(_ica + 2, _jca + j);
-                                    // <dxz|v_xc|s,p> 
-                                    vxc(_isp + 1, _jsp + j) = vxc_cart(_ica + 4, _jca + j);
-
-                                    // <dyz|v_xc|s,p>
-                                    vxc(_isp + 2, _jsp + j) = vxc_cart(_ica + 5, _jca + j);
-
-                                    // <dx2-y2|v_xc|s,p>
-                                    vxc(_isp + 3, _jsp + j) = 0.5 * sqrt(3.0)
-                                            *(vxc_cart(_ica, _jca + j)
-                                            - vxc_cart(_ica + 1, _jca + j));
-                                    // <dxy|v_xc|s,p>
-                                    vxc(_isp + 4, _jsp + j) = vxc_cart(_ica + 3, _jca + j);
-
-                                }
-
-                            } else if (i_shell_type == "D" && j_shell_type == "D") {
-                                // <d|Vxc|d> has to be rewritten
-
-                                // <d3z2-r2|Vxc|d3z2-r2>
-                                vxc(_isp, _jsp) = 0.25 * (vxc_cart(_ica, _jca)
-                                        + vxc_cart(_ica, _jca + 1)
-                                        + vxc_cart(_ica + 1, _jca)
-                                        + vxc_cart(_ica + 1, _jca + 1))
-                                        - 0.5 * (vxc_cart(_ica, _jca + 2)
-                                        + vxc_cart(_ica + 1, _jca + 2)
-                                        + vxc_cart(_ica + 2, _jca)
-                                        + vxc_cart(_ica + 2, _jca + 1))
-                                        + vxc_cart(_ica + 2, _jca + 2);
-
-                                // <d3z2-r2|Vxc|dxz>
-                                vxc(_isp, _jsp + 1) = -0.5 * (vxc_cart(_ica, _jca + 4)
-                                        + vxc_cart(_ica + 1, _jca + 4))
-                                        + vxc_cart(_ica + 2, _jca + 4);
-
-                                // <d3z2-r2|Vxc|dyz>
-                                vxc(_isp, _jsp + 2) = -0.5 * (vxc_cart(_ica, _jca + 5)
-                                        + vxc_cart(_ica + 1, _jca + 5))
-                                        + vxc_cart(_ica + 2, _jca + 5);
-
-                                // <d3z2-r2|Vxc|dx2-y2>
-                                vxc(_isp, _jsp + 3) = 0.25 * sqrt(3.0)
-                                        *(-vxc_cart(_ica, _jca)
-                                        + vxc_cart(_ica, _jca + 1)
-                                        - vxc_cart(_ica + 1, _jca)
-                                        + vxc_cart(_ica + 1, _jca + 1)
-                                        + 2.0 * vxc_cart(_ica + 2, _jca)
-                                        - 2.0 * vxc_cart(_ica + 2, _jca + 1));
-
-                                //  <d3z2-r2|Vxc|dxy>  
-                                vxc(_isp, _jsp + 4) = -0.5 * (vxc_cart(_ica, _jca + 3)
-                                        + vxc_cart(_ica + 1, _jca + 3))
-                                        + vxc_cart(_ica + 2, _jca + 3);
-
-                                // <dxz|V|d3z2-r2>
-                                vxc(_isp + 1, _jsp) = -0.5 * (vxc_cart(_ica + 4, _jca)
-                                        + vxc_cart(_ica + 4, _jca + 1))
-                                        + vxc_cart(_ica + 4, _jca + 2);
-
-                                // <dxz|V|dxz>
-                                vxc(_isp + 1, _jsp + 1) = vxc_cart(_ica + 4, _jca + 4);
-
-                                // <dxz|V|dyz>
-                                vxc(_isp + 1, _jsp + 2) = vxc_cart(_ica + 4, _jca + 5);
-
-                                // <dxz|V|dx2-y2>
-                                vxc(_isp + 1, _jsp + 3) = 0.5 * sqrt(3.0)
-                                        *(vxc_cart(_ica + 4, _jca)
-                                        - vxc_cart(_ica + 4, _jca + 1));
-
-                                // <dxz|V|dxy>
-                                vxc(_isp + 1, _jsp + 4) = vxc_cart(_ica + 4, _jca + 3);
-
-                                // <dyz|V|d3z2-r2>
-                                vxc(_isp + 2, _jsp) = -0.5 * (vxc_cart(_ica + 5, _jca)
-                                        + vxc_cart(_ica + 5, _jca + 1))
-                                        + vxc_cart(_ica + 5, _jca + 2);
-
-                                // <dyz|V|dxz>
-                                vxc(_isp + 2, _jsp + 1) = vxc_cart(_ica + 5, _jca + 4);
-
-                                // <dyz|V|dyz>
-                                vxc(_isp + 2, _jsp + 2) = vxc_cart(_ica + 5, _jca + 5);
-
-                                // <dyz|V|dx2-y2>
-                                vxc(_isp + 2, _jsp + 3) = 0.5 * sqrt(3.0)
-                                        * (vxc_cart(_ica + 5, _jca)
-                                        - vxc_cart(_ica + 5, _jca + 1));
-
-                                // <dyz|V|dxy>
-                                vxc(_isp + 2, _jsp + 4) = vxc_cart(_ica + 5, _jca + 3);
-
-                                // <dx2-y2|V|d3z2-r2>
-                                vxc(_isp + 3, _jsp) = 0.25 * sqrt(3.0)
-                                        *(-vxc_cart(_ica, _jca)
-                                        - vxc_cart(_ica, _jca + 1)
-                                        + vxc_cart(_ica + 1, _jca)
-                                        + vxc_cart(_ica + 1, _jca + 1)
-                                        + 2.0 * vxc_cart(_ica, _jca + 2)
-                                        - 2.0 * vxc_cart(_ica + 1, _jca + 2));
-
-                                // <dx2-y2|V|dxz>
-                                vxc(_isp + 3, _jsp + 1) = 0.5 * sqrt(3.0)
-                                        *(vxc_cart(_ica, _jca + 4)
-                                        - vxc_cart(_ica + 1, _jca + 4));
-                                // <dx2-y2|V|dyz>
-                                vxc(_isp + 3, _jsp + 2) = 0.5 * sqrt(3.0)
-                                        *(vxc_cart(_ica, _jca + 5)
-                                        - vxc_cart(_ica + 1, _jca + 5));
-
-                                // <dx2-y2|V|dx2-y2>
-                                vxc(_isp + 3, _jsp + 3) = 0.75 * (vxc_cart(_ica, _jca)
-                                        - vxc_cart(_ica, _jca + 1)
-                                        - vxc_cart(_ica + 1, _jca)
-                                        + vxc_cart(_ica + 1, _jca + 1));
-
-                                // <dx2-y2|V|dxy>
-                                vxc(_isp + 3, _jsp + 4) = 0.5 * sqrt(3.0)
-                                        *(vxc_cart(_ica, _jca + 3)
-                                        - vxc_cart(_ica + 1, _jca + 3));
-
-                                // <dxy|V|d3z2-r2>
-                                vxc(_isp + 4, _jsp) = -0.5 * (vxc_cart(_ica + 3, _jca)
-                                        + vxc_cart(_ica + 3, _jca + 1))
-                                        + vxc_cart(_ica + 3, _jca + 2);
-                                // <dxy|V|dxz>
-                                vxc(_isp + 4, _jsp + 1) = vxc_cart(_ica + 3, _jca + 4);
-
-                                // <dxy|V|dyz>
-                                vxc(_isp + 4, _jsp + 2) = vxc_cart(_ica + 3, _jca + 5);
-
-
-                                // <dxy|V|dx2-y2>
-                                vxc(_isp + 4, _jsp + 3) = 0.5 * sqrt(3.0)
-                                        *(vxc_cart(_ica + 3, _jca)
-                                        - vxc_cart(_ica + 3, _jca + 1));
-                                // <dxy|V|dxy>
-                                vxc(_isp + 4, _jsp + 4) = vxc_cart(_ica + 3, _jca + 3);
-
-                            }
-                            // update matrix indices
-                            _jsp += NumbfQC(j_shell_type);
-                            _jca += NumbfQC_cart(j_shell_type);
-                        } // j_shells
-                    } // j_atoms
-                    _isp += NumbfQC(i_shell_type);
-                    _ica += NumbfQC_cart(i_shell_type);
-                } // i_shells
-            } // i_atoms
-
-            /* Finally, with the rewritten AO Vxc matrix, we have to determine the
-             * expectation values of the MOs with Vxc and write them to file
-             */
-
-            /* calculating the expectation values for all orbitals is overkill,
-             * this should be limited to the range of orbitals included in the 
-             * GW and BSE steps, according to options (LATER!)
-             */
-            LOG(CTP::logDEBUG, *_pLog) << "Calculating MO Vxc matrix " << flush;
-            ub::matrix<double> vxc_expect = ub::zero_matrix<double> (_basis_size, _basis_size);
-            ub::matrix<double> _temp = ub::zero_matrix<double> (_basis_size, _basis_size);
-            _temp = ub::prod(vxc, ub::trans(mo_coefficients));
-            vxc_expect = ub::prod(mo_coefficients, _temp);
-
-            // write to file vxc.votca
-            LOG(CTP::logDEBUG, *_pLog) << "Writing MO Vxc matrix " << flush;
-            // output to file
-            ofstream _vxc_file;
-            _vxc_file.open(_vxc_file_name_full.c_str());
-            for (unsigned _i_orbital = 0; _i_orbital < _basis_size; _i_orbital++) {
-                for (unsigned _j_orbital = 0; _j_orbital < _basis_size; _j_orbital++) {
-                    _vxc_file << _i_orbital + 1 << "  " << _j_orbital + 1 << "  " << FortranFormat(2.0 * vxc_expect(_i_orbital, _j_orbital)) << endl;
-                }
-            }
-            _vxc_file.close();
-
-            // 
-
-
-
-            LOG(CTP::logDEBUG, *_pLog) << "Done converting to GW" << flush;
-            return true;
-        }
-
-        std::string Gaussian::FortranFormat(const double &number) {
->>>>>>> 5889df7b
             std::stringstream _ssnumber;
             if (number >= 0) _ssnumber << " ";
             _ssnumber << setiosflags(ios::fixed) << setprecision(8) << std::scientific << number;
