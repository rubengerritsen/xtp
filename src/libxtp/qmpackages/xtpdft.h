/*
 *            Copyright 2009-2018 The VOTCA Development Team
 *                       (http://www.votca.org)
 *
 *      Licensed under the Apache License, Version 2.0 (the "License")
 *
 * You may not use this file except in compliance with the License.
 * You may obtain a copy of the License at
 *
 *              http://www.apache.org/licenses/LICENSE-2.0
 *
 * Unless required by applicable law or agreed to in writing, software
 * distributed under the License is distributed on an "AS IS" BASIS,
 * WITHOUT WARRANTIES OR CONDITIONS OF ANY KIND, either express or implied.
 * See the License for the specific language governing permissions and
 * limitations under the License.
 *
 */

#ifndef __VOTCA_XTP_XTPDFT_H
#define __VOTCA_XTP_XTPDFT_H


#include <votca/ctp/apolarsite.h>
#include <votca/xtp/qmpackage.h>
#include <votca/xtp/dftengine.h>

#include <string>



namespace votca {
    namespace xtp {

        /**
            \brief Wrapper for the internal XTP DFT engine


         */
        class XTPDFT : public QMPackage {
        public:

            std::string getPackageName() {
                return "xtp";
            }

            void Initialize(tools::Property &options);

            bool WriteInputFile( Orbitals& orbitals);

            bool Run(Orbitals& orbitals);

            void CleanUp();

            bool CheckLogFile();

            bool ParseLogFile(Orbitals& orbitals);

            bool ParseOrbitalsFile(Orbitals& orbitals);
            
            void setMultipoleBackground( std::vector<ctp::PolarSeg*> multipoles);

        private:
<<<<<<< HEAD
            void WriteChargeOption() { return ;}
            DFTENGINE _xtpdft;
=======

            DFTEngine _xtpdft;
>>>>>>> ad53eec8
            tools::Property _xtpdft_options;
            std::string _cleanup;

            
        };


    }
}

#endif /* __VOTCA_XTP_XTPDFT_H */<|MERGE_RESOLUTION|>--- conflicted
+++ resolved
@@ -61,13 +61,8 @@
             void setMultipoleBackground( std::vector<ctp::PolarSeg*> multipoles);
 
         private:
-<<<<<<< HEAD
             void WriteChargeOption() { return ;}
-            DFTENGINE _xtpdft;
-=======
-
             DFTEngine _xtpdft;
->>>>>>> ad53eec8
             tools::Property _xtpdft_options;
             std::string _cleanup;
 
