/*
 *            Copyright 2009-2018 The VOTCA Development Team
 *                       (http://www.votca.org)
 *
 *      Licensed under the Apache License, Version 2.0 (the "License")
 *
 * You may not use this file except in compliance with the License.
 * You may obtain a copy of the License at
 *
 *              http://www.apache.org/licenses/LICENSE-2.0
 *
 * Unless required by applicable law or agreed to in writing, software
 * distributed under the License is distributed on an "AS IS" BASIS,
 * WITHOUT WARRANTIES OR CONDITIONS OF ANY KIND, either express or implied.
 * See the License for the specific language governing permissions and
 * limitations under the License.
 *
 */

#ifndef __VOTCA_XTP_GAUSSIAN_H
#define	__VOTCA_XTP_GAUSSIAN_H


#include <votca/xtp/apolarsite.h>
#include <votca/xtp/qmpackage.h>

#include <string>



namespace votca { namespace xtp {
/**
    \brief Wrapper for the Gaussian program

    The Gaussian class executes the Gaussian package
    and extracts information from its log and io files

*/
class Gaussian : public QMPackage
{
public:

   std::string getPackageName() { return "gaussian"; }

   void Initialize( tools::Property &options );

<<<<<<< HEAD
   /* Writes Gaussian input file with coordinates of segments
    * and a guess for the dimer (if requested) constructed from the
    * monomer orbitals
    */
   bool WriteInputFile( std::vector< xtp::Segment* > segments, Orbitals* orbitals_guess = NULL, std::vector<xtp::PolarSeg*> PolarSegments = {});
=======
   bool WriteInputFile( Orbitals& orbitals);
>>>>>>> 6201e219

   bool Run( Orbitals& orbitals );

   void CleanUp();

   bool ParseLogFile( Orbitals& orbitals );

<<<<<<< HEAD
   bool ParseOrbitalsFile( Orbitals* _orbitals );

   bool setMultipoleBackground( std::vector<xtp::PolarSeg*> multipoles){ return true; };
=======
   bool ParseOrbitalsFile( Orbitals& orbitals );
   
>>>>>>> 6201e219

   std::string getScratchDir( ) { return _scratch_dir; }

private:
    
    bool WriteShellScript();


    bool CheckLogFile();
    
    std::string                              _shell_file_name;
    std::string                              _chk_file_name;
    std::string                              _scratch_dir;
    std::string                              _input_vxc_file_name;
    std::string                              _cleanup;
    std::string                              _vdWfooter;

    bool ReadESPCharges(Orbitals& orbitals, std::string& line, std::ifstream& input_file);
    
    std::string FortranFormat(double number);
<<<<<<< HEAD
    void WriteBasisset(std::ofstream& _com_file, std::vector<QMAtom*>& qmatoms);
    void WriteECP(std::ofstream& _com_file, std::vector<QMAtom*>& qmatoms);   
    void WriteBackgroundCharges(std::ofstream& _com_file,std::vector<xtp::PolarSeg*> PolarSegments);
    void WriteGuess(Orbitals* orbitals_guess, std::ofstream& _com_file);
=======
    void WriteBasisset(std::ofstream& com_file, std::vector<QMAtom*>& qmatoms);
    void WriteECP(std::ofstream& com_file, std::vector<QMAtom*>& qmatoms);   
    void WriteBackgroundCharges(std::ofstream& com_file);
    void WriteGuess(Orbitals& orbitals_guess, std::ofstream& com_file);
>>>>>>> 6201e219
    void WriteVXCRunInputFile();
    void WriteCoordinates(std::ofstream& com_file, std::vector<QMAtom*>& qmatoms);
    void WriteHeader(std::ofstream& com_file);

    void WriteChargeOption();
    
};


}}

#endif	/* __VOTCA_XTP_GAUSSAIN_H */<|MERGE_RESOLUTION|>--- conflicted
+++ resolved
@@ -44,15 +44,7 @@
 
    void Initialize( tools::Property &options );
 
-<<<<<<< HEAD
-   /* Writes Gaussian input file with coordinates of segments
-    * and a guess for the dimer (if requested) constructed from the
-    * monomer orbitals
-    */
-   bool WriteInputFile( std::vector< xtp::Segment* > segments, Orbitals* orbitals_guess = NULL, std::vector<xtp::PolarSeg*> PolarSegments = {});
-=======
    bool WriteInputFile( Orbitals& orbitals);
->>>>>>> 6201e219
 
    bool Run( Orbitals& orbitals );
 
@@ -60,15 +52,8 @@
 
    bool ParseLogFile( Orbitals& orbitals );
 
-<<<<<<< HEAD
-   bool ParseOrbitalsFile( Orbitals* _orbitals );
-
-   bool setMultipoleBackground( std::vector<xtp::PolarSeg*> multipoles){ return true; };
-=======
    bool ParseOrbitalsFile( Orbitals& orbitals );
    
->>>>>>> 6201e219
-
    std::string getScratchDir( ) { return _scratch_dir; }
 
 private:
@@ -88,17 +73,11 @@
     bool ReadESPCharges(Orbitals& orbitals, std::string& line, std::ifstream& input_file);
     
     std::string FortranFormat(double number);
-<<<<<<< HEAD
-    void WriteBasisset(std::ofstream& _com_file, std::vector<QMAtom*>& qmatoms);
-    void WriteECP(std::ofstream& _com_file, std::vector<QMAtom*>& qmatoms);   
-    void WriteBackgroundCharges(std::ofstream& _com_file,std::vector<xtp::PolarSeg*> PolarSegments);
-    void WriteGuess(Orbitals* orbitals_guess, std::ofstream& _com_file);
-=======
+
     void WriteBasisset(std::ofstream& com_file, std::vector<QMAtom*>& qmatoms);
     void WriteECP(std::ofstream& com_file, std::vector<QMAtom*>& qmatoms);   
     void WriteBackgroundCharges(std::ofstream& com_file);
     void WriteGuess(Orbitals& orbitals_guess, std::ofstream& com_file);
->>>>>>> 6201e219
     void WriteVXCRunInputFile();
     void WriteCoordinates(std::ofstream& com_file, std::vector<QMAtom*>& qmatoms);
     void WriteHeader(std::ofstream& com_file);
