--- conflicted
+++ resolved
@@ -71,7 +71,6 @@
   table.writeToRow(&d, idx);
 }
 
-<<<<<<< HEAD
 void Atom::WriteData(data& d) const {
   d.id = _id;
   d.element = const_cast<char*>(_element.c_str());
@@ -83,8 +82,6 @@
   d.z = _pos[2];
 }
 
-=======
->>>>>>> 9dda5b02
 void Atom::ReadFromCpt(CptTable table, const std::size_t& idx) {
   data d;
   table.readFromRow(&d, idx);
@@ -98,7 +95,6 @@
   _pos[2] = d.z;
   _pos[1] = d.y;
 }
-<<<<<<< HEAD
 
 void Atom::ReadData(data& d) {
   _id = d.id;
@@ -110,8 +106,5 @@
   _pos[2] = d.z;
   _pos[1] = d.y;
 }
-=======
->>>>>>> 9dda5b02
-
 }  // namespace xtp
 }  // namespace votca