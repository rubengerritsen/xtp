/* 
 *            Copyright 2009-2016 The VOTCA Development Team
 *                       (http://www.votca.org)
 *
 *      Licensed under the Apache License, Version 2.0 (the "License")
 *
 * You may not use this file except in compliance with the License.
 * You may obtain a copy of the License at
 *
 *              http://www.apache.org/licenses/LICENSE-2.0
 *
 * Unless required by applicable law or agreed to in writing, software
 * distributed under the License is distributed on an "AS IS" BASIS,
 * WITHOUT WARRANTIES OR CONDITIONS OF ANY KIND, either express or implied.
 * See the License for the specific language governing permissions and
 * limitations under the License.
 *
 */

// Overload of uBLAS prod function with MKL/GSL implementations
#include <votca/tools/linalg.h>

#include <votca/xtp/qmmachine.h>
#include <sys/stat.h>
#include <boost/algorithm/string.hpp>
#include <boost/format.hpp>
#include <boost/filesystem.hpp>
#include <votca/xtp/logger.h>
#include <votca/xtp/elements.h>
#include <votca/tools/linalg.h>
#include <votca/xtp/espfit.h>


using boost::format;

namespace votca {
    namespace xtp {

        template<class QMPackage>
        QMMachine<QMPackage>::QMMachine(XJob *job, XInductor *xind, QMPackage *qmpack,
                Property *opt, string sfx, int nst, bool mav)
        : _job(job), _xind(xind), _qmpack(qmpack), _subthreads(nst),
        _isConverged(false) {

            string key = sfx + ".qmmmconvg";
            if (opt->exists(key + ".dR")) {
                _crit_dR = opt->get(key + ".dR").as<double>();
            } else {
                _crit_dR = 0.01; // nm
            }
            if (opt->exists(key + ".dQ")) {
                _crit_dQ = opt->get(key + ".dQ").as<double>();
            } else {
                _crit_dQ = 0.01; // e
            }
            if (opt->exists(key + ".dE_QM")) {
                _crit_dE_QM = opt->get(key + ".dE_QM").as<double>();
            } else {
                _crit_dE_QM = 0.001; // eV
            }
            if (opt->exists(key + ".dE_MM")) {
                _crit_dE_MM = opt->get(key + ".dE_MM").as<double>();
            } else {
                _crit_dE_MM = _crit_dE_QM; // eV
            }
            if (opt->exists(key + ".max_iter")) {
                _maxIter = opt->get(key + ".max_iter").as<int>();
            } else {
                _maxIter = 32;
            }

            key = sfx + ".control";
            if (opt->exists(key + ".split_dpl")) {
                _split_dpl = opt->get(key + ".split_dpl").as<bool>();
            } else {
                _split_dpl = true;
            }
            if (opt->exists(key + ".dpl_spacing")) {
                _dpl_spacing = opt->get(key + ".dpl_spacing").as<double>();
            } else {
                _dpl_spacing = 1e-3;
            }

            // GDMA options
            key = sfx + ".gdma";
            if (opt->exists(key)) {
                _do_gdma = true;
                string _gdma_xml = opt->get(key).as<string> ();
                //cout << endl << "... ... Parsing " << _package_xml << endl ;
                load_property_from_xml(_gdma_options, _gdma_xml.c_str());
            } else {
                _do_gdma = false;
            }


            // GWBSE options
            key = sfx + ".gwbse";

            if (opt->exists(key)) {
                _do_gwbse = true;
                cout << " Excited state QM/MM " << endl;
                string _gwbse_xml = opt->get(key + ".gwbse_options").as<string> ();
                //cout << endl << "... ... Parsing " << _package_xml << endl ;
                load_property_from_xml(_gwbse_options, _gwbse_xml.c_str());
                _state = opt->get(key + ".state").as< int >();
                _type = opt->get(key + ".type").as< string >();
                if (_type != "singlet" && _type != "triplet") {
                    throw runtime_error(" Invalid excited state type! " + _type);
                }

                key = sfx + ".gwbse.filter";
                if (opt->exists(key + ".oscillator_strength") && _type != "triplet") {
                    _has_osc_filter = true;
                    _osc_threshold = opt->get(key + ".oscillator_strength").as<double> ();
                } else {
                    _has_osc_filter = false;
                }

                if (opt->exists(key + ".charge_transfer")) {
                    _has_dQ_filter = true;
                    _dQ_threshold = opt->get(key + ".charge_transfer").as<double> ();
                } else {
                    _has_dQ_filter = false;
                }
            } else {
                cout << " Ground state QM/MM " << endl;
                _do_gwbse = false;
            }


        }

        template<class QMPackage>
        QMMachine<QMPackage>::~QMMachine() {

            std::vector<QMMIter*> ::iterator qit;
            for (qit = _iters.begin(); qit < _iters.end(); ++qit) {
                delete *qit;
            }
            _iters.clear();
        }

        template<class QMPackage>
        void QMMachine<QMPackage>::Evaluate(XJob *job) {

            LOG(logINFO, *_log)
                    << format("... dR %1$1.4f dQ %2$1.4f QM %3$1.4f MM %4$1.4f IT %5$d")
                    % _crit_dR % _crit_dQ % _crit_dE_QM % _crit_dE_MM % _maxIter << flush;

            // FIGURE OUT CHARGE + MULTIPLICITY
            double dQ = 0.0;
            for (unsigned int i = 0; i < _job->getPolarTop()->QM0().size(); ++i) {
                dQ += _job->getPolarTop()->QM0()[i]->CalcTotQ();
            }
            int chrg = round(dQ);
            int spin = ((chrg < 0) ? -chrg : chrg) % 2 + 1;
            LOG(logINFO, *_log) << "... Q = " << chrg << ", 2S+1 = " << spin << flush;


            // PREPARE JOB DIRECTORY
            string jobFolder = "xjob_" + boost::lexical_cast<string>(_job->getId())
                    + "_" + _job->getTag();
            bool created = boost::filesystem::create_directory(jobFolder);
            if (created) {
                LOG(logINFO, *_log) << "Created directory " << jobFolder << flush;
            }


            // SET ITERATION-TIME CONSTANTS
            // TO ADJUST

            _qmpack->setCharge(chrg);
            _qmpack->setSpin(spin);

            //_qmpack->setThreads(_subthreads);


            int iterCnt = 0;
            int iterMax = _maxIter;
            for (; iterCnt < iterMax; ++iterCnt) {

                //bool code = 
                (void) Iterate(jobFolder, iterCnt);
                if (hasConverged()) {
                    break;
                }
            }

            if (iterCnt == iterMax - 1 && !_isConverged) {
                LOG(logWARNING, *_log)
                        << format("Not converged within %1$d iterations.") % iterMax;
            }

            return;
        }

        template<class QMPackage>
        bool QMMachine<QMPackage>::Iterate(string jobFolder, int iterCnt) {

            // CREATE ITERATION OBJECT & SETUP RUN DIRECTORY
            QMMIter *thisIter = this->CreateNewIter();
            int iter = iterCnt;
            string runFolder = jobFolder + "/iter_" + boost::lexical_cast<string>(iter);

            bool created = boost::filesystem::create_directory(runFolder);
            if (created)
                LOG(logDEBUG, *_log) << "Created directory " << runFolder << flush;
            else
                LOG(logWARNING, *_log) << "Could not create directory " << runFolder << flush;


            // RUN CLASSICAL INDUCTION & SAVE
            _job->getPolarTop()->PrintPDB(runFolder + "/QM0_MM1_MM2.pdb");

            _job->getPolarTop()->QM0()[0]->WriteMPS(runFolder + "/testMPS.mps");

            _xind->Evaluate(_job);

            _job->getPolarTop()->QM0()[0]->WriteMPS(runFolder + "/testMPS2.mps");

            assert(_xind->hasConverged());
            thisIter->setE_FM(_job->getEF00(), _job->getEF01(), _job->getEF02(),
                    _job->getEF11(), _job->getEF12(), _job->getEM0(),
                    _job->getEM1(), _job->getEM2(), _job->getETOT());

            // WRITE AND SET QM INPUT FILE
            Orbitals orb_iter_input;

            std::vector<Segment*> empty;
            thisIter->GenerateQMAtomsFromPolarSegs(_job->getPolarTop(), orb_iter_input, _split_dpl, _dpl_spacing);

            _qmpack->setRunDir(runFolder);

            LOG(logDEBUG, *_log) << "Writing input file " << runFolder << flush;

            _qmpack->WriteInputFile(empty, &orb_iter_input);

            FILE *out;
            out = fopen((runFolder + "/system.pdb").c_str(), "w");
            orb_iter_input.WritePDB(out);
            fclose(out);

            // RUN HERE (OVERRIDE - COPY EXISTING LOG-FILE)
            //string cpstr = "cp e_1_n.log " + path_logFile;
            //int sig = std::system(cpstr.c_str());
            //_qmpack->setLogFileName(path_logFile);

            //Commented out for test Jens 
            _qmpack->Run();

            // EXTRACT LOG-FILE INFOS TO ORBITALS   
            Orbitals orb_iter_output;
            _qmpack->ParseLogFile(&orb_iter_output);



            // Ground state density matrix
            // ub::matrix<double> &_dft_orbitals_GS = orb_iter_output.MOCoefficients();
            // int _parse_orbitals_status_GS = _qmpack->ParseOrbitalsFile( &orb_iter_output );




            /* // AOESP matrix test
            // load DFT basis set (element-wise information) from xml file
            BasisSet dftbs;
            //dftbs.LoadBasisSet( orb_iter_output.getDFTbasis() );
            dftbs.LoadBasisSet( "ubecppol" );
            //LOG(logDEBUG, *_log) << TimeStamp() << " Loaded DFT Basis Set " <<  orb_iter_output.getDFTbasis()  << flush;
    
            // fill DFT AO basis by going through all atoms 
            AOBasis dftbasis;
            dftbasis.AOBasisFill(&dftbs, orb_iter_output.QMAtoms() );
            dftbasis.ReorderMOs(_dft_orbitals_GS, orb_iter_output.getQMpackage(), "votca" );
            ub::matrix<double> &DMATGS=orb_iter_output.DensityMatrixGroundState(_dft_orbitals_GS);
            std::vector< QMAtom* >& Atomlist= orb_iter_output.QMAtoms();
    
            Espfit esp;
            // Espfit esp
            //Espfit esp(std::vector< QMAtom* >& Atomlist, ub::matrix<double> &DMATGS, AOBasis &dftbasis);
            esp.setLog(_log);
            esp.FittoDensity(Atomlist, DMATGS, dftbasis); */







            // GW-BSE starts here

            double energy___ex = 0.0;

            if (_do_gwbse) {
                

                // for GW-BSE, we also need to parse the orbitals file
                _qmpack->ParseOrbitalsFile(&orb_iter_output);
                GWBSE _gwbse=GWBSE(&orb_iter_output);
                std::vector<int> _state_index;
                // define own logger for GW-BSE that is written into a runFolder logfile
                Logger gwbse_logger(logDEBUG);
                gwbse_logger.setMultithreading(false);
                _gwbse.setLogger(&gwbse_logger);
                gwbse_logger.setPreface(logINFO, (format("\nGWBSE INF ...")).str());
                gwbse_logger.setPreface(logERROR, (format("\nGWBSE ERR ...")).str());
                gwbse_logger.setPreface(logWARNING, (format("\nGWBSE WAR ...")).str());
                gwbse_logger.setPreface(logDEBUG, (format("\nGWBSE DBG ...")).str());
             
                _gwbse.Initialize(&_gwbse_options);                   
                
                if (_state > 0) {
                    LOG(logDEBUG, *_log) << "Excited state via GWBSE: " << flush;
                    LOG(logDEBUG, *_log) << "  --- type:              " << _type << flush;
                    LOG(logDEBUG, *_log) << "  --- state:             " << _state << flush;
                    if (_has_osc_filter) {
                        LOG(logDEBUG, *_log) << "  --- filter: osc.str. > " << _osc_threshold << flush;
                    }
                    if (_has_dQ_filter) {
                        LOG(logDEBUG, *_log) << "  --- filter: crg.trs. > " << _dQ_threshold << flush;
                    }

                    if (_has_osc_filter && _has_dQ_filter) {
                        LOG(logDEBUG, *_log) << "  --- WARNING: filtering for optically active CT transition - might not make sense... " << flush;
                    }



                    // actual GW-BSE run
                    _gwbse.Evaluate();
                    //bool _evaluate = _gwbse.Evaluate( &orb_iter_output );


                    // write logger to log file
                    ofstream ofs;
                    string gwbse_logfile = runFolder + "/gwbse.log";
                    ofs.open(gwbse_logfile.c_str(), ofstream::out);
                    if (!ofs.is_open()) {
                        throw runtime_error("Bad file handle: " + gwbse_logfile);
                    }
                    ofs << gwbse_logger << endl;
                    ofs.close();

                    // PROCESSING the GW-BSE result
                    // - find the excited state of interest
                    // oscillator strength filter


                    if (_has_osc_filter) {

                        // go through list of singlets
                        const std::vector<ub::vector<double> >& TDipoles = orb_iter_output.TransitionDipoles();
                        for (unsigned _i = 0; _i < TDipoles.size(); _i++) {

                            double osc = (ub::inner_prod(TDipoles[_i],TDipoles[_i])) * 1.0 / 3.0 * (orb_iter_output.BSESingletEnergies()(_i));
                            if (osc > _osc_threshold) _state_index.push_back(_i);
                        }



                    } else {

                        if (_type == "singlet") {
                            for (unsigned _i = 0; _i < orb_iter_output.TransitionDipoles().size(); _i++) {
                                _state_index.push_back(_i);
                            }
                        } else {
                            for (unsigned _i = 0; _i < orb_iter_output.BSETripletEnergies().size(); _i++) {
                                _state_index.push_back(_i);
                            }
                        }
                    }


                    // filter according to charge transfer, go through list of excitations in _state_index
                    if (_has_dQ_filter) {
                        std::vector<int> _state_index_copy;
                        if (_type == "singlets") {
                            // go through list of singlets
                            const std::vector<double>& dQ_fragA = orb_iter_output.FragmentAChargesSingEXC();
                            //const std::vector<double>& dQ_fragB = orb_iter_output.FragmentBChargesSingEXC();
                            for (unsigned _i = 0; _i < _state_index.size(); _i++) {
                                if (std::abs(dQ_fragA[_i]) > _dQ_threshold) {
                                    _state_index_copy.push_back(_state_index[_i]);
                                }
                            }
                            _state_index = _state_index_copy;
                        } else if (_type == "triplets") {
                            // go through list of triplets
                            const std::vector<double>& dQ_fragA = orb_iter_output.FragmentAChargesTripEXC();
                            //const std::vector<double>& dQ_fragB = orb_iter_output.FragmentBChargesTripEXC();
                            for (unsigned _i = 0; _i < _state_index.size(); _i++) {
                                if (std::abs(dQ_fragA[_i]) > _dQ_threshold) {
                                    _state_index_copy.push_back(_state_index[_i]);
                                }
                            }
                            _state_index = _state_index_copy;


                        }
                    }


                    if (_state_index.size() < 1) {
                        throw runtime_error("Excited state filter yields no states! ");

                    }
                    // - output its energy
                    if (_type == "singlet") {
                        energy___ex = orb_iter_output.BSESingletEnergies()[_state_index[_state - 1]]*13.6058; // to eV
                    } else if (_type == "triplet") {
                        energy___ex = orb_iter_output.BSETripletEnergies()[_state_index[_state - 1]]*13.6058; // to eV
                    }

                    // ub::matrix<double> &_dft_orbitals_GS = orb_iter_output.MOCoefficients();
                    // int _parse_orbitals_status_GS = _qmpack->ParseOrbitalsFile( &orb_iter_output );

                } // only if state >0

                // calculate density matrix for this excited state
                ub::matrix<double> &_dft_orbitals = orb_iter_output.MOCoefficients();
                // load DFT basis set (element-wise information) from xml file
                BasisSet dftbs;
                if (orb_iter_output.getDFTbasis() != "") {
                    dftbs.LoadBasisSet(orb_iter_output.getDFTbasis());
                    LOG(logDEBUG, *_log) << TimeStamp() << " Loaded DFT Basis Set " << orb_iter_output.getDFTbasis() << flush;
                } else {
                    dftbs.LoadBasisSet(_gwbse.get_dftbasis_name());
                    LOG(logDEBUG, *_log) << TimeStamp() << " Loaded DFT Basis Set " << _gwbse.get_dftbasis_name() << flush;
                }
                





                // fill DFT AO basis by going through all atoms 
                AOBasis dftbasis;
                dftbasis.AOBasisFill(&dftbs, orb_iter_output.QMAtoms());
                dftbasis.ReorderMOs(_dft_orbitals, orb_iter_output.getQMpackage(), "votca");
                // TBD: Need to switch between singlets and triplets depending on _type
                ub::matrix<double> DMATGS = orb_iter_output.DensityMatrixGroundState(_dft_orbitals);

                ub::matrix<double> DMAT_tot = DMATGS; // Ground state + hole_contribution + electron contribution

                if (_state > 0) {
                    ub::matrix<real_gwbse>& BSECoefs = orb_iter_output.BSESingletCoefficients();
<<<<<<< HEAD
                    std::vector<ub::matrix<double> > DMAT = orb_iter_output.DensityMatrixExcitedState(_dft_orbitals, BSECoefs, _state_index[_state - 1]);
=======
                    std::vector<ub::matrix<double> > &DMAT = orb_iter_output.DensityMatrixExcitedState(_dft_orbitals, BSECoefs, _state_index[_state - 1]);
>>>>>>> 8072bf04
                    DMAT_tot = DMAT_tot - DMAT[0] + DMAT[1]; // Ground state + hole_contribution + electron contribution
                }

                // fill DFT AO basis by going through all atoms 
                std::vector< QMAtom* >& Atomlist = orb_iter_output.QMAtoms();



        Espfit esp=Espfit(_log);
        if (_do_gwbse){
        esp.setUseECPs(true);
        }
        esp.Fit2Density(Atomlist, DMAT_tot, dftbasis,dftbs,"medium");






            } //_do_gwbse

            // Test: go via GDMA instead of point charges, only for DFT with Gaussian!
            GDMA _gdma;
            if (_do_gdma) {
                if (_qmpack->getPackageName() != "gaussian" || _qmpack->getExecutable() != "g03") {

                    throw runtime_error(" Invalid QMPackage! " + _type + " Gaussian 03 only!");

                } else {

                    // get a GDMA object
                    _gdma.Initialize(&_gdma_options);
                    _gdma.setLog(_log);
                    _gdma.SetRunDir(runFolder);

                    LOG(logINFO, *_log) << "Running GDMA " << flush;
                    // prepare a GDMA input file
                    _gdma.WriteInputFile();


                    // run GDMA external
                    _gdma.RunExternal();

                    // parse output of gdma and update multipoles_full
                    _gdma.ParseOutputFile();

                } // use gdma
            } // _do_gdma


            out = fopen((runFolder + "/parsed.pdb").c_str(), "w");
            orb_iter_input.WritePDB(out);
            fclose(out);

            assert(orb_iter_output.hasSelfEnergy());
            assert(orb_iter_output.hasQMEnergy());

            // EXTRACT & SAVE QM ENERGIES
            double energy___sf = orb_iter_output.getSelfEnergy();
            double energy_qmsf = orb_iter_output.getQMEnergy();
            double energy_qm__ = energy_qmsf - energy___sf;
            thisIter->setQMSF(energy_qm__, energy___sf, energy___ex);
            _job->setEnergy_QMMM(thisIter->getQMEnergy(), thisIter->getGWBSEEnergy(), thisIter->getSFEnergy(),
                    thisIter->getQMMMEnergy());

            // EXTRACT & SAVE QMATOM DATA
            std::vector< QMAtom* > &atoms = *(orb_iter_output.getAtoms());

            thisIter->UpdatePosChrgFromQMAtoms(atoms, _job->getPolarTop()->QM0());

            if (_do_gdma) {

                // update PolarTop
                thisIter->UpdateMPSFromGDMA(_gdma.GetMultipoles(), _job->getPolarTop()->QM0());

            }





            LOG(logINFO, *_log)
                    << format("Summary - iteration %1$d:") % (iterCnt + 1) << flush;
            LOG(logINFO, *_log)
                    << format("... QM Size  = %1$d atoms") % int(atoms.size()) << flush;
            LOG(logINFO, *_log)
                    << format("... E(QM)    = %1$+4.9e") % thisIter->getQMEnergy() << flush;
            LOG(logINFO, *_log)
                    << format("... E(GWBSE) = %1$+4.9e") % thisIter->getGWBSEEnergy() << flush;
            LOG(logINFO, *_log)
                    << format("... E(SF)    = %1$+4.9e") % thisIter->getSFEnergy() << flush;
            LOG(logINFO, *_log)
                    << format("... E(FM)    = %1$+4.9e") % thisIter->getFMEnergy() << flush;
            LOG(logINFO, *_log)
                    << format("... E(MM)    = %1$+4.9e") % thisIter->getMMEnergy() << flush;
            LOG(logINFO, *_log)
                    << format("... E(QMMM)  = %1$+4.9e") % thisIter->getQMMMEnergy() << flush;
            LOG(logINFO, *_log)
                    << format("... RMS(dR)  = %1$+4.9e") % thisIter->getRMSdR() << flush;
            LOG(logINFO, *_log)
                    << format("... RMS(dQ)  = %1$+4.9e") % thisIter->getRMSdQ() << flush;
            LOG(logINFO, *_log)
                    << format("... SUM(dQ)  = %1$+4.9e") % thisIter->getSUMdQ() << flush;

            // CLEAN DIRECTORY
            _qmpack->CleanUp();


            /*
            int removed = boost::filesystem::remove_all(runFolder);
            if (removed > 0) 
                LOG(logDEBUG,*_log) << "Removed directory " << runFolder << flush;
            else 
                LOG(logWARNING,*_log) << "Could not remove dir " << runFolder << flush;
             */
            return 0;

        }

        template<class QMPackage>
        QMMIter *QMMachine<QMPackage>::CreateNewIter() {

            QMMIter *newIter = new QMMIter(_iters.size());
            this->_iters.push_back(newIter);
            return newIter;
        }

        /*
        template<class QMPackage>
        void QMMachine<QMPackage>::WriteQMPackInputFile(string inputFile, QMPackage *qmpack, XJob *job) {
    
            // TODO _qmpack should do this entirely independently
            FILE *out;
            out = fopen(inputFile.c_str(), "w");

            // TO ADJUST
            //_qmpack->WriteInputHeader(out, job->getTag());
            job->getPolarTop()->PrintInduState(out, _qmpack->getPackageName(), true, 1e-04);
            fclose(out);
    
        }
         */

        template<class QMPackage>
        bool QMMachine<QMPackage>::hasConverged() {

            _convg_dR = false;
            _convg_dQ = false;
            _convg_dE_QM = false;
            _convg_dE_MM = false;

            if (_iters.size() > 1) {

                QMMIter *iter_0 = _iters[_iters.size() - 2];
                QMMIter *iter_1 = _iters[_iters.size() - 1];

                double dR = iter_1->getRMSdR();
                double dQ = iter_1->getRMSdQ();
                double dE_QM = iter_1->getQMEnergy() - iter_0->getQMEnergy();
                double dE_MM = iter_1->getMMEnergy() - iter_0->getMMEnergy();

                LOG(logINFO, *_log)
                        << format("... dE_QM  = %1$+4.9e") % dE_QM << flush;
                LOG(logINFO, *_log)
                        << format("... dE_MM  = %1$+4.9e") % dE_MM << flush;

                if (dR <= _crit_dR) _convg_dR = true;
                if (dQ <= _crit_dQ) _convg_dQ = true;
                if (dE_QM * dE_QM <= _crit_dE_QM * _crit_dE_QM) _convg_dE_QM = true;
                if (dE_MM * dE_MM <= _crit_dE_MM * _crit_dE_MM) _convg_dE_MM = true;
            }

            _isConverged = ((_convg_dR && _convg_dQ) && (_convg_dE_QM && _convg_dE_MM));



            LOG(logINFO, *_log)
                    << format("... Convg dR = %s") % (_convg_dR ? "true" : "false") << flush;
            LOG(logINFO, *_log)
                    << format("... Convg dQ = %s") % (_convg_dQ ? "true" : "false") << flush;
            LOG(logINFO, *_log)
                    << format("... Convg QM = %s") % (_convg_dE_QM ? "true" : "false") << flush;
            LOG(logINFO, *_log)
                    << format("... Convg MM = %s") % (_convg_dE_MM ? "true" : "false") << flush;

            return _isConverged;
        }

        void QMMIter::ConvertPSitesToQMAtoms(std::vector< PolarSeg* > &psegs,
                std::vector< QMAtom * > &qmatoms) {

            assert(qmatoms.size() == 0);
            return;
        }

        void QMMIter::ConvertQMAtomsToPSites(std::vector< QMAtom* > &qmatoms,
                std::vector< PolarSeg* > &psegs) {
            assert(qmatoms.size() == 0);
            return;
        }

        void QMMIter::UpdateMPSFromGDMA(std::vector<std::vector<double> > &multipoles, std::vector< PolarSeg* > &psegs) {


            for (unsigned int i = 0, qac = 0; i < psegs.size(); ++i) {
                PolarSeg *pseg = psegs[i];
                for (unsigned int j = 0; j < pseg->size(); ++j, ++qac) {

                    // Retrieve multipole info of this atom
                    std::vector<double> update = multipoles[qac];
                    while (update.size() < 9) update.push_back(0.0);

                    // Convert e*(a_0)^k to e*(nm)^k where k = rank
                    double BOHR2NM = 0.0529189379;
                    for (int m = 1; m < 4; m++) {
                        update[m] *= pow(BOHR2NM, 1);
                    }
                    for (int m = 4; m < 9; m++) {
                        update[m] *= pow(BOHR2NM, 2);
                    }

                    //cout << "updating charge of atom " << qac << " to " << update[0] << endl;
                    //cout << "updating dipole of atom " << qac << " to " << update[1] << " : " << update[2] << " : " << update[3] << endl;
                    //cout << "updating quadru of atom " << qac << " to " << update[4] << " : " << update[5] << " : " << update[6] << " : " << update[7] << " : " << update[8] << endl;

                    // Compare to previous r, Q00
                    APolarSite *aps = (*pseg)[j];
                    //vec old_r = aps->getPos();
                    //double old_Q00 = aps->getQ00();
                    //vec old_Q1 = aps->getQ1();

                    // double dQ1 = sqrt(pow(upd_Q1.getX() - old_Q1.getX(), 2) + pow(upd_Q1.getY() - old_Q1.getY(), 2) + pow(upd_Q1.getZ() - old_Q1.getZ(), 2));

                    // cout << " Change in Q1 " << dQ1 << endl;

                    //double dR = abs(upd_r - old_r);
                    //double dQ00 = upd_Q00 - old_Q00;

                    //dR_RMS += dR*dR;
                    //dQ_RMS += dQ00*dQ00;
                    //dQ_SUM += dQ00;

                    // Forward updated Qs to APS
                    aps->setQs(update, 0);

                }
            }



        }

        void QMMIter::UpdatePosChrgFromQMAtoms(std::vector< QMAtom* > &qmatoms,
                std::vector< PolarSeg* > &psegs) {

            double AA_to_NM = 0.1; // Angstrom to nanometer

            double dR_RMS = 0.0;
            double dQ_RMS = 0.0;
            double dQ_SUM = 0.0;

            for (unsigned int i = 0, qac = 0; i < psegs.size(); ++i) {
                PolarSeg *pseg = psegs[i];
                for (unsigned int j = 0; j < pseg->size(); ++j, ++qac) {

                    // Retrieve info from QMAtom
                    QMAtom *qmatm = qmatoms[qac];
                    vec upd_r = vec(qmatm->x, qmatm->y, qmatm->z);
                    upd_r *= AA_to_NM;
                    double upd_Q00 = qmatm->charge;
                    //cout << "updating charge to " << qmatm->charge << endl;

                    // Compare to previous r, Q00
                    APolarSite *aps = (*pseg)[j];
                    vec old_r = aps->getPos();
                    double old_Q00 = aps->getQ00();
                    double dR = abs(upd_r - old_r);
                    double dQ00 = upd_Q00 - old_Q00;

                    dR_RMS += dR*dR;
                    dQ_RMS += dQ00*dQ00;
                    dQ_SUM += dQ00;

                    // Forward updated r, Q00 to APS
                    aps->setPos(upd_r);
                    aps->setQ00(upd_Q00, 0);
                }
            }


            // cout << " dR_RMS " << dR_RMS << "dQ RMS " << dQ_RMS << endl;
            dR_RMS /= qmatoms.size();
            dQ_RMS /= qmatoms.size();
            dR_RMS = sqrt(dR_RMS);
            dQ_RMS = sqrt(dQ_RMS);

            // cout << " dR_RMS " << dR_RMS << "dQ RMS " << dQ_RMS << endl;


            this->setdRdQ(dR_RMS, dQ_RMS, dQ_SUM);
        }

        void QMMIter::GenerateQMAtomsFromPolarSegs(PolarTop *ptop, Orbitals &orb,
                bool split_dpl, double dpl_spacing) {

            double AA_to_NM = 0.1; // Angstrom to nanometer

            // INNER SHELL QM0
            for (unsigned int i = 0; i < ptop->QM0().size(); ++i) {
                PolarSeg *pseg = ptop->QM0()[i];
                for (unsigned int j = 0; j < pseg->size(); ++j) {

                    APolarSite *aps = (*pseg)[j];
                    vec pos = aps->getPos() / AA_to_NM;
                    double Q = aps->getQ00();
                    string type = "qm";

                    orb.AddAtom(aps->getName(), pos.x(), pos.y(), pos.z(), Q, false);

                }
            }

            // MIDDLE SHELL MM1
            for (unsigned int i = 0; i < ptop->MM1().size(); ++i) {
                PolarSeg *pseg = ptop->MM1()[i];
                for (unsigned int j = 0; j < pseg->size(); ++j) {

                    APolarSite *aps = (*pseg)[j];
                    vec pos = aps->getPos() / AA_to_NM;
                    double Q = aps->getQ00();
                    string type = "mm";

                    orb.AddAtom(aps->getName(), pos.x(), pos.y(), pos.z(), Q, true);

                    if (split_dpl) {
                        vec tot_dpl = vec(aps->U1x, aps->U1y, aps->U1z);
                        if (aps->getRank() > 0) {
                            tot_dpl += vec(aps->Q1x, aps->Q1y, aps->Q1z);
                        }
                        // Calculate virtual charge positions
                        double a = dpl_spacing; // this is in nm
                        double mag_d = abs(tot_dpl); // this is in e * nm
                        vec dir_d_0 = tot_dpl.normalize();
                        vec dir_d = dir_d_0.normalize();
                        vec A = pos + 0.5 * a * dir_d / AA_to_NM; // converted to AA
                        vec B = pos - 0.5 * a * dir_d / AA_to_NM;
                        double qA = mag_d / a;
                        double qB = -qA;
                        // Zero out if magnitude small [e*nm]
                        if (aps->getIsoP() < 1e-9 || mag_d < 1e-9) {
                            A = aps->getPos() + 0.1 * a * vec(1, 0, 0); // != pos since self-energy may diverge
                            B = aps->getPos() - 0.1 * a * vec(1, 0, 0);
                            qA = 0;
                            qB = 0;
                        }
                        orb.AddAtom("A", A.x(), A.y(), A.z(), qA, true);
                        orb.AddAtom("B", B.x(), B.y(), B.z(), qB, true);
                    }
                }
            }

            // OUTER SHELL MM2
            for (unsigned int i = 0; i < ptop->MM2().size(); ++i) {
                PolarSeg *pseg = ptop->MM2()[i];
                for (unsigned int j = 0; j < pseg->size(); ++j) {

                    APolarSite *aps = (*pseg)[j];
                    vec pos = aps->getPos() / AA_to_NM;
                    double Q = aps->getQ00();
                    string type = "mm";

                    orb.AddAtom(aps->getName(), pos.x(), pos.y(), pos.z(), Q, true);
                }
            }
            return;


        }

        void QMMIter::setdRdQ(double dR_RMS, double dQ_RMS, double dQ_SUM) {

            _hasdRdQ = true;
            _dR_RMS = dR_RMS;
            _dQ_RMS = dQ_RMS;
            _dQ_SUM = dQ_SUM;
            return;
        }

        void QMMIter::setQMSF(double energy_QM, double energy_SF, double energy_GWBSE) {

            _hasQM = true;
            _e_QM = energy_QM;
            _e_SF = energy_SF;

            _hasGWBSE = true;
            _e_GWBSE = energy_GWBSE;

            return;
        }

        void QMMIter::setE_FM(double ef00, double ef01, double ef02,
                double ef11, double ef12, double em0, double em1, double em2, double efm) {

            _hasMM = true;
            _ef_00 = ef00;
            _ef_01 = ef01;
            _ef_02 = ef02;
            _ef_11 = ef11;
            _ef_12 = ef12;
            _em_0_ = em0;
            _em_1_ = em1;
            _em_2_ = em2;
            _e_fm_ = efm;
            return;
        }

        double QMMIter::getMMEnergy() {

            assert(_hasMM);
            return _ef_11 + _ef_12 + _em_1_ + _em_2_;
        }

        double QMMIter::getQMMMEnergy() {

            assert(_hasQM && _hasMM && _hasGWBSE);
            return _e_QM + + _e_GWBSE + _ef_11 + _ef_12 + _em_1_ + _em_2_;
        }


        // REGISTER QM PACKAGES
        template class QMMachine<QMPackage>;



    }
}<|MERGE_RESOLUTION|>--- conflicted
+++ resolved
@@ -445,11 +445,7 @@
 
                 if (_state > 0) {
                     ub::matrix<real_gwbse>& BSECoefs = orb_iter_output.BSESingletCoefficients();
-<<<<<<< HEAD
                     std::vector<ub::matrix<double> > DMAT = orb_iter_output.DensityMatrixExcitedState(_dft_orbitals, BSECoefs, _state_index[_state - 1]);
-=======
-                    std::vector<ub::matrix<double> > &DMAT = orb_iter_output.DensityMatrixExcitedState(_dft_orbitals, BSECoefs, _state_index[_state - 1]);
->>>>>>> 8072bf04
                     DMAT_tot = DMAT_tot - DMAT[0] + DMAT[1]; // Ground state + hole_contribution + electron contribution
                 }
 
