/* 
 *            Copyright 2009-2017 The VOTCA Development Team
 *                       (http://www.votca.org)
 *
 *      Licensed under the Apache License, Version 2.0 (the "License")
 *
 * You may not use this file except in compliance with the License.
 * You may obtain a copy of the License at
 *
 *              http://www.apache.org/licenses/LICENSE-2.0
 *
 * Unless required by applicable law or agreed to in writing, software
 * distributed under the License is distributed on an "AS IS" BASIS,
 * WITHOUT WARRANTIES OR CONDITIONS OF ANY KIND, either express or implied.
 * See the License for the specific language governing permissions and
 * limitations under the License.
 *
 */

// Overload of uBLAS prod function with MKL/GSL implementations
#include <votca/tools/linalg.h>

#include <votca/xtp/qmapemachine.h>
#include <boost/format.hpp>
#include <boost/filesystem.hpp>
#include <votca/ctp/logger.h>

#include <votca/xtp/elements.h>
#include <votca/xtp/espfit.h>

using boost::format;

namespace votca {
    namespace xtp {

        QMAPEMachine::QMAPEMachine(ctp::XJob *job, ctp::Ewald3DnD *cape,
                Property *opt, string sfx, int nst)
        : _job(job), _cape(cape), _isConverged(false) {

            // CONVERGENCE THRESHOLDS
            string key = sfx + ".qmmmconvg";
            _crit_dR = opt->ifExistsReturnElseReturnDefault<double>(key + ".dR", 0.01); //nm
            _crit_dQ = opt->ifExistsReturnElseReturnDefault<double>(key + ".dQ", 0.01); //e
            _crit_dE_QM = opt->ifExistsReturnElseReturnDefault<double>(key + ".dQdE_QM", 0.001); //eV
            _crit_dE_MM = opt->ifExistsReturnElseReturnDefault<double>(key + ".dE_MM", _crit_dE_QM); //eV
            _maxIter = opt->ifExistsReturnElseReturnDefault<int>(key + ".max_iter", 32);

            // TASKS
            key = sfx + ".tasks";
            _run_ape = opt->ifExistsReturnElseReturnDefault<bool>(key + ".run_ape", true);
            _run_dft = opt->ifExistsReturnElseReturnDefault<bool>(key + ".run_dft", true);
            _run_gwbse = opt->ifExistsReturnElseReturnDefault<bool>(key + ".run_gwbse", true);


            if (_run_dft) {
                key = sfx + ".dft";
                string dft_xml = opt->ifExistsReturnElseThrowRuntimeError<string>(key + ".dftengine");
                load_property_from_xml(_dft_options, dft_xml.c_str());
                _externalgridaccuracy = opt->ifExistsReturnElseReturnDefault<string>(key + ".externalgrid", "medium");
            }
            if (_run_gwbse) {
                // GWBSE CONFIG
                key = sfx + ".gwbse";
                string gwbse_xml = opt->ifExistsReturnElseThrowRuntimeError<string>(key + ".gwbse_options");
                load_property_from_xml(_gwbse_options, gwbse_xml.c_str());

                _state = opt->ifExistsReturnElseReturnDefault<int>(key + ".state", 1);
                std::vector<string> choices = {"singlet", "triplet"};
                _type = opt->ifExistsAndinListReturnElseThrowRuntimeError<string>(key + ".type", choices);


                key = sfx + ".gwbse.filter";
                if (opt->exists(key + ".oscillator_strength") && _type != "triplet") {
                    _has_osc_filter = true;
                    _osc_threshold = opt->get(key + ".oscillator_strength").as<double> ();
                }
                if (opt->exists(key + ".localisation")) {
                    _has_loc_filter = true;

                    string temp = opt->get(key + ".localisation").as<string> ();
                    Tokenizer tok_cleanup(temp, ", \n\t");
                    std::vector <std::string> strings_vec;
                    tok_cleanup.ToVector(strings_vec);
                    if (strings_vec.size() != 2) {
                        throw runtime_error("qmmmachine: Fragment and localisation threshold are not separated");
                    }
                    if (strings_vec[0] == "a" || strings_vec[0] == "A") {
                        _localiseonA = true;
                    } else if (strings_vec[0] == "b" || strings_vec[0] == "B") {
                        _localiseonA = false;
                    } else {
                        throw runtime_error("qmmmachine: Fragment label not known, either A or B");
                    }
                    _loc_threshold = boost::lexical_cast<double>(strings_vec[1]);
                }

                if (opt->exists(key + ".charge_transfer")) {
                    _has_dQ_filter = true;
                    _dQ_threshold = opt->get(key + ".charge_transfer").as<double> ();
                }
                if (_has_dQ_filter && _has_loc_filter) {
                    throw runtime_error("Cannot use localisation and charge_transfer filter at the same time.");
                }
            }
            return;
        }

        QMAPEMachine::~QMAPEMachine() {

            std::vector<QMMIter*> ::iterator qit;
            for (qit = _iters.begin(); qit < _iters.end(); ++qit) {
                delete *qit;
            }
            _iters.clear();

            std::vector<ctp::PolarSeg*> ::iterator pit;
            for (pit = target_bg.begin(); pit < target_bg.end(); ++pit) {
                delete *pit;
            }
            target_bg.clear();


            for (pit = target_fg.begin(); pit < target_fg.end(); ++pit) {
                delete *pit;
            }
            target_fg.clear();
        }

        void QMAPEMachine::Evaluate(ctp::XJob *job) {

<<<<<<< HEAD
            // PREPARE JOB DIRECTORY
            string jobFolder = "qmapejob_" + boost::lexical_cast<string>(_job->getId())
                    + "_" + _job->getTag();
            bool created = boost::filesystem::create_directory(jobFolder);

            CTP_LOG(ctp::logINFO, *_log) << flush;
            if (created) {
                CTP_LOG(ctp::logINFO, *_log) << "Created directory " << jobFolder << flush;
            }
=======
    // COMPUTE POLARIZATION STATE WITH QM0(0)
    if (_run_ape) {
        if (iterCnt == 0) {
            _cape->ShowAgenda(_log);
            // Reset FGC, start from BGP state, apply FP fields (BG & FG)
            _cape->EvaluateInductionQMMM(true, true, true, true, true);
            // Add BG, do not add MM1 & QM0
            _cape->EvaluatePotential(target_bg, true, false, false);
        }
        // Do not add BG & QM0, add MM1
        _cape->EvaluatePotential(target_fg, false, true, false);
            }
    
    dftengine.setExternalGrid(ExtractElGrid_fromPolarsites(),ExtractNucGrid_fromPolarsites());
    
    if (_run_dft) {
    dftengine.Evaluate(&orb_iter_input);
    }
    FILE *out;
	out = fopen((runFolder + "/system.pdb").c_str(),"w");
	orb_iter_input.WritePDB(out,"Full structure");
	fclose(out);

    // Run GWBSE
	if (_run_gwbse){
		EvaluateGWBSE(orb_iter_input, runFolder);
	}
        
       

	// COMPUTE POLARIZATION STATE WITH QM0(n+1)
	if (_run_ape) {
		// Update QM0 density: QM0(n) => QM0(n+1)
		// ...
        
        thisIter->UpdatePosChrgFromQMAtoms(orb_iter_input.QMAtoms(),_job->getPolarTop()->QM0());
		// Do not reset FGC (= only reset FU), do not use BGP state, nor apply FP fields (BG & FG)
        _cape->EvaluateInductionQMMM(false, false, false, false, false);
		// COMPUTE MM ENERGY
	_cape->EvaluateEnergyQMMM();
	_cape->ShowEnergySplitting(_log);
	}
>>>>>>> b6aa4291

            CTP_LOG(ctp::logINFO, *_log)
                    << format("... dR %1$1.4f dQ %2$1.4f QM %3$1.4f MM %4$1.4f IT %5$d")
                    % _crit_dR % _crit_dQ % _crit_dE_QM % _crit_dE_MM % _maxIter << flush;

            // FIGURE OUT CHARGE + MULTIPLICITY
            double dQ = 0.0;
            for (unsigned i = 0; i < _job->getPolarTop()->QM0().size(); ++i) {
                dQ += _job->getPolarTop()->QM0()[i]->CalcTotQ();
            }
            int chrg = round(dQ);
            int spin = ((chrg < 0) ? -chrg : chrg) % 2 + 1;
            CTP_LOG(ctp::logINFO, *_log) << "... Q = " << chrg << ", 2S+1 = " << spin << flush;

            if (chrg != 0) {
                throw runtime_error("Charged DFT calculations are not possible at the moment");
            }
            qminterface.setMultipoleSplitting(false, 1);


            int iterCnt = 0;
            int iterMax = _maxIter;
            for (; iterCnt < iterMax; ++iterCnt) {
                CTP_LOG(ctp::logINFO, *_log) << "QMMM ITERATION:" << iterCnt + 1 << " of " << iterMax << flush;
                //bool code = Iterate(jobFolder, iterCnt);
                Iterate(jobFolder, iterCnt);
                if (hasConverged()) {
                    CTP_LOG(ctp::logINFO, *_log) << "QMMM CONVERGED after:" << iterCnt + 1 << " iterations." << flush;

                    break;
                }
            }

            if (iterCnt == iterMax - 1 && !_isConverged) {
                CTP_LOG(ctp::logWARNING, *_log)
                        << format("Not converged within %1$d iterations.") % iterMax;
            }

            return;
        }

        bool QMAPEMachine::Iterate(string jobFolder, int iterCnt) {

            // CREATE ITERATION OBJECT & SETUP RUN DIRECTORY
            QMMIter *thisIter = this->CreateNewIter();
            int iter = iterCnt;
            string runFolder = jobFolder + "/iter_" + boost::lexical_cast<string>(iter);

            CTP_LOG(ctp::logINFO, *_log) << flush;
            bool created = boost::filesystem::create_directory(runFolder);
            if (created)
                CTP_LOG(ctp::logDEBUG, *_log) << "Created directory " << runFolder << flush;
            else
                CTP_LOG(ctp::logWARNING, *_log) << "Could not create directory " << runFolder << flush;

            Orbitals orb_iter_input;

            qminterface.GenerateQMAtomsFromPolarSegs(_job->getPolarTop(), orb_iter_input);

            


            if (iterCnt == 0) {
                // get K vectors from PEwald object
                // or another K vector function
                // dftengine.setKvectors();
                
                
                
                dftengine.Initialize(&_dft_options);
                dftengine.setLogger(_log);
                dftengine.ConfigureExternalGrid(_externalgridaccuracy);
                dftengine.Prepare(&orb_iter_input);
                SetupPolarSiteGrids(dftengine.getExternalGridpoints(), orb_iter_input.QMAtoms());
            }

            // COMPUTE POLARIZATION STATE WITH QM0(0)
            if (_run_ape) {
                if (iterCnt == 0) {
                    _cape->ShowAgenda(_log);
                    // Reset FGC, start from BGP state, apply FP fields (BG & FG)
                    _cape->EvaluateInductionQMMM(true, true, true, true, true);
                    // Add BG, do not add MM1 & QM0
                    _cape->EvaluatePotential(target_bg, true, false, false);
                }
                // Do not add BG & QM0, add MM1
                _cape->EvaluatePotential(target_fg, false, true, false);
            }

            dftengine.setExternalGrid(ExtractElGrid_fromPolarsites(), ExtractNucGrid_fromPolarsites());

            if (_run_dft) {
                dftengine.Evaluate(&orb_iter_input);
            }
            FILE *out;
            out = fopen((runFolder + "/system.pdb").c_str(), "w");
            orb_iter_input.WritePDB(out, "Full structure");
            fclose(out);

            // Run GWBSE
            if (_run_gwbse) {
                EvaluateGWBSE(orb_iter_input, runFolder);
            }



            // COMPUTE POLARIZATION STATE WITH QM0(n+1)
            if (_run_ape) {
                // Update QM0 density: QM0(n) => QM0(n+1)
                // ...
                std::vector< ctp::QMAtom* > Atomlist;
                for (const auto& atom : orb_iter_input.QMAtoms()) {
                    if (!atom->from_environment) {
                        Atomlist.push_back(atom);
                    }
                }
                thisIter->UpdatePosChrgFromQMAtoms(Atomlist, _job->getPolarTop()->QM0());
                // Do not reset FGC (= only reset FU), do not use BGP state, nor apply FP fields (BG & FG)
                _cape->EvaluateInductionQMMM(false, false, false, false, false);
                // COMPUTE MM ENERGY
                _cape->EvaluateEnergyQMMM();
                _cape->ShowEnergySplitting(_log);
            }

            // COMPILE HAMILTONIAN & CHECK FOR CONVERGENCE
            // ...


            // THIS IS A SHORT VERSION OF PEWALD3D WITH QM/MM ENERGY SPLITTING
            _cape->ShowAgenda(_log);
            _cape->EvaluateInductionQMMM(true, true, true, true, true);
            _cape->EvaluateEnergyQMMM();
            _cape->ShowEnergySplitting(_log);

            return true;
        }

        QMMIter *QMAPEMachine::CreateNewIter() {

            QMMIter *newIter = new QMMIter(_iters.size());
            this->_iters.push_back(newIter);
            return newIter;
        }

        bool QMAPEMachine::EvaluateGWBSE(Orbitals &orb, string runFolder) {

            std::vector<int> _state_index;
            GWBSE _gwbse(&orb);
            _gwbse.setLogger(_log);

            if (_state > 0) {
                CTP_LOG(ctp::logDEBUG, *_log) << "Excited state via GWBSE: " << flush;
                CTP_LOG(ctp::logDEBUG, *_log) << "  --- type:              " << _type << flush;
                CTP_LOG(ctp::logDEBUG, *_log) << "  --- state:             " << _state << flush;
                if (_has_osc_filter) {
                    CTP_LOG(ctp::logDEBUG, *_log) << "  --- filter: osc.str. > " << _osc_threshold << flush;
                }
                if (_has_dQ_filter) {
                    CTP_LOG(ctp::logDEBUG, *_log) << "  --- filter: crg.trs. > " << _dQ_threshold << flush;
                }
                if (_has_loc_filter) {
                    if (_loc_threshold > 0.5) {
                        CTP_LOG(ctp::logDEBUG, *_log) << "  --- filter: localisation > " << _loc_threshold << flush;
                    } else {
                        CTP_LOG(ctp::logDEBUG, *_log) << "  --- filter: localisation < " << _loc_threshold << flush;
                    }
                }

                if (_has_osc_filter && _has_dQ_filter) {
                    CTP_LOG(ctp::logDEBUG, *_log) << "  --- WARNING: filtering for optically active CT transition - might not make sense... " << flush;
                }

                // define own logger for GW-BSE that is written into a runFolder logfile
                ctp::Logger gwbse_logger(ctp::logDEBUG);
                gwbse_logger.setMultithreading(false);
                //gwbse_logger.setPreface(ctp::logINFO, (format("\nGWBSE INF ...")).str());
                gwbse_logger.setPreface(ctp::logERROR, (format("\nGWBSE ERR ...")).str());
                gwbse_logger.setPreface(ctp::logWARNING, (format("\nGWBSE WAR ...")).str());
                gwbse_logger.setPreface(ctp::logDEBUG, (format("\nGWBSE DBG ...")).str());
                _gwbse.Initialize(&_gwbse_options);
                // actual GW-BSE run

                _gwbse.Evaluate();

                // write logger to log file
                ofstream ofs;
                string gwbse_logfile = runFolder + "/gwbse.log";
                ofs.open(gwbse_logfile.c_str(), ofstream::out);
                if (!ofs.is_open()) {
                    throw runtime_error("Bad file handle: " + gwbse_logfile);
                }
                ofs << gwbse_logger << endl;
                ofs.close();

                // PROCESSING the GW-BSE result
                // - find the excited state of interest
                // oscillator strength filter


                if (_has_osc_filter) {

                    // go through list of singlets
                    const std::vector<double> oscs = orb.Oscillatorstrengths();
                    for (unsigned _i = 0; _i < oscs.size(); _i++) {

                        double osc = oscs[_i];
                        if (osc > _osc_threshold) _state_index.push_back(_i);
                    }
                } else {
                    const ub::vector<real_gwbse>& energies = (_type == "singlet")
                            ? orb.BSESingletEnergies() : orb.BSETripletEnergies();

                    for (unsigned _i = 0; _i < energies.size(); _i++) {
                        _state_index.push_back(_i);
                    }
                }

                // filter according to charge transfer, go through list of excitations in _state_index
                if (_has_dQ_filter) {
                    std::vector<int> _state_index_copy;
                    const std::vector< ub::vector<double> >& dQ_frag = (_type == "singlet")
                            ? orb.getFragmentChargesSingEXC() : orb.getFragmentChargesTripEXC();
                    for (unsigned _i = 0; _i < _state_index.size(); _i++) {
                        if (std::abs(dQ_frag[_state_index[_i]](0)) > _dQ_threshold) {
                            _state_index_copy.push_back(_state_index[_i]);
                        }
                    }
                    _state_index = _state_index_copy;
                } else if (_has_loc_filter) {
                    std::vector<int> _state_index_copy;
                    const std::vector< ub::vector<double> >& popE = (_type == "singlet")
                            ? orb.getFragment_E_localisation_singlet() : orb.getFragment_E_localisation_triplet();
                    const std::vector< ub::vector<double> >& popH = (_type == "singlet")
                            ? orb.getFragment_H_localisation_singlet() : orb.getFragment_H_localisation_triplet();
                    if (_localiseonA) {
                        for (unsigned _i = 0; _i < _state_index.size(); _i++) {
                            if (popE[_state_index[_i]](0) > _loc_threshold && popH[_state_index[_i]](0) > _loc_threshold) {
                                _state_index_copy.push_back(_state_index[_i]);
                            }
                        }
                    } else {
                        for (unsigned _i = 0; _i < _state_index.size(); _i++) {
                            if (popE[_state_index[_i]](1) > _loc_threshold && popH[_state_index[_i]](1) > _loc_threshold) {
                                _state_index_copy.push_back(_state_index[_i]);
                            }
                        }
                    }
                    _state_index = _state_index_copy;
                }
                if (_state_index.size() < 1) {
                    CTP_LOG(ctp::logDEBUG, *_log) << ctp::TimeStamp() << " WARNING: FILTER yielded no state. Taking lowest excitation" << flush;
                    _state_index.push_back(0);
                } else {
                    CTP_LOG(ctp::logDEBUG, *_log) << ctp::TimeStamp() << " Filter yielded state" << _type << ":" << _state_index[_state - 1] + 1 << flush;
                }
            } // only if state >0

            std::vector< ctp::QMAtom* > Atomlist;
            for (const auto& atom : orb.QMAtoms()) {
                if (!atom->from_environment) {
                    Atomlist.push_back(atom);
                }
            }


            // load DFT basis set (element-wise information) from xml file
            BasisSet dftbs;

            dftbs.LoadBasisSet(orb.getDFTbasis());

            CTP_LOG(ctp::logDEBUG, *_log) << ctp::TimeStamp() << " Loaded DFT Basis Set " << orb.getDFTbasis() << flush;

            // fill DFT AO basis by going through all atoms
            AOBasis dftbasis;
            dftbasis.AOBasisFill(&dftbs, Atomlist);
            // TBD: Need to switch between singlets and triplets depending on _type
            ub::matrix<double> DMATGS = orb.DensityMatrixGroundState();
            ub::matrix<double> DMAT_tot = DMATGS; // Ground state + hole_contribution + electron contribution

            if (_state > 0) {

                std::vector<ub::matrix<double> > DMAT = orb.DensityMatrixExcitedState(_type, _state_index[_state - 1]);
                DMAT_tot = DMAT_tot - DMAT[0] + DMAT[1]; // Ground state + hole_contribution + electron contribution
            }

            // fill DFT AO basis by going through all atoms

            Espfit esp = Espfit(_log);
            if (_run_gwbse) {
                esp.setUseECPs(true);
            }
            esp.Fit2Density(Atomlist, DMAT_tot, dftbasis, dftbs, "medium");
            return true;
        }
<<<<<<< HEAD

        void QMAPEMachine::SetupPolarSiteGrids(const std::vector<const vec *>& gridpoints, const std::vector<ctp::QMAtom*>& atoms) {
            NumberofAtoms = 0;
            std::vector<ctp::QMAtom*>::const_iterator qmt;
            std::vector<ctp::APolarSite*> sites1;
            std::vector<ctp::APolarSite*> sites2;

            for (qmt = atoms.begin(); qmt != atoms.end(); ++qmt) {
                if ((*qmt)->from_environment) {
                    continue;
                }
                NumberofAtoms++;
                sites1.push_back(qminterface.Convert(*qmt));
                sites2.push_back(qminterface.Convert(*qmt));
            }


            std::vector<const vec *>::const_iterator grt;
            for (grt = gridpoints.begin(); grt < gridpoints.end(); ++grt) {
                ctp::APolarSite* site1 = new ctp::APolarSite();
                ctp::APolarSite* site2 = new ctp::APolarSite();
                tools::vec pos = *(*grt) * tools::conv::bohr2nm;
                site1->setPos(pos);
                site2->setPos(pos);
                sites1.push_back(site1);
                sites2.push_back(site2);
            }


            target_bg.push_back(new ctp::PolarSeg(0, sites1));
            target_fg.push_back(new ctp::PolarSeg(0, sites2));

            return;
=======
    } // only if state >0
    
   
    
    // load DFT basis set (element-wise information) from xml file
    BasisSet dftbs;
    
    dftbs.LoadBasisSet(orb.getDFTbasis());
    
    CTP_LOG(ctp::logDEBUG, *_log) << ctp::TimeStamp() << " Loaded DFT Basis Set " << orb.getDFTbasis() << flush;

    // fill DFT AO basis by going through all atoms
    AOBasis dftbasis;
    dftbasis.AOBasisFill(&dftbs, orb.QMAtoms() );
    // TBD: Need to switch between singlets and triplets depending on _type
    ub::matrix<double> DMATGS = orb.DensityMatrixGroundState();
    ub::matrix<double> DMAT_tot = DMATGS; // Ground state + hole_contribution + electron contribution

    if (_state > 0) {
        
        std::vector<ub::matrix<double> > DMAT = orb.DensityMatrixExcitedState(_type, _state_index[_state - 1]);
        DMAT_tot = DMAT_tot - DMAT[0] + DMAT[1]; // Ground state + hole_contribution + electron contribution
    }

    // fill DFT AO basis by going through all atoms
    
    Espfit esp = Espfit(_log);
    esp.Fit2Density(orb.QMAtoms(), DMAT_tot, dftbasis,"medium");
    return true;
}


void QMAPEMachine::SetupPolarSiteGrids(const std::vector<const vec *>& gridpoints,const std::vector<QMAtom*>& atoms){
    NumberofAtoms=0;
    std::vector<QMAtom*>::const_iterator qmt;
    std::vector<ctp::APolarSite*> sites1;
    std::vector<ctp::APolarSite*> sites2;
    
    for(qmt=atoms.begin();qmt!=atoms.end();++qmt){
        NumberofAtoms++;
        sites1.push_back(qminterface.Convert(*qmt));
        sites2.push_back(qminterface.Convert(*qmt));
    }
    
    
    std::vector<const vec *>::const_iterator grt;
    for (grt=gridpoints.begin();grt<gridpoints.end();++grt){
        ctp::APolarSite* site1=new ctp::APolarSite();
        ctp::APolarSite* site2=new ctp::APolarSite();
        tools::vec pos=*(*grt)*tools::conv::bohr2nm;
        site1->setPos(pos);
        site2->setPos(pos);
        sites1.push_back(site1);
        sites2.push_back(site2);
    }
    
    
    target_bg.push_back( new ctp::PolarSeg(0, sites1));
    target_fg.push_back( new ctp::PolarSeg(0, sites2));
    
    return;
>>>>>>> b6aa4291
        }

        std::vector<double> QMAPEMachine::ExtractNucGrid_fromPolarsites() {
            std::vector<double> gridpoints;
            double int2hrt = tools::conv::int2V * tools::conv::ev2hrt;
            for (unsigned i = 0; i < target_bg.size(); ++i) {
                for (unsigned j = 0; j < NumberofAtoms; ++j) {
                    ctp::PolarSeg* seg1 = target_bg[i];
                    ctp::PolarSeg* seg2 = target_fg[i];
                    ctp::APolarSite* site1 = (*seg1)[j];
                    ctp::APolarSite* site2 = (*seg2)[j];
                    double value = (site1->getPhi() + site2->getPhi()) * int2hrt;
                    gridpoints.push_back(value);
                }
            }
            return gridpoints;
        }

        std::vector<double> QMAPEMachine::ExtractElGrid_fromPolarsites() {
            std::vector<double> gridpoints;
            double int2hrt = tools::conv::int2V * tools::conv::ev2hrt;
            for (unsigned i = 0; i < target_bg.size(); ++i) {
                for (unsigned j = NumberofAtoms; j < target_bg[i]->size(); ++j) {
                    ctp::PolarSeg* seg1 = target_bg[i];
                    ctp::PolarSeg* seg2 = target_fg[i];
                    ctp::APolarSite* site1 = (*seg1)[j];
                    ctp::APolarSite* site2 = (*seg2)[j];
                    double value = (site1->getPhi() + site2->getPhi()) * int2hrt;
                    gridpoints.push_back(value);
                }
            }
            return gridpoints;
        }

        bool QMAPEMachine::hasConverged() {

            _convg_dR = false;
            _convg_dQ = false;
            _convg_dE_QM = false;
            _convg_dE_MM = false;

            if (_iters.size() > 1) {

                QMMIter *iter_0 = _iters[_iters.size() - 2];
                QMMIter *iter_1 = _iters[_iters.size() - 1];

                double dR = iter_1->getRMSdR();
                double dQ = iter_1->getRMSdQ();
                double dE_QM = iter_1->getQMEnergy() - iter_0->getQMEnergy();
                double dE_MM = iter_1->getMMEnergy() - iter_0->getMMEnergy();

                if (dR <= _crit_dR) _convg_dR = true;
                if (dQ <= _crit_dQ) _convg_dQ = true;
                if (dE_QM * dE_QM <= _crit_dE_QM * _crit_dE_QM) _convg_dE_QM = true;
                if (dE_MM * dE_MM <= _crit_dE_MM * _crit_dE_MM) _convg_dE_MM = true;
            }

            _isConverged = ((_convg_dR && _convg_dQ) && (_convg_dE_QM && _convg_dE_MM));

            CTP_LOG(ctp::logINFO, *_log)
                    << (format("Convergence check")) << flush;
            CTP_LOG(ctp::logINFO, *_log)
                    << format("  o Converged dR ? %s") % (_convg_dR ? "True" : "False") << flush;
            CTP_LOG(ctp::logINFO, *_log)
                    << format("  o Converged dQ ? %s") % (_convg_dQ ? "True" : "False") << flush;
            CTP_LOG(ctp::logINFO, *_log)
                    << format("  o Converged QM ? %s") % (_convg_dE_QM ? "True" : "False") << flush;
            CTP_LOG(ctp::logINFO, *_log)
                    << format("  o Converged MM ? %s") % (_convg_dE_MM ? "True" : "False") << flush;

            return _isConverged;
        }







    }
}<|MERGE_RESOLUTION|>--- conflicted
+++ resolved
@@ -30,115 +30,184 @@
 
 using boost::format;
 
-namespace votca {
-    namespace xtp {
-
-        QMAPEMachine::QMAPEMachine(ctp::XJob *job, ctp::Ewald3DnD *cape,
-                Property *opt, string sfx, int nst)
-        : _job(job), _cape(cape), _isConverged(false) {
-
-            // CONVERGENCE THRESHOLDS
-            string key = sfx + ".qmmmconvg";
-            _crit_dR = opt->ifExistsReturnElseReturnDefault<double>(key + ".dR", 0.01); //nm
-            _crit_dQ = opt->ifExistsReturnElseReturnDefault<double>(key + ".dQ", 0.01); //e
-            _crit_dE_QM = opt->ifExistsReturnElseReturnDefault<double>(key + ".dQdE_QM", 0.001); //eV
-            _crit_dE_MM = opt->ifExistsReturnElseReturnDefault<double>(key + ".dE_MM", _crit_dE_QM); //eV
-            _maxIter = opt->ifExistsReturnElseReturnDefault<int>(key + ".max_iter", 32);
-
-            // TASKS
-            key = sfx + ".tasks";
-            _run_ape = opt->ifExistsReturnElseReturnDefault<bool>(key + ".run_ape", true);
-            _run_dft = opt->ifExistsReturnElseReturnDefault<bool>(key + ".run_dft", true);
-            _run_gwbse = opt->ifExistsReturnElseReturnDefault<bool>(key + ".run_gwbse", true);
-
-
-            if (_run_dft) {
-                key = sfx + ".dft";
-                string dft_xml = opt->ifExistsReturnElseThrowRuntimeError<string>(key + ".dftengine");
-                load_property_from_xml(_dft_options, dft_xml.c_str());
-                _externalgridaccuracy = opt->ifExistsReturnElseReturnDefault<string>(key + ".externalgrid", "medium");
-            }
-            if (_run_gwbse) {
-                // GWBSE CONFIG
-                key = sfx + ".gwbse";
-                string gwbse_xml = opt->ifExistsReturnElseThrowRuntimeError<string>(key + ".gwbse_options");
-                load_property_from_xml(_gwbse_options, gwbse_xml.c_str());
-
-                _state = opt->ifExistsReturnElseReturnDefault<int>(key + ".state", 1);
-                std::vector<string> choices = {"singlet", "triplet"};
-                _type = opt->ifExistsAndinListReturnElseThrowRuntimeError<string>(key + ".type", choices);
-
-
-                key = sfx + ".gwbse.filter";
+namespace votca { namespace xtp {
+
+QMAPEMachine::QMAPEMachine(ctp::XJob *job, ctp::Ewald3DnD *cape,
+	 Property *opt, string sfx, int nst)
+   : _job(job), _cape(cape),_isConverged(false) {
+    
+	// CONVERGENCE THRESHOLDS
+    string key = sfx + ".qmmmconvg";
+            _crit_dR =opt->ifExistsReturnElseReturnDefault<double>(key + ".dR",0.01);//nm
+            _crit_dQ =opt->ifExistsReturnElseReturnDefault<double>(key + ".dQ",0.01);//e
+            _crit_dE_QM =opt->ifExistsReturnElseReturnDefault<double>(key + ".dQdE_QM",0.001);//eV
+            _crit_dE_MM  =opt->ifExistsReturnElseReturnDefault<double>(key + ".dE_MM",_crit_dE_QM);//eV
+            _maxIter=opt->ifExistsReturnElseReturnDefault<int>(key + ".max_iter",32);
+
+	// TASKS
+	key = sfx + ".tasks";
+		_run_ape = opt->ifExistsReturnElseReturnDefault<bool>(key+".run_ape",true);
+		_run_dft = opt->ifExistsReturnElseReturnDefault<bool>(key+".run_dft",true);
+		_run_gwbse = opt->ifExistsReturnElseReturnDefault<bool>(key+".run_gwbse",true);
+        
+        
+        if(_run_dft){
+            key=sfx+".dft";
+            string dft_xml = opt->ifExistsReturnElseThrowRuntimeError<string>(key + ".dftengine");
+            load_property_from_xml(_dft_options, dft_xml.c_str());
+            _externalgridaccuracy=opt->ifExistsReturnElseReturnDefault<string>(key+".externalgrid","medium");
+        }
+                if(_run_gwbse){
+	// GWBSE CONFIG
+        key = sfx + ".gwbse";
+		string gwbse_xml = opt->ifExistsReturnElseThrowRuntimeError<string>(key + ".gwbse_options");
+		load_property_from_xml(_gwbse_options, gwbse_xml.c_str());
+
+		_state = opt->ifExistsReturnElseReturnDefault<int>(key+".state",1);
+                std::vector<string> choices={ "singlet","triplet"  };
+		_type  = opt->ifExistsAndinListReturnElseThrowRuntimeError<string>(key+".type",choices);
+		
+                
+		key = sfx + ".gwbse.filter";
                 if (opt->exists(key + ".oscillator_strength") && _type != "triplet") {
                     _has_osc_filter = true;
                     _osc_threshold = opt->get(key + ".oscillator_strength").as<double> ();
                 }
                 if (opt->exists(key + ".localisation")) {
                     _has_loc_filter = true;
-
+                    
                     string temp = opt->get(key + ".localisation").as<string> ();
                     Tokenizer tok_cleanup(temp, ", \n\t");
                     std::vector <std::string> strings_vec;
                     tok_cleanup.ToVector(strings_vec);
-                    if (strings_vec.size() != 2) {
+                    if (strings_vec.size()!=2){
                         throw runtime_error("qmmmachine: Fragment and localisation threshold are not separated");
                     }
-                    if (strings_vec[0] == "a" || strings_vec[0] == "A") {
-                        _localiseonA = true;
-                    } else if (strings_vec[0] == "b" || strings_vec[0] == "B") {
-                        _localiseonA = false;
-                    } else {
+                    if(strings_vec[0]=="a" || strings_vec[0]=="A"){
+                        _localiseonA=true;
+                    }else if(strings_vec[0]=="b" || strings_vec[0]=="B"){
+                         _localiseonA=false;
+                    }else{
                         throw runtime_error("qmmmachine: Fragment label not known, either A or B");
                     }
-                    _loc_threshold = boost::lexical_cast<double>(strings_vec[1]);
-                }
+                    _loc_threshold=boost::lexical_cast<double>(strings_vec[1]);
+                } 
 
                 if (opt->exists(key + ".charge_transfer")) {
                     _has_dQ_filter = true;
                     _dQ_threshold = opt->get(key + ".charge_transfer").as<double> ();
-                }
-                if (_has_dQ_filter && _has_loc_filter) {
+                } 
+                if(_has_dQ_filter && _has_loc_filter){
                     throw runtime_error("Cannot use localisation and charge_transfer filter at the same time.");
                 }
-            }
-            return;
-        }
-
-        QMAPEMachine::~QMAPEMachine() {
-
-            std::vector<QMMIter*> ::iterator qit;
-            for (qit = _iters.begin(); qit < _iters.end(); ++qit) {
-                delete *qit;
-            }
-            _iters.clear();
-
-            std::vector<ctp::PolarSeg*> ::iterator pit;
-            for (pit = target_bg.begin(); pit < target_bg.end(); ++pit) {
-                delete *pit;
-            }
-            target_bg.clear();
-
-
-            for (pit = target_fg.begin(); pit < target_fg.end(); ++pit) {
-                delete *pit;
-            }
-            target_fg.clear();
-        }
-
-        void QMAPEMachine::Evaluate(ctp::XJob *job) {
-
-<<<<<<< HEAD
-            // PREPARE JOB DIRECTORY
-            string jobFolder = "qmapejob_" + boost::lexical_cast<string>(_job->getId())
-                    + "_" + _job->getTag();
-            bool created = boost::filesystem::create_directory(jobFolder);
-
-            CTP_LOG(ctp::logINFO, *_log) << flush;
-            if (created) {
-                CTP_LOG(ctp::logINFO, *_log) << "Created directory " << jobFolder << flush;
-            }
-=======
+                }
+                return;
+    }
+
+
+QMAPEMachine::~QMAPEMachine() {
+    
+    std::vector<QMMIter*> ::iterator qit;
+    for (qit = _iters.begin(); qit < _iters.end(); ++qit) {
+        delete *qit;
+    }
+    _iters.clear();
+    
+    std::vector<ctp::PolarSeg*> ::iterator pit;
+    for (pit = target_bg.begin(); pit < target_bg.end(); ++pit) {
+        delete *pit;
+    }
+    target_bg.clear();
+    
+   
+    for (pit = target_fg.begin(); pit < target_fg.end(); ++pit) {
+        delete *pit;
+    }
+    target_fg.clear();
+}
+
+
+void QMAPEMachine::Evaluate(ctp::XJob *job) {
+    
+	// PREPARE JOB DIRECTORY
+	string jobFolder = "qmapejob_" + boost::lexical_cast<string>(_job->getId())
+					 + "_" + _job->getTag();
+	bool created = boost::filesystem::create_directory(jobFolder);
+
+	CTP_LOG(ctp::logINFO,*_log) << flush;
+	if (created) {
+		CTP_LOG(ctp::logINFO,*_log) << "Created directory " << jobFolder << flush;
+        }
+
+    CTP_LOG(ctp::logINFO,*_log)
+       << format("... dR %1$1.4f dQ %2$1.4f QM %3$1.4f MM %4$1.4f IT %5$d")
+       % _crit_dR % _crit_dQ % _crit_dE_QM % _crit_dE_MM % _maxIter << flush;
+    
+    // FIGURE OUT CHARGE + MULTIPLICITY
+    double dQ = 0.0;
+    for (unsigned i = 0; i < _job->getPolarTop()->QM0().size(); ++i) {
+        dQ += _job->getPolarTop()->QM0()[i]->CalcTotQ();
+    }
+    int chrg = round(dQ);
+    int spin = ( (chrg < 0) ? -chrg:chrg ) % 2 + 1;
+    CTP_LOG(ctp::logINFO,*_log) << "... Q = " << chrg << ", 2S+1 = " << spin << flush;
+    
+    if(chrg!=0){
+        throw runtime_error("Charged DFT calculations are not possible at the moment");
+    }
+    qminterface.setMultipoleSplitting(false,1);
+    
+
+    int iterCnt = 0;
+    int iterMax = _maxIter;
+    for ( ; iterCnt < iterMax; ++iterCnt) {
+        CTP_LOG(ctp::logINFO,*_log) << "QMMM ITERATION:" << iterCnt+1<<" of "<<iterMax << flush;
+        //bool code = Iterate(jobFolder, iterCnt);
+        Iterate(jobFolder, iterCnt);
+        if (hasConverged()) {
+            CTP_LOG(ctp::logINFO,*_log) << "QMMM CONVERGED after:" << iterCnt+1<<" iterations."<< flush;
+        
+        break; }
+    }
+    
+    if (iterCnt == iterMax-1 && !_isConverged) {
+        CTP_LOG(ctp::logWARNING,*_log)
+            << format("Not converged within %1$d iterations.") % iterMax;
+    }
+    
+    return;
+}
+
+
+bool QMAPEMachine::Iterate(string jobFolder, int iterCnt) {
+
+    // CREATE ITERATION OBJECT & SETUP RUN DIRECTORY
+    QMMIter *thisIter = this->CreateNewIter();
+    int iter = iterCnt;
+    string runFolder = jobFolder + "/iter_" + boost::lexical_cast<string>(iter);
+       
+    CTP_LOG(ctp::logINFO,*_log) << flush;
+    bool created = boost::filesystem::create_directory(runFolder);
+    if (created) 
+        CTP_LOG(ctp::logDEBUG,*_log) << "Created directory " << runFolder << flush;
+    else
+        CTP_LOG(ctp::logWARNING,*_log) << "Could not create directory " << runFolder << flush;
+    
+    Orbitals orb_iter_input;
+    
+    qminterface.GenerateQMAtomsFromPolarSegs(_job->getPolarTop(), orb_iter_input);
+    
+    
+    
+     
+    if (iterCnt == 0) {
+    dftengine.Initialize(&_dft_options);
+    dftengine.setLogger(_log);
+    dftengine.ConfigureExternalGrid(_externalgridaccuracy);  
+    dftengine.Prepare(&orb_iter_input);
+    SetupPolarSiteGrids(dftengine.getExternalGridpoints(),orb_iter_input.QMAtoms());
+    }
+
     // COMPUTE POLARIZATION STATE WITH QM0(0)
     if (_run_ape) {
         if (iterCnt == 0) {
@@ -181,336 +250,140 @@
 	_cape->EvaluateEnergyQMMM();
 	_cape->ShowEnergySplitting(_log);
 	}
->>>>>>> b6aa4291
-
-            CTP_LOG(ctp::logINFO, *_log)
-                    << format("... dR %1$1.4f dQ %2$1.4f QM %3$1.4f MM %4$1.4f IT %5$d")
-                    % _crit_dR % _crit_dQ % _crit_dE_QM % _crit_dE_MM % _maxIter << flush;
-
-            // FIGURE OUT CHARGE + MULTIPLICITY
-            double dQ = 0.0;
-            for (unsigned i = 0; i < _job->getPolarTop()->QM0().size(); ++i) {
-                dQ += _job->getPolarTop()->QM0()[i]->CalcTotQ();
+
+	// COMPILE HAMILTONIAN & CHECK FOR CONVERGENCE
+	// ...
+
+
+    // THIS IS A SHORT VERSION OF PEWALD3D WITH QM/MM ENERGY SPLITTING
+    _cape->ShowAgenda(_log);
+    _cape->EvaluateInductionQMMM(true, true, true, true, true);
+    _cape->EvaluateEnergyQMMM();
+    _cape->ShowEnergySplitting(_log);
+
+    return true;
+}
+
+
+QMMIter *QMAPEMachine::CreateNewIter() {
+    
+    QMMIter *newIter = new QMMIter(_iters.size());
+    this->_iters.push_back(newIter);
+    return newIter;
+        }
+
+bool QMAPEMachine::EvaluateGWBSE(Orbitals &orb, string runFolder) {
+
+    std::vector<int> _state_index;
+    GWBSE _gwbse(&orb);
+    _gwbse.setLogger(_log);
+    
+    if (_state > 0) {
+        CTP_LOG(ctp::logDEBUG, *_log) << "Excited state via GWBSE: " << flush;
+        CTP_LOG(ctp::logDEBUG, *_log) << "  --- type:              " << _type << flush;
+        CTP_LOG(ctp::logDEBUG, *_log) << "  --- state:             " << _state << flush;
+        if (_has_osc_filter) {
+            CTP_LOG(ctp::logDEBUG, *_log) << "  --- filter: osc.str. > " << _osc_threshold << flush;
+        }
+        if (_has_dQ_filter) {
+            CTP_LOG(ctp::logDEBUG, *_log) << "  --- filter: crg.trs. > " << _dQ_threshold << flush;
+        }
+        if (_has_loc_filter){
+            if (_loc_threshold>0.5){
+             CTP_LOG(ctp::logDEBUG, *_log) << "  --- filter: localisation > " << _loc_threshold << flush;
+            }else{
+                CTP_LOG(ctp::logDEBUG, *_log) << "  --- filter: localisation < " << _loc_threshold << flush;
             }
-            int chrg = round(dQ);
-            int spin = ((chrg < 0) ? -chrg : chrg) % 2 + 1;
-            CTP_LOG(ctp::logINFO, *_log) << "... Q = " << chrg << ", 2S+1 = " << spin << flush;
-
-            if (chrg != 0) {
-                throw runtime_error("Charged DFT calculations are not possible at the moment");
+        }
+
+        if (_has_osc_filter && _has_dQ_filter) {
+            CTP_LOG(ctp::logDEBUG, *_log) << "  --- WARNING: filtering for optically active CT transition - might not make sense... " << flush;
+        }
+
+        // define own logger for GW-BSE that is written into a runFolder logfile
+        ctp::Logger gwbse_logger(ctp::logDEBUG);
+        gwbse_logger.setMultithreading(false);
+        //gwbse_logger.setPreface(ctp::logINFO, (format("\nGWBSE INF ...")).str());
+        gwbse_logger.setPreface(ctp::logERROR, (format("\nGWBSE ERR ...")).str());
+        gwbse_logger.setPreface(ctp::logWARNING, (format("\nGWBSE WAR ...")).str());
+        gwbse_logger.setPreface(ctp::logDEBUG, (format("\nGWBSE DBG ...")).str());
+        _gwbse.Initialize(&_gwbse_options);
+        // actual GW-BSE run
+
+        _gwbse.Evaluate();
+
+        // write logger to log file
+        ofstream ofs;
+        string gwbse_logfile = runFolder + "/gwbse.log";
+        ofs.open(gwbse_logfile.c_str(), ofstream::out);
+        if (!ofs.is_open()) {
+            throw runtime_error("Bad file handle: " + gwbse_logfile);
+        }
+        ofs << gwbse_logger << endl;
+        ofs.close();
+
+        // PROCESSING the GW-BSE result
+        // - find the excited state of interest
+        // oscillator strength filter
+
+
+        if (_has_osc_filter) {
+
+            // go through list of singlets
+            const std::vector<double> oscs = orb.Oscillatorstrengths();
+            for (unsigned _i = 0; _i < oscs.size(); _i++) {
+
+                double osc =oscs[_i];
+                if (osc > _osc_threshold) _state_index.push_back(_i);
             }
-            qminterface.setMultipoleSplitting(false, 1);
-
-
-            int iterCnt = 0;
-            int iterMax = _maxIter;
-            for (; iterCnt < iterMax; ++iterCnt) {
-                CTP_LOG(ctp::logINFO, *_log) << "QMMM ITERATION:" << iterCnt + 1 << " of " << iterMax << flush;
-                //bool code = Iterate(jobFolder, iterCnt);
-                Iterate(jobFolder, iterCnt);
-                if (hasConverged()) {
-                    CTP_LOG(ctp::logINFO, *_log) << "QMMM CONVERGED after:" << iterCnt + 1 << " iterations." << flush;
-
-                    break;
+        } else {
+            const ub::vector<real_gwbse>& energies = (_type=="singlet") 
+                        ? orb.BSESingletEnergies() : orb.BSETripletEnergies();
+                       
+                        for (unsigned _i = 0; _i < energies.size(); _i++) {
+                            _state_index.push_back(_i);
+                        }    
+        }
+
+       // filter according to charge transfer, go through list of excitations in _state_index
+        if (_has_dQ_filter) {
+            std::vector<int> _state_index_copy;
+            const std::vector< ub::vector<double> >& dQ_frag= (_type=="singlet") 
+            ? orb.getFragmentChargesSingEXC():orb.getFragmentChargesTripEXC();
+            for (unsigned _i = 0; _i < _state_index.size(); _i++) {
+                if (std::abs(dQ_frag[_state_index[_i]](0)) > _dQ_threshold) {
+                    _state_index_copy.push_back(_state_index[_i]);
                 }
             }
-
-            if (iterCnt == iterMax - 1 && !_isConverged) {
-                CTP_LOG(ctp::logWARNING, *_log)
-                        << format("Not converged within %1$d iterations.") % iterMax;
-            }
-
-            return;
-        }
-
-        bool QMAPEMachine::Iterate(string jobFolder, int iterCnt) {
-
-            // CREATE ITERATION OBJECT & SETUP RUN DIRECTORY
-            QMMIter *thisIter = this->CreateNewIter();
-            int iter = iterCnt;
-            string runFolder = jobFolder + "/iter_" + boost::lexical_cast<string>(iter);
-
-            CTP_LOG(ctp::logINFO, *_log) << flush;
-            bool created = boost::filesystem::create_directory(runFolder);
-            if (created)
-                CTP_LOG(ctp::logDEBUG, *_log) << "Created directory " << runFolder << flush;
-            else
-                CTP_LOG(ctp::logWARNING, *_log) << "Could not create directory " << runFolder << flush;
-
-            Orbitals orb_iter_input;
-
-            qminterface.GenerateQMAtomsFromPolarSegs(_job->getPolarTop(), orb_iter_input);
-
-            
-
-
-            if (iterCnt == 0) {
-                // get K vectors from PEwald object
-                // or another K vector function
-                // dftengine.setKvectors();
-                
-                
-                
-                dftengine.Initialize(&_dft_options);
-                dftengine.setLogger(_log);
-                dftengine.ConfigureExternalGrid(_externalgridaccuracy);
-                dftengine.Prepare(&orb_iter_input);
-                SetupPolarSiteGrids(dftengine.getExternalGridpoints(), orb_iter_input.QMAtoms());
-            }
-
-            // COMPUTE POLARIZATION STATE WITH QM0(0)
-            if (_run_ape) {
-                if (iterCnt == 0) {
-                    _cape->ShowAgenda(_log);
-                    // Reset FGC, start from BGP state, apply FP fields (BG & FG)
-                    _cape->EvaluateInductionQMMM(true, true, true, true, true);
-                    // Add BG, do not add MM1 & QM0
-                    _cape->EvaluatePotential(target_bg, true, false, false);
-                }
-                // Do not add BG & QM0, add MM1
-                _cape->EvaluatePotential(target_fg, false, true, false);
-            }
-
-            dftengine.setExternalGrid(ExtractElGrid_fromPolarsites(), ExtractNucGrid_fromPolarsites());
-
-            if (_run_dft) {
-                dftengine.Evaluate(&orb_iter_input);
-            }
-            FILE *out;
-            out = fopen((runFolder + "/system.pdb").c_str(), "w");
-            orb_iter_input.WritePDB(out, "Full structure");
-            fclose(out);
-
-            // Run GWBSE
-            if (_run_gwbse) {
-                EvaluateGWBSE(orb_iter_input, runFolder);
-            }
-
-
-
-            // COMPUTE POLARIZATION STATE WITH QM0(n+1)
-            if (_run_ape) {
-                // Update QM0 density: QM0(n) => QM0(n+1)
-                // ...
-                std::vector< ctp::QMAtom* > Atomlist;
-                for (const auto& atom : orb_iter_input.QMAtoms()) {
-                    if (!atom->from_environment) {
-                        Atomlist.push_back(atom);
+            _state_index = _state_index_copy;
+        }
+        else if (_has_loc_filter) {
+            std::vector<int> _state_index_copy;
+            const std::vector< ub::vector<double> >& popE= (_type=="singlet") 
+            ? orb.getFragment_E_localisation_singlet():orb.getFragment_E_localisation_triplet();
+            const std::vector< ub::vector<double> >& popH= (_type=="singlet") 
+            ? orb.getFragment_H_localisation_singlet():orb.getFragment_H_localisation_triplet();
+            if(_localiseonA){
+                for (unsigned _i = 0; _i < _state_index.size(); _i++) {
+                    if (popE[_state_index[_i]](0) > _loc_threshold && popH[_state_index[_i]](0) > _loc_threshold ) {
+                        _state_index_copy.push_back(_state_index[_i]);
                     }
                 }
-                thisIter->UpdatePosChrgFromQMAtoms(Atomlist, _job->getPolarTop()->QM0());
-                // Do not reset FGC (= only reset FU), do not use BGP state, nor apply FP fields (BG & FG)
-                _cape->EvaluateInductionQMMM(false, false, false, false, false);
-                // COMPUTE MM ENERGY
-                _cape->EvaluateEnergyQMMM();
-                _cape->ShowEnergySplitting(_log);
-            }
-
-            // COMPILE HAMILTONIAN & CHECK FOR CONVERGENCE
-            // ...
-
-
-            // THIS IS A SHORT VERSION OF PEWALD3D WITH QM/MM ENERGY SPLITTING
-            _cape->ShowAgenda(_log);
-            _cape->EvaluateInductionQMMM(true, true, true, true, true);
-            _cape->EvaluateEnergyQMMM();
-            _cape->ShowEnergySplitting(_log);
-
-            return true;
-        }
-
-        QMMIter *QMAPEMachine::CreateNewIter() {
-
-            QMMIter *newIter = new QMMIter(_iters.size());
-            this->_iters.push_back(newIter);
-            return newIter;
-        }
-
-        bool QMAPEMachine::EvaluateGWBSE(Orbitals &orb, string runFolder) {
-
-            std::vector<int> _state_index;
-            GWBSE _gwbse(&orb);
-            _gwbse.setLogger(_log);
-
-            if (_state > 0) {
-                CTP_LOG(ctp::logDEBUG, *_log) << "Excited state via GWBSE: " << flush;
-                CTP_LOG(ctp::logDEBUG, *_log) << "  --- type:              " << _type << flush;
-                CTP_LOG(ctp::logDEBUG, *_log) << "  --- state:             " << _state << flush;
-                if (_has_osc_filter) {
-                    CTP_LOG(ctp::logDEBUG, *_log) << "  --- filter: osc.str. > " << _osc_threshold << flush;
-                }
-                if (_has_dQ_filter) {
-                    CTP_LOG(ctp::logDEBUG, *_log) << "  --- filter: crg.trs. > " << _dQ_threshold << flush;
-                }
-                if (_has_loc_filter) {
-                    if (_loc_threshold > 0.5) {
-                        CTP_LOG(ctp::logDEBUG, *_log) << "  --- filter: localisation > " << _loc_threshold << flush;
-                    } else {
-                        CTP_LOG(ctp::logDEBUG, *_log) << "  --- filter: localisation < " << _loc_threshold << flush;
+            }else{
+                for (unsigned _i = 0; _i < _state_index.size(); _i++) {
+                    if (popE[_state_index[_i]](1) > _loc_threshold && popH[_state_index[_i]](1) > _loc_threshold ) {
+                        _state_index_copy.push_back(_state_index[_i]);
                     }
                 }
-
-                if (_has_osc_filter && _has_dQ_filter) {
-                    CTP_LOG(ctp::logDEBUG, *_log) << "  --- WARNING: filtering for optically active CT transition - might not make sense... " << flush;
-                }
-
-                // define own logger for GW-BSE that is written into a runFolder logfile
-                ctp::Logger gwbse_logger(ctp::logDEBUG);
-                gwbse_logger.setMultithreading(false);
-                //gwbse_logger.setPreface(ctp::logINFO, (format("\nGWBSE INF ...")).str());
-                gwbse_logger.setPreface(ctp::logERROR, (format("\nGWBSE ERR ...")).str());
-                gwbse_logger.setPreface(ctp::logWARNING, (format("\nGWBSE WAR ...")).str());
-                gwbse_logger.setPreface(ctp::logDEBUG, (format("\nGWBSE DBG ...")).str());
-                _gwbse.Initialize(&_gwbse_options);
-                // actual GW-BSE run
-
-                _gwbse.Evaluate();
-
-                // write logger to log file
-                ofstream ofs;
-                string gwbse_logfile = runFolder + "/gwbse.log";
-                ofs.open(gwbse_logfile.c_str(), ofstream::out);
-                if (!ofs.is_open()) {
-                    throw runtime_error("Bad file handle: " + gwbse_logfile);
-                }
-                ofs << gwbse_logger << endl;
-                ofs.close();
-
-                // PROCESSING the GW-BSE result
-                // - find the excited state of interest
-                // oscillator strength filter
-
-
-                if (_has_osc_filter) {
-
-                    // go through list of singlets
-                    const std::vector<double> oscs = orb.Oscillatorstrengths();
-                    for (unsigned _i = 0; _i < oscs.size(); _i++) {
-
-                        double osc = oscs[_i];
-                        if (osc > _osc_threshold) _state_index.push_back(_i);
-                    }
-                } else {
-                    const ub::vector<real_gwbse>& energies = (_type == "singlet")
-                            ? orb.BSESingletEnergies() : orb.BSETripletEnergies();
-
-                    for (unsigned _i = 0; _i < energies.size(); _i++) {
-                        _state_index.push_back(_i);
-                    }
-                }
-
-                // filter according to charge transfer, go through list of excitations in _state_index
-                if (_has_dQ_filter) {
-                    std::vector<int> _state_index_copy;
-                    const std::vector< ub::vector<double> >& dQ_frag = (_type == "singlet")
-                            ? orb.getFragmentChargesSingEXC() : orb.getFragmentChargesTripEXC();
-                    for (unsigned _i = 0; _i < _state_index.size(); _i++) {
-                        if (std::abs(dQ_frag[_state_index[_i]](0)) > _dQ_threshold) {
-                            _state_index_copy.push_back(_state_index[_i]);
-                        }
-                    }
-                    _state_index = _state_index_copy;
-                } else if (_has_loc_filter) {
-                    std::vector<int> _state_index_copy;
-                    const std::vector< ub::vector<double> >& popE = (_type == "singlet")
-                            ? orb.getFragment_E_localisation_singlet() : orb.getFragment_E_localisation_triplet();
-                    const std::vector< ub::vector<double> >& popH = (_type == "singlet")
-                            ? orb.getFragment_H_localisation_singlet() : orb.getFragment_H_localisation_triplet();
-                    if (_localiseonA) {
-                        for (unsigned _i = 0; _i < _state_index.size(); _i++) {
-                            if (popE[_state_index[_i]](0) > _loc_threshold && popH[_state_index[_i]](0) > _loc_threshold) {
-                                _state_index_copy.push_back(_state_index[_i]);
-                            }
-                        }
-                    } else {
-                        for (unsigned _i = 0; _i < _state_index.size(); _i++) {
-                            if (popE[_state_index[_i]](1) > _loc_threshold && popH[_state_index[_i]](1) > _loc_threshold) {
-                                _state_index_copy.push_back(_state_index[_i]);
-                            }
-                        }
-                    }
-                    _state_index = _state_index_copy;
-                }
-                if (_state_index.size() < 1) {
-                    CTP_LOG(ctp::logDEBUG, *_log) << ctp::TimeStamp() << " WARNING: FILTER yielded no state. Taking lowest excitation" << flush;
-                    _state_index.push_back(0);
-                } else {
-                    CTP_LOG(ctp::logDEBUG, *_log) << ctp::TimeStamp() << " Filter yielded state" << _type << ":" << _state_index[_state - 1] + 1 << flush;
-                }
-            } // only if state >0
-
-            std::vector< ctp::QMAtom* > Atomlist;
-            for (const auto& atom : orb.QMAtoms()) {
-                if (!atom->from_environment) {
-                    Atomlist.push_back(atom);
-                }
             }
-
-
-            // load DFT basis set (element-wise information) from xml file
-            BasisSet dftbs;
-
-            dftbs.LoadBasisSet(orb.getDFTbasis());
-
-            CTP_LOG(ctp::logDEBUG, *_log) << ctp::TimeStamp() << " Loaded DFT Basis Set " << orb.getDFTbasis() << flush;
-
-            // fill DFT AO basis by going through all atoms
-            AOBasis dftbasis;
-            dftbasis.AOBasisFill(&dftbs, Atomlist);
-            // TBD: Need to switch between singlets and triplets depending on _type
-            ub::matrix<double> DMATGS = orb.DensityMatrixGroundState();
-            ub::matrix<double> DMAT_tot = DMATGS; // Ground state + hole_contribution + electron contribution
-
-            if (_state > 0) {
-
-                std::vector<ub::matrix<double> > DMAT = orb.DensityMatrixExcitedState(_type, _state_index[_state - 1]);
-                DMAT_tot = DMAT_tot - DMAT[0] + DMAT[1]; // Ground state + hole_contribution + electron contribution
-            }
-
-            // fill DFT AO basis by going through all atoms
-
-            Espfit esp = Espfit(_log);
-            if (_run_gwbse) {
-                esp.setUseECPs(true);
-            }
-            esp.Fit2Density(Atomlist, DMAT_tot, dftbasis, dftbs, "medium");
-            return true;
-        }
-<<<<<<< HEAD
-
-        void QMAPEMachine::SetupPolarSiteGrids(const std::vector<const vec *>& gridpoints, const std::vector<ctp::QMAtom*>& atoms) {
-            NumberofAtoms = 0;
-            std::vector<ctp::QMAtom*>::const_iterator qmt;
-            std::vector<ctp::APolarSite*> sites1;
-            std::vector<ctp::APolarSite*> sites2;
-
-            for (qmt = atoms.begin(); qmt != atoms.end(); ++qmt) {
-                if ((*qmt)->from_environment) {
-                    continue;
-                }
-                NumberofAtoms++;
-                sites1.push_back(qminterface.Convert(*qmt));
-                sites2.push_back(qminterface.Convert(*qmt));
-            }
-
-
-            std::vector<const vec *>::const_iterator grt;
-            for (grt = gridpoints.begin(); grt < gridpoints.end(); ++grt) {
-                ctp::APolarSite* site1 = new ctp::APolarSite();
-                ctp::APolarSite* site2 = new ctp::APolarSite();
-                tools::vec pos = *(*grt) * tools::conv::bohr2nm;
-                site1->setPos(pos);
-                site2->setPos(pos);
-                sites1.push_back(site1);
-                sites2.push_back(site2);
-            }
-
-
-            target_bg.push_back(new ctp::PolarSeg(0, sites1));
-            target_fg.push_back(new ctp::PolarSeg(0, sites2));
-
-            return;
-=======
+            _state_index = _state_index_copy;
+        }
+        if (_state_index.size() < 1) {
+            CTP_LOG(ctp::logDEBUG, *_log) << ctp::TimeStamp() << " WARNING: FILTER yielded no state. Taking lowest excitation"<< flush;
+            _state_index.push_back(0);
+        }else{
+                        CTP_LOG(ctp::logDEBUG, *_log) << ctp::TimeStamp() << " Filter yielded state"<<_type<<":"<<_state_index[_state - 1]+1<< flush;
+        }
     } // only if state >0
     
    
@@ -572,85 +445,86 @@
     target_fg.push_back( new ctp::PolarSeg(0, sites2));
     
     return;
->>>>>>> b6aa4291
-        }
-
-        std::vector<double> QMAPEMachine::ExtractNucGrid_fromPolarsites() {
-            std::vector<double> gridpoints;
-            double int2hrt = tools::conv::int2V * tools::conv::ev2hrt;
-            for (unsigned i = 0; i < target_bg.size(); ++i) {
-                for (unsigned j = 0; j < NumberofAtoms; ++j) {
-                    ctp::PolarSeg* seg1 = target_bg[i];
-                    ctp::PolarSeg* seg2 = target_fg[i];
-                    ctp::APolarSite* site1 = (*seg1)[j];
-                    ctp::APolarSite* site2 = (*seg2)[j];
-                    double value = (site1->getPhi() + site2->getPhi()) * int2hrt;
-                    gridpoints.push_back(value);
-                }
-            }
-            return gridpoints;
-        }
-
-        std::vector<double> QMAPEMachine::ExtractElGrid_fromPolarsites() {
-            std::vector<double> gridpoints;
-            double int2hrt = tools::conv::int2V * tools::conv::ev2hrt;
-            for (unsigned i = 0; i < target_bg.size(); ++i) {
-                for (unsigned j = NumberofAtoms; j < target_bg[i]->size(); ++j) {
-                    ctp::PolarSeg* seg1 = target_bg[i];
-                    ctp::PolarSeg* seg2 = target_fg[i];
-                    ctp::APolarSite* site1 = (*seg1)[j];
-                    ctp::APolarSite* site2 = (*seg2)[j];
-                    double value = (site1->getPhi() + site2->getPhi()) * int2hrt;
-                    gridpoints.push_back(value);
-                }
-            }
-            return gridpoints;
-        }
-
-        bool QMAPEMachine::hasConverged() {
-
-            _convg_dR = false;
-            _convg_dQ = false;
-            _convg_dE_QM = false;
-            _convg_dE_MM = false;
-
-            if (_iters.size() > 1) {
-
-                QMMIter *iter_0 = _iters[_iters.size() - 2];
-                QMMIter *iter_1 = _iters[_iters.size() - 1];
-
-                double dR = iter_1->getRMSdR();
-                double dQ = iter_1->getRMSdQ();
-                double dE_QM = iter_1->getQMEnergy() - iter_0->getQMEnergy();
-                double dE_MM = iter_1->getMMEnergy() - iter_0->getMMEnergy();
-
-                if (dR <= _crit_dR) _convg_dR = true;
-                if (dQ <= _crit_dQ) _convg_dQ = true;
-                if (dE_QM * dE_QM <= _crit_dE_QM * _crit_dE_QM) _convg_dE_QM = true;
-                if (dE_MM * dE_MM <= _crit_dE_MM * _crit_dE_MM) _convg_dE_MM = true;
-            }
-
-            _isConverged = ((_convg_dR && _convg_dQ) && (_convg_dE_QM && _convg_dE_MM));
-
-            CTP_LOG(ctp::logINFO, *_log)
-                    << (format("Convergence check")) << flush;
-            CTP_LOG(ctp::logINFO, *_log)
-                    << format("  o Converged dR ? %s") % (_convg_dR ? "True" : "False") << flush;
-            CTP_LOG(ctp::logINFO, *_log)
-                    << format("  o Converged dQ ? %s") % (_convg_dQ ? "True" : "False") << flush;
-            CTP_LOG(ctp::logINFO, *_log)
-                    << format("  o Converged QM ? %s") % (_convg_dE_QM ? "True" : "False") << flush;
-            CTP_LOG(ctp::logINFO, *_log)
-                    << format("  o Converged MM ? %s") % (_convg_dE_MM ? "True" : "False") << flush;
-
-            return _isConverged;
-        }
-
-
-
-
-
-
-
-    }
-}+        }
+
+std::vector<double> QMAPEMachine::ExtractNucGrid_fromPolarsites() {
+    std::vector<double> gridpoints;
+    double int2hrt = tools::conv::int2V * tools::conv::ev2hrt;
+    for (unsigned i = 0; i < target_bg.size(); ++i) {
+        for (unsigned j = 0; j < NumberofAtoms; ++j) {
+            ctp::PolarSeg* seg1 = target_bg[i];
+            ctp::PolarSeg* seg2 = target_fg[i];
+            ctp::APolarSite* site1 = (*seg1)[j];
+            ctp::APolarSite* site2 = (*seg2)[j];
+            double value = (site1->getPhi() + site2->getPhi()) * int2hrt;
+            gridpoints.push_back(value);
+        }
+    }
+    return gridpoints;
+}
+
+std::vector<double> QMAPEMachine::ExtractElGrid_fromPolarsites() {
+    std::vector<double> gridpoints;
+    double int2hrt = tools::conv::int2V * tools::conv::ev2hrt;
+    for (unsigned i = 0; i < target_bg.size(); ++i) {
+        for (unsigned j = NumberofAtoms; j < target_bg[i]->size(); ++j) {
+            ctp::PolarSeg* seg1 = target_bg[i];
+            ctp::PolarSeg* seg2 = target_fg[i];
+            ctp::APolarSite* site1 = (*seg1)[j];
+            ctp::APolarSite* site2 = (*seg2)[j];
+            double value = (site1->getPhi() + site2->getPhi()) * int2hrt;
+            gridpoints.push_back(value);
+        }
+    }
+    return gridpoints;
+}
+
+
+
+
+bool QMAPEMachine::hasConverged() {
+    
+    _convg_dR = false;
+    _convg_dQ = false;
+    _convg_dE_QM = false;
+    _convg_dE_MM = false;
+    
+    if (_iters.size() > 1) {
+        
+        QMMIter *iter_0 = _iters[_iters.size()-2];
+        QMMIter *iter_1 = _iters[_iters.size()-1];
+        
+        double dR = iter_1->getRMSdR();
+        double dQ = iter_1->getRMSdQ();
+        double dE_QM = iter_1->getQMEnergy() - iter_0->getQMEnergy();
+        double dE_MM = iter_1->getMMEnergy() - iter_0->getMMEnergy();
+        
+        if (dR <= _crit_dR) _convg_dR = true;
+        if (dQ <= _crit_dQ) _convg_dQ = true;
+        if (dE_QM*dE_QM <= _crit_dE_QM*_crit_dE_QM) _convg_dE_QM = true;
+        if (dE_MM*dE_MM <= _crit_dE_MM*_crit_dE_MM) _convg_dE_MM = true;        
+    }
+    
+    _isConverged = ((_convg_dR && _convg_dQ) && (_convg_dE_QM && _convg_dE_MM));
+    
+    CTP_LOG(ctp::logINFO,*_log) 
+        << (format("Convergence check")) << flush;
+    CTP_LOG(ctp::logINFO,*_log)
+        << format("  o Converged dR ? %s") % (_convg_dR ? "True" : "False") << flush;
+    CTP_LOG(ctp::logINFO,*_log) 
+        << format("  o Converged dQ ? %s") % (_convg_dQ ? "True" : "False") << flush;
+    CTP_LOG(ctp::logINFO,*_log) 
+        << format("  o Converged QM ? %s") % (_convg_dE_QM ? "True" : "False") << flush;
+    CTP_LOG(ctp::logINFO,*_log) 
+        << format("  o Converged MM ? %s") % (_convg_dE_MM ? "True" : "False") << flush;
+    
+    return _isConverged;
+}
+
+
+
+
+    
+    
+    
+}}