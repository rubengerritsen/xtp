--- conflicted
+++ resolved
@@ -31,17 +31,6 @@
 class EInternal final : public QMCalculator {
  public:
   EInternal() = default;
-<<<<<<< HEAD
-  ~EInternal() final = default;
-
-  std::string Identify() final { return "einternal"; }
-
-  bool WriteToStateFile() const final { return true; }
-
- protected:
-  void ParseOptions(const tools::Property &user_options) final;
-  bool Evaluate(Topology &top) final;
-=======
   ~EInternal() = default;
 
   std::string Identify() { return "einternal"; }
@@ -51,7 +40,6 @@
  protected:
   void ParseOptions(const tools::Property &user_options);
   bool Evaluate(Topology &top);
->>>>>>> 00813b93
 
  private:
   void ParseEnergies();
