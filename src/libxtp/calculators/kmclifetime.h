--- conflicted
+++ resolved
@@ -28,15 +28,6 @@
 class KMCLifetime final : public KMCCalculator {
  public:
   KMCLifetime() = default;
-<<<<<<< HEAD
-  ~KMCLifetime() final = default;
-  bool WriteToStateFile() const final { return false; }
-  std::string Identify() final { return "kmclifetime"; }
-
- protected:
-  void ParseSpecificOptions(const tools::Property& user_options) final;
-  bool Evaluate(Topology& top) final;
-=======
   ~KMCLifetime() = default;
   bool WriteToStateFile() const { return false; }
   std::string Identify() { return "kmclifetime"; }
@@ -44,16 +35,11 @@
  protected:
   void ParseSpecificOptions(const tools::Property& user_options);
   bool Evaluate(Topology& top);
->>>>>>> 00813b93
 
  private:
   void WriteDecayProbability(std::string filename);
 
-<<<<<<< HEAD
-  void RunVSSM() final;
-=======
   void RunVSSM();
->>>>>>> 00813b93
   void WriteToTraj(std::fstream& traj, unsigned long insertioncount,
                    double simtime, const Chargecarrier& affectedcarrier) const;
 
