/*
 *            Copyright 2009-2017 The VOTCA Development Team
 *                       (http://www.votca.org)
 *
 *      Licensed under the Apache License, Version 2.0 (the "License")
 *
 * You may not use this file except in compliance with the License.
 * You may obtain a copy of the License at
 *
 *              http://www.apache.org/licenses/LICENSE-2.0
 *
 * Unless required by applicable law or agreed to in writing, software
 * distributed under the License is distributed on an "AS IS" BASIS,
 * WITHOUT WARRANTIES OR CONDITIONS OF ANY KIND, either express or implied.
 * See the License for the specific language governing permissions and
 * limitations under the License.
 *
 */

#ifndef VOTCA_XTP_IANALYZE_H
#define VOTCA_XTP_IANALYZE_H

#include <votca/xtp/qmcalculator.h>
#include <math.h>
<<<<<<< HEAD
#include <votca/xtp/qmpair.h>
=======
#include <votca/ctp/qmpair.h>
#include <votca/tools/histogramnew.h>
#include <votca/xtp/qmstate.h>
#include <numeric>
>>>>>>> 6201e219

namespace votca {
    namespace xtp {

<<<<<<< HEAD
class IAnalyze : public xtp::QMCalculator
{
public:

    std::string  Identify() { return "ianalyze"; }

    void    Initialize(tools::Property *options);
    bool    EvaluateFrame(xtp::Topology *top);
    void    IHist(xtp::Topology *top, int state);
    void    IRdependence(xtp::Topology *top, int state);

private:

    double      _resolution_logJ2;
    std::vector<int> _states;
    double      _resolution_space;
    std::vector<xtp::QMPair::PairType> _pairtype;
    bool        _do_pairtype;
    bool        _do_IRdependence;

};


void IAnalyze::Initialize(tools::Property *opt) {
    _do_pairtype=false;
    _do_IRdependence=false;
    // update options with the VOTCASHARE defaults   
    UpdateWithDefaults( opt, "xtp" );
    std::string key = "options." + Identify();
    _states = opt->get(key+".states").as< std::vector<int> >();
    _resolution_logJ2 = opt->get(key+".resolution_logJ2").as< double >();
    
    if ( opt->exists(key+".pairtype")) {
        _do_pairtype=true;
        std::string _store_stdstring = opt->get(key+".pairtype").as<std::string> ();
        if (_store_stdstring.find("Hopping") != std::string::npos) _pairtype.push_back(xtp::QMPair::Hopping);
        if (_store_stdstring.find("SuperExchange") != std::string::npos) _pairtype.push_back(xtp::QMPair::SuperExchange);
        if (_store_stdstring.find("SuperExchangeAndHopping") != std::string::npos) _pairtype.push_back(xtp::QMPair::SuperExchangeAndHopping);
        if (_store_stdstring.find("Excitoncl") != std::string::npos) _pairtype.push_back(xtp::QMPair::Excitoncl);
        if (!_pairtype.size()){
            std::cout << std::endl << "... ... No pairtypes recognized will output all pairs. ";
             _do_pairtype=false;
        }
        //std::cout <<_pairtype.size()<<std::endl;
    }
    if ( opt->exists(key+".resolution_space")) {
        
        _resolution_space = opt->get(key+".resolution_space").as< double >();
        if (_resolution_space!=0.0) _do_IRdependence=true;
    }
   
}


bool IAnalyze::EvaluateFrame(xtp::Topology *top) {

    xtp::QMNBList &nblist = top->NBList();

    if (!nblist.size()) {
        std::cout << std::endl << "... ... No pairs in topology. Skip...";
        return 0;
    }
    
    if (_do_pairtype){
        bool pairs_exist=false;
        xtp::QMNBList::iterator nit;
        for (nit = nblist.begin(); nit != nblist.end(); ++nit) {
            xtp::QMPair::PairType pairtype=(*nit)->getType();
            if(std::find(_pairtype.begin(), _pairtype.end(), pairtype) != _pairtype.end()) {
                pairs_exist=true;
                break;
=======
        class IAnalyze : public ctp::QMCalculator {
        public:

            std::string Identify() {
                return "ianalyze";
            }

            void Initialize(tools::Property *options);
            bool EvaluateFrame(ctp::Topology *top);
            void IHist(ctp::Topology *top, QMStateType state);
            void IRdependence(ctp::Topology *top, QMStateType state);

        private:

            double _resolution_logJ2;
            std::vector<QMStateType> _states;
            double _resolution_space;
            std::vector<ctp::QMPair::PairType> _pairtype;
            bool _do_pairtype;
            bool _do_IRdependence;

        };

        void IAnalyze::Initialize(tools::Property *opt) {
            std::cout<<std::endl;
            _do_pairtype = false;
            _do_IRdependence = false;
            // update options with the VOTCASHARE defaults   
            UpdateWithDefaults(opt, "xtp");
            std::string key = "options." + Identify();
            if (opt->exists(key + ".states")) {
                std::string statestrings = opt->get(key + ".states").as< std::string>();
                tools::Tokenizer tok(statestrings, ",\n\t ");
                std::vector<std::string> string_vec;
                tok.ToVector(string_vec);
                for (std::string& state : string_vec) {
                    _states.push_back(QMStateType(state));
                }
            } else {
                _states.push_back(QMStateType(QMStateType::Electron));
                _states.push_back(QMStateType(QMStateType::Hole));
>>>>>>> 6201e219
            }

            _resolution_logJ2 = opt->get(key + ".resolution_logJ2").as< double >();
            if (opt->exists(key + ".pairtype")) {
                _do_pairtype = true;
                std::string _store_stdstring = opt->get(key + ".pairtype").as<std::string> ();
                if (_store_stdstring.find("Hopping") != std::string::npos) _pairtype.push_back(ctp::QMPair::Hopping);
                if (_store_stdstring.find("Excitoncl") != std::string::npos) _pairtype.push_back(ctp::QMPair::Excitoncl);
                if (!_pairtype.size()) {
                    std::cout << std::endl << "... ... No pairtypes recognized will output all pairs. ";
                    _do_pairtype = false;
                }
            }
            if (opt->exists(key + ".resolution_space")) {
                _resolution_space = opt->get(key + ".resolution_space").as< double >();
                if (_resolution_space != 0.0) _do_IRdependence = true;
            }
        }
<<<<<<< HEAD
    }
    
    return true;
}


void IAnalyze::IHist(xtp::Topology *top, int state) {

    xtp::QMNBList &nblist = top->NBList();
    xtp::QMNBList::iterator nit;
   

    double MIN = std::numeric_limits<double>::max();
    double MAX = 0.0;
    
    // Collect J2s from pairs
    std::vector< double > J2s;
    //J2s.reserve(nblist.size()); //does not make a difference 
   
    for (nit = nblist.begin(); nit != nblist.end(); ++nit) {
        if(_do_pairtype){
            xtp::QMPair::PairType pairtype=(*nit)->getType();
            if(!(std::find(_pairtype.begin(), _pairtype.end(), pairtype) != _pairtype.end())){
                continue;
=======

        bool IAnalyze::EvaluateFrame(ctp::Topology *top) {
            std::cout<<std::endl;
            ctp::QMNBList &nblist = top->NBList();
            if (!nblist.size()) {
                std::cout << std::endl << "... ... No pairs in topology. Skip...";
                return 0;
>>>>>>> 6201e219
            }
            if (_do_pairtype) {
                bool pairs_exist = false;
                for (ctp::QMPair* pair:nblist) {
                    ctp::QMPair::PairType pairtype = pair->getType();
                    if (std::find(_pairtype.begin(), _pairtype.end(), pairtype) != _pairtype.end()) {
                        pairs_exist = true;
                        break;
                    }
                }
                if (!pairs_exist) {
                    std::cout << std::endl << "... ... No pairs of given pairtypes in topology. Skip...";
                    return 0;
                }
            }
            for (QMStateType state:_states) {
                std::cout<<"Calculating for state "<<state.ToString()<<" now."<<std::endl;
                this->IHist(top, state);
                if (_do_IRdependence) {
                    this->IRdependence(top, state);
                }
            }
            return true;
        }

        void IAnalyze::IHist(ctp::Topology *top, QMStateType state) {
            ctp::QMNBList &nblist = top->NBList();

            // Collect J2s from pairs
            std::vector< double > J2s;
            for (ctp::QMPair* pair:nblist) {
                if (_do_pairtype) {
                    ctp::QMPair::PairType pairtype =pair->getType();
                    if (!(std::find(_pairtype.begin(), _pairtype.end(), pairtype) != _pairtype.end())) {
                        continue;
                    }
                }
                double test = pair->getJeff2(state.ToCTPIndex());
                if (test <= 0) {
                    continue;
                } // avoid -inf in output
                double J2 = std::log10(test);
                J2s.push_back(J2);
            }

<<<<<<< HEAD
void IAnalyze::IRdependence(xtp::Topology *top, int state) {
    
    xtp::QMNBList &nblist = top->NBList();
    xtp::QMNBList::iterator nit;
=======
            if (J2s.size() < 1) {
                std::cout<<"WARNING:"+state.ToLongString()+" Couplings are all zero. You have not yet imported them! "<<std::endl;
                return;
            }
            
            double MAX = *std::max_element(J2s.begin(), J2s.end());
            double MIN = *std::min_element(J2s.begin(), J2s.end());
            double sum = std::accumulate(J2s.begin(), J2s.end(), 0.0);
            double AVG = sum / J2s.size();
            double sq_sum = std::inner_product(J2s.begin(), J2s.end(), J2s.begin(), 0.0);
            double STD = std::sqrt(sq_sum / J2s.size() - AVG * AVG);
            // Prepare bins
            int BIN = ((MAX - MIN) / _resolution_logJ2 + 0.5) + 1;
            
            tools::HistogramNew hist;
            hist.Initialize(MIN, MAX, BIN);
            hist.ProcessRange<std::vector<double>::iterator>(J2s.begin(), J2s.end());
            tools::Table& tab = hist.data();
            std::string comment = (boost::format("IANALYZE: PAIR-INTEGRAL J2 HISTOGRAM \n # AVG %1$4.7f STD %2$4.7f MIN %3$4.7f MAX %4$4.7f") % AVG % STD % MIN % MAX).str();
            std::string filename = "ianalyze.ihist_" + state.ToString() + ".out";
            tab.set_comment(comment);
            tab.flags()= std::vector<char>(tab.size(), ' ');
            tab.Save(filename);
>>>>>>> 6201e219

        }

        void IAnalyze::IRdependence(ctp::Topology *top, QMStateType state) {

            ctp::QMNBList &nblist = top->NBList();

            // Collect J2s from pairs
            std::vector< double > J2s;
            J2s.reserve(nblist.size());
            std::vector< double > distances;
            distances.reserve(nblist.size());

            for (ctp::QMPair* pair:nblist) {
                double J2 = std::log10(pair->getJeff2(state.ToCTPIndex()));
                double distance = tools::abs(pair->getR());
                distances.push_back(distance);
                J2s.push_back(J2);
            }
            
            double MAXR = *std::max_element(distances.begin(), distances.end());
            double MINR = *std::min_element(distances.begin(), distances.end());

            // Prepare R bins
            int pointsR = (MAXR - MINR) / _resolution_space;
            std::vector< std::vector<double> > rJ2;
            rJ2.resize(pointsR);

            // Loop over distance
            for (int i = 0; i < pointsR; ++i) {
                double thisMINR = MINR + i*_resolution_space;
                double thisMAXR = MINR + (i + 1) * _resolution_space;
                // now count Js that lie within this R range
                for (unsigned j=0;j<J2s.size();++j) {
                    if (thisMINR < distances[j] && distances[j] < thisMAXR) {
                        rJ2[i].push_back(J2s[j]);
                    }
                }
            }

            tools::Table tab;
            tab.SetHasYErr(true);
            tab.resize(pointsR);
            
            // make plot values
            for (unsigned i=0;i<rJ2.size();i++) {
                const std::vector<double>& vec=rJ2[i];
                double sum = std::accumulate(vec.begin(), vec.end(), 0.0);
                double AVG = sum / vec.size();
                double thisR = MINR + (i + 0.5) * _resolution_space;
                double sq_sum = std::inner_product(vec.begin(), vec.end(), vec.begin(), 0.0);
                double STD = std::sqrt(sq_sum / vec.size() - AVG * AVG);
                tab.set(i,thisR,AVG,' ',STD);
            }
           std::string filename = "ianalyze.ispatial_" + state.ToString() + ".out";
           std::string comment ="# IANALYZE: SPATIAL DEPENDENCE OF log10(J2) [r,log10(J),error]";
           tab.setErrorDetails(comment);
           tab.Save(filename);

        }

    }
}



#endif<|MERGE_RESOLUTION|>--- conflicted
+++ resolved
@@ -22,92 +22,15 @@
 
 #include <votca/xtp/qmcalculator.h>
 #include <math.h>
-<<<<<<< HEAD
 #include <votca/xtp/qmpair.h>
-=======
-#include <votca/ctp/qmpair.h>
 #include <votca/tools/histogramnew.h>
 #include <votca/xtp/qmstate.h>
 #include <numeric>
->>>>>>> 6201e219
 
 namespace votca {
     namespace xtp {
 
-<<<<<<< HEAD
-class IAnalyze : public xtp::QMCalculator
-{
-public:
-
-    std::string  Identify() { return "ianalyze"; }
-
-    void    Initialize(tools::Property *options);
-    bool    EvaluateFrame(xtp::Topology *top);
-    void    IHist(xtp::Topology *top, int state);
-    void    IRdependence(xtp::Topology *top, int state);
-
-private:
-
-    double      _resolution_logJ2;
-    std::vector<int> _states;
-    double      _resolution_space;
-    std::vector<xtp::QMPair::PairType> _pairtype;
-    bool        _do_pairtype;
-    bool        _do_IRdependence;
-
-};
-
-
-void IAnalyze::Initialize(tools::Property *opt) {
-    _do_pairtype=false;
-    _do_IRdependence=false;
-    // update options with the VOTCASHARE defaults   
-    UpdateWithDefaults( opt, "xtp" );
-    std::string key = "options." + Identify();
-    _states = opt->get(key+".states").as< std::vector<int> >();
-    _resolution_logJ2 = opt->get(key+".resolution_logJ2").as< double >();
-    
-    if ( opt->exists(key+".pairtype")) {
-        _do_pairtype=true;
-        std::string _store_stdstring = opt->get(key+".pairtype").as<std::string> ();
-        if (_store_stdstring.find("Hopping") != std::string::npos) _pairtype.push_back(xtp::QMPair::Hopping);
-        if (_store_stdstring.find("SuperExchange") != std::string::npos) _pairtype.push_back(xtp::QMPair::SuperExchange);
-        if (_store_stdstring.find("SuperExchangeAndHopping") != std::string::npos) _pairtype.push_back(xtp::QMPair::SuperExchangeAndHopping);
-        if (_store_stdstring.find("Excitoncl") != std::string::npos) _pairtype.push_back(xtp::QMPair::Excitoncl);
-        if (!_pairtype.size()){
-            std::cout << std::endl << "... ... No pairtypes recognized will output all pairs. ";
-             _do_pairtype=false;
-        }
-        //std::cout <<_pairtype.size()<<std::endl;
-    }
-    if ( opt->exists(key+".resolution_space")) {
-        
-        _resolution_space = opt->get(key+".resolution_space").as< double >();
-        if (_resolution_space!=0.0) _do_IRdependence=true;
-    }
-   
-}
-
-
-bool IAnalyze::EvaluateFrame(xtp::Topology *top) {
-
-    xtp::QMNBList &nblist = top->NBList();
-
-    if (!nblist.size()) {
-        std::cout << std::endl << "... ... No pairs in topology. Skip...";
-        return 0;
-    }
-    
-    if (_do_pairtype){
-        bool pairs_exist=false;
-        xtp::QMNBList::iterator nit;
-        for (nit = nblist.begin(); nit != nblist.end(); ++nit) {
-            xtp::QMPair::PairType pairtype=(*nit)->getType();
-            if(std::find(_pairtype.begin(), _pairtype.end(), pairtype) != _pairtype.end()) {
-                pairs_exist=true;
-                break;
-=======
-        class IAnalyze : public ctp::QMCalculator {
+        class IAnalyze : public xtp::QMCalculator {
         public:
 
             std::string Identify() {
@@ -115,16 +38,16 @@
             }
 
             void Initialize(tools::Property *options);
-            bool EvaluateFrame(ctp::Topology *top);
-            void IHist(ctp::Topology *top, QMStateType state);
-            void IRdependence(ctp::Topology *top, QMStateType state);
+            bool EvaluateFrame(xtp::Topology *top);
+            void IHist(xtp::Topology *top, QMStateType state);
+            void IRdependence(xtp::Topology *top, QMStateType state);
 
         private:
 
             double _resolution_logJ2;
             std::vector<QMStateType> _states;
             double _resolution_space;
-            std::vector<ctp::QMPair::PairType> _pairtype;
+            std::vector<xtp::QMPair::PairType> _pairtype;
             bool _do_pairtype;
             bool _do_IRdependence;
 
@@ -148,15 +71,14 @@
             } else {
                 _states.push_back(QMStateType(QMStateType::Electron));
                 _states.push_back(QMStateType(QMStateType::Hole));
->>>>>>> 6201e219
             }
 
             _resolution_logJ2 = opt->get(key + ".resolution_logJ2").as< double >();
             if (opt->exists(key + ".pairtype")) {
                 _do_pairtype = true;
                 std::string _store_stdstring = opt->get(key + ".pairtype").as<std::string> ();
-                if (_store_stdstring.find("Hopping") != std::string::npos) _pairtype.push_back(ctp::QMPair::Hopping);
-                if (_store_stdstring.find("Excitoncl") != std::string::npos) _pairtype.push_back(ctp::QMPair::Excitoncl);
+                if (_store_stdstring.find("Hopping") != std::string::npos) _pairtype.push_back(xtp::QMPair::Hopping);
+                if (_store_stdstring.find("Excitoncl") != std::string::npos) _pairtype.push_back(xtp::QMPair::Excitoncl);
                 if (!_pairtype.size()) {
                     std::cout << std::endl << "... ... No pairtypes recognized will output all pairs. ";
                     _do_pairtype = false;
@@ -167,45 +89,18 @@
                 if (_resolution_space != 0.0) _do_IRdependence = true;
             }
         }
-<<<<<<< HEAD
-    }
-    
-    return true;
-}
-
-
-void IAnalyze::IHist(xtp::Topology *top, int state) {
-
-    xtp::QMNBList &nblist = top->NBList();
-    xtp::QMNBList::iterator nit;
-   
-
-    double MIN = std::numeric_limits<double>::max();
-    double MAX = 0.0;
-    
-    // Collect J2s from pairs
-    std::vector< double > J2s;
-    //J2s.reserve(nblist.size()); //does not make a difference 
-   
-    for (nit = nblist.begin(); nit != nblist.end(); ++nit) {
-        if(_do_pairtype){
-            xtp::QMPair::PairType pairtype=(*nit)->getType();
-            if(!(std::find(_pairtype.begin(), _pairtype.end(), pairtype) != _pairtype.end())){
-                continue;
-=======
-
-        bool IAnalyze::EvaluateFrame(ctp::Topology *top) {
+
+        bool IAnalyze::EvaluateFrame(xtp::Topology *top) {
             std::cout<<std::endl;
-            ctp::QMNBList &nblist = top->NBList();
+            xtp::QMNBList &nblist = top->NBList();
             if (!nblist.size()) {
                 std::cout << std::endl << "... ... No pairs in topology. Skip...";
                 return 0;
->>>>>>> 6201e219
             }
             if (_do_pairtype) {
                 bool pairs_exist = false;
-                for (ctp::QMPair* pair:nblist) {
-                    ctp::QMPair::PairType pairtype = pair->getType();
+                for (xtp::QMPair* pair:nblist) {
+                    xtp::QMPair::PairType pairtype = pair->getType();
                     if (std::find(_pairtype.begin(), _pairtype.end(), pairtype) != _pairtype.end()) {
                         pairs_exist = true;
                         break;
@@ -226,19 +121,19 @@
             return true;
         }
 
-        void IAnalyze::IHist(ctp::Topology *top, QMStateType state) {
-            ctp::QMNBList &nblist = top->NBList();
+        void IAnalyze::IHist(xtp::Topology *top, QMStateType state) {
+            xtp::QMNBList &nblist = top->NBList();
 
             // Collect J2s from pairs
             std::vector< double > J2s;
-            for (ctp::QMPair* pair:nblist) {
+            for (xtp::QMPair* pair:nblist) {
                 if (_do_pairtype) {
-                    ctp::QMPair::PairType pairtype =pair->getType();
+                    xtp::QMPair::PairType pairtype =pair->getType();
                     if (!(std::find(_pairtype.begin(), _pairtype.end(), pairtype) != _pairtype.end())) {
                         continue;
                     }
                 }
-                double test = pair->getJeff2(state.ToCTPIndex());
+                double test = pair->getJeff2(state.ToXTPIndex());
                 if (test <= 0) {
                     continue;
                 } // avoid -inf in output
@@ -246,12 +141,6 @@
                 J2s.push_back(J2);
             }
 
-<<<<<<< HEAD
-void IAnalyze::IRdependence(xtp::Topology *top, int state) {
-    
-    xtp::QMNBList &nblist = top->NBList();
-    xtp::QMNBList::iterator nit;
-=======
             if (J2s.size() < 1) {
                 std::cout<<"WARNING:"+state.ToLongString()+" Couplings are all zero. You have not yet imported them! "<<std::endl;
                 return;
@@ -275,13 +164,12 @@
             tab.set_comment(comment);
             tab.flags()= std::vector<char>(tab.size(), ' ');
             tab.Save(filename);
->>>>>>> 6201e219
-
-        }
-
-        void IAnalyze::IRdependence(ctp::Topology *top, QMStateType state) {
-
-            ctp::QMNBList &nblist = top->NBList();
+
+        }
+
+        void IAnalyze::IRdependence(xtp::Topology *top, QMStateType state) {
+
+            xtp::QMNBList &nblist = top->NBList();
 
             // Collect J2s from pairs
             std::vector< double > J2s;
@@ -289,8 +177,8 @@
             std::vector< double > distances;
             distances.reserve(nblist.size());
 
-            for (ctp::QMPair* pair:nblist) {
-                double J2 = std::log10(pair->getJeff2(state.ToCTPIndex()));
+            for (xtp::QMPair* pair:nblist) {
+                double J2 = std::log10(pair->getJeff2(state.ToXTPIndex()));
                 double distance = tools::abs(pair->getR());
                 distances.push_back(distance);
                 J2s.push_back(J2);
