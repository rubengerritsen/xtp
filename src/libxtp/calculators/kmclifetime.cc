--- conflicted
+++ resolved
@@ -30,43 +30,6 @@
 namespace votca {
 namespace xtp {
 
-<<<<<<< HEAD
-void KMCLifetime::Initialize(tools::Property* options) {
-
-  std::string key = "options." + Identify();
-
-  _insertions = options->ifExistsReturnElseThrowRuntimeError<unsigned int>(
-      key + ".numberofinsertions");
-  _seed = options->ifExistsReturnElseThrowRuntimeError<int>(key + ".seed");
-  _numberofcharges = options->ifExistsReturnElseThrowRuntimeError<int>(
-      key + ".numberofcharges");
-  _injection_name = options->ifExistsReturnElseThrowRuntimeError<std::string>(
-      key + ".injectionpattern");
-  _lifetimefile = options->ifExistsReturnElseThrowRuntimeError<string>(
-      key + ".lifetimefile");
-
-  _probfile = options->ifExistsReturnElseReturnDefault<std::string>(
-      key + ".decayprobfile", "");
-
-  _maxrealtime = options->ifExistsReturnElseReturnDefault<double>(
-      key + ".maxrealtime", 1E10);
-  _trajectoryfile = options->ifExistsReturnElseReturnDefault<std::string>(
-      key + ".trajectoryfile", "trajectory.csv");
-  _temperature = options->ifExistsReturnElseReturnDefault<double>(
-      key + ".temperature", 300);
-  _rates = options->ifExistsReturnElseReturnDefault<std::string>(key + ".rates",
-                                                                 "statefile");
-
-  std::string subkey = key + ".carrierenergy";
-  if (options->exists(subkey)) {
-    _do_carrierenergy =
-        options->ifExistsReturnElseReturnDefault<bool>(subkey + ".run", false);
-    _energy_outputfile = options->ifExistsReturnElseReturnDefault<std::string>(
-        subkey + ".outputfile", "energy.tab");
-    _alpha = options->ifExistsReturnElseReturnDefault<double>(subkey + ".alpha",
-                                                              0.3);
-    _outputsteps = options->ifExistsReturnElseReturnDefault<double>(
-=======
 void KMCLifetime::Initialize(tools::Property& options) {
 
   std::string key = "options." + Identify();
@@ -89,7 +52,6 @@
     _alpha =
         options.ifExistsReturnElseReturnDefault<double>(subkey + ".alpha", 0.3);
     _outputsteps = options.ifExistsReturnElseReturnDefault<unsigned long>(
->>>>>>> b3c6f927
         subkey + ".outputsteps", 100);
 
   } else {
@@ -100,16 +62,6 @@
   cout << "carrier type:" << _carriertype.ToLongString() << endl;
   _field = Eigen::Vector3d::Zero();
 
-<<<<<<< HEAD
-  if (_rates != "statefile" && _rates != "calculate") {
-    cout << "WARNING in kmclifetime: Invalid option rates. Valid options are "
-            "'statefile' or 'calculate'. Setting it to 'statefile'."
-         << endl;
-    _rates = "statefile";
-  }
-
-=======
->>>>>>> b3c6f927
   return;
 }
 
@@ -121,15 +73,6 @@
 
   for (unsigned i = 0; i < _nodes.size(); i++) {
     GNode& node = _nodes[i];
-<<<<<<< HEAD
-    if (node.hasdecay) {
-      for (const GLink& event : node.events) {
-        if (event.decayevent) {
-          decayrates[i] = event.rate;
-        } else {
-          inrates[event.destination->id] += event.rate;
-          outrates[i] += event.rate;
-=======
     if (node.canDecay()) {
       for (const GLink& event : node.Events()) {
         if (event.isDecayEvent()) {
@@ -137,7 +80,6 @@
         } else {
           inrates[event.getDestination()->getId()] += event.getRate();
           outrates[i] += event.getRate();
->>>>>>> b3c6f927
         }
       }
     }
@@ -146,18 +88,11 @@
   inrates = decayrates.cwiseQuotient(inrates + decayrates);
 
   fstream probs;
-<<<<<<< HEAD
-  probs.open(filename.c_str(), fstream::out);
-  probs << "#SiteID, Relative Prob outgoing, Relative Prob ingoing" << endl;
-  for (unsigned i = 0; i < _nodes.size(); i++) {
-    probs << _nodes[i].id << " " << outrates[i] << " " << inrates[i] << endl;
-=======
   probs.open(filename, fstream::out);
   probs << "#SiteID, Relative Prob outgoing, Relative Prob ingoing" << endl;
   for (unsigned i = 0; i < _nodes.size(); i++) {
     probs << _nodes[i].getId() << " " << outrates[i] << " " << inrates[i]
           << endl;
->>>>>>> b3c6f927
   }
   probs.close();
   return;
@@ -165,36 +100,17 @@
 
 void KMCLifetime::ReadLifetimeFile(std::string filename) {
   tools::Property xml;
-<<<<<<< HEAD
-  load_property_from_xml(xml, filename);
-  list<tools::Property*> jobProps = xml.Select("lifetimes.site");
-  if (jobProps.size() != _nodes.size()) {
-    throw runtime_error(
-        (boost::format("The number of sites in the sqlfile: %i does not match "
-=======
   xml.LoadFromXML(filename);
   std::vector<tools::Property*> jobProps = xml.Select("lifetimes.site");
   if (jobProps.size() != _nodes.size()) {
     throw runtime_error(
         (boost::format("The number of sites in the topology: %i does not match "
->>>>>>> b3c6f927
                        "the number in the lifetimefile: %i") %
          _nodes.size() % jobProps.size())
             .str());
   }
 
   for (tools::Property* prop : jobProps) {
-<<<<<<< HEAD
-    int site_id = prop->getAttribute<int>("id") - 1;
-    double lifetime = stod(prop->value());
-    bool check = false;
-    for (auto& node : _nodes) {
-      if (node.id == site_id && !(node.hasdecay)) {
-        node.AddDecayEvent(1.0 / lifetime);
-        check = true;
-        break;
-      } else if (node.id == site_id && node.hasdecay) {
-=======
     Index site_id = prop->getAttribute<Index>("id");
     double lifetime = boost::lexical_cast<double>(prop->value());
     bool check = false;
@@ -204,7 +120,6 @@
         check = true;
         break;
       } else if (node.getId() == site_id && node.canDecay()) {
->>>>>>> b3c6f927
         throw runtime_error(
             (boost::format("Node %i appears twice in your list") % site_id)
                 .str());
@@ -212,30 +127,11 @@
     }
     if (!check) {
       throw runtime_error(
-<<<<<<< HEAD
-          (boost::format("Site from file with id: %i not found in sql") %
-=======
           (boost::format("Site from file with id: %i not found in state file") %
->>>>>>> b3c6f927
            site_id)
               .str());
     }
   }
-<<<<<<< HEAD
-
-  return;
-}
-
-void KMCLifetime::RunVSSM(Topology* top) {
-
-  int realtime_start = time(NULL);
-  cout << endl
-       << "Algorithm: VSSM for Multiple Charges with finite Lifetime" << endl;
-  cout << "number of charges: " << _numberofcharges << endl;
-  cout << "number of nodes: " << _nodes.size() << endl;
-
-  if (_numberofcharges > int(_nodes.size())) {
-=======
   for (auto& node : _nodes) {
     node.InitEscapeRate();
     node.MakeHuffTree();
@@ -265,7 +161,6 @@
   cout << "number of nodes: " << _nodes.size() << endl;
 
   if (_numberofcarriers > Index(_nodes.size())) {
->>>>>>> b3c6f927
     throw runtime_error(
         "ERROR in kmclifetime: specified number of charges is greater than the "
         "number of nodes. This conflicts with single occupation.");
@@ -275,11 +170,7 @@
   fstream energyfile;
 
   cout << "Writing trajectory to " << _trajectoryfile << "." << endl;
-<<<<<<< HEAD
-  traj.open(_trajectoryfile.c_str(), fstream::out);
-=======
   traj.open(_trajectoryfile, fstream::out);
->>>>>>> b3c6f927
   traj << "#Simtime [s]\t Insertion\t Carrier ID\t Lifetime[s]\tSteps\t Last "
           "Segment\t x_travelled[nm]\t y_travelled[nm]\t z_travelled[nm]"
        << endl;
@@ -289,11 +180,7 @@
     cout << "Tracking the energy of one charge carrier and exponential average "
             "with alpha="
          << _alpha << " to " << _energy_outputfile << endl;
-<<<<<<< HEAD
-    energyfile.open(_energy_outputfile.c_str(), fstream::out);
-=======
     energyfile.open(_energy_outputfile, fstream::out);
->>>>>>> b3c6f927
     energyfile << "Simtime [s]\tSteps\tCarrier ID\tEnergy_a=" << _alpha
                << "[eV]" << endl;
   }
@@ -303,22 +190,14 @@
 
   RandomlyCreateCharges();
 
-<<<<<<< HEAD
-  unsigned insertioncount = 0;
-=======
   unsigned long insertioncount = 0;
->>>>>>> b3c6f927
   unsigned long step = 0;
   double simtime = 0.0;
 
   std::vector<GNode*> forbiddennodes;
   std::vector<GNode*> forbiddendests;
 
-<<<<<<< HEAD
-  time_t now = time(0);
-=======
   time_t now = time(nullptr);
->>>>>>> b3c6f927
   tm* localtm = localtime(&now);
   cout << "Run started at " << asctime(localtm) << endl;
 
@@ -327,15 +206,6 @@
   Eigen::Vector3d difflength_squared = Eigen::Vector3d::Zero();
 
   double avgenergy = _carriers[0].getCurrentEnergy();
-<<<<<<< HEAD
-  int carrieridold = _carriers[0].getId();
-
-  while (insertioncount < _insertions) {
-    if ((time(NULL) - realtime_start) > _maxrealtime * 60. * 60.) {
-      cout << endl
-           << "Real time limit of " << _maxrealtime << " hours ("
-           << int(_maxrealtime * 60 * 60 + 0.5)
-=======
   Index carrieridold = _carriers[0].getId();
 
   while (insertioncount < _insertions) {
@@ -343,7 +213,6 @@
       cout << endl
            << "Real time limit of " << _maxrealtime << " hours ("
            << Index(_maxrealtime * 60 * 60 + 0.5)
->>>>>>> b3c6f927
            << " seconds) has been reached. Stopping here." << endl
            << endl;
       break;
@@ -376,11 +245,7 @@
       }
       if (print) {
         energyfile << simtime << "\t" << step << "\t" << _carriers[0].getId()
-<<<<<<< HEAD
-                   << "\t" << avgenergy << endl;
-=======
                    << "\t" << avgenergy * tools::conv::hrt2ev << endl;
->>>>>>> b3c6f927
       }
     }
 
@@ -397,11 +262,7 @@
     while (secondlevel) {
 
       // determine which carrier will escape
-<<<<<<< HEAD
-      GNode* newnode = NULL;
-=======
       GNode* newnode = nullptr;
->>>>>>> b3c6f927
       Chargecarrier* affectedcarrier = ChooseAffectedCarrier(cumulated_rate);
 
       if (CheckForbidden(affectedcarrier->getCurrentNode(), forbiddennodes)) {
@@ -414,29 +275,6 @@
       while (true) {
         // LEVEL 2
 
-<<<<<<< HEAD
-        newnode = NULL;
-        const GLink& event =
-            ChooseHoppingDest(affectedcarrier->getCurrentNode());
-
-        if (event.decayevent) {
-
-          avlifetime += affectedcarrier->getLifetime();
-          meanfreepath += affectedcarrier->get_dRtravelled().norm();
-          difflength_squared += affectedcarrier->get_dRtravelled().cwiseAbs2();
-          traj << simtime << "\t" << insertioncount << "\t"
-               << affectedcarrier->getId() << "\t"
-               << affectedcarrier->getLifetime() << "\t"
-               << affectedcarrier->getSteps() << "\t"
-               << affectedcarrier->getCurrentNodeId() + 1 << "\t"
-               << affectedcarrier->get_dRtravelled()[0] << "\t"
-               << affectedcarrier->get_dRtravelled()[1] << "\t"
-               << affectedcarrier->get_dRtravelled()[2] << endl;
-          if (tools::globals::verbose &&
-              (_insertions < 1500 ||
-               insertioncount % (_insertions / 1000) == 0 ||
-               insertioncount < 0.001 * _insertions)) {
-=======
         newnode = nullptr;
         const GLink& event =
             ChooseHoppingDest(affectedcarrier->getCurrentNode());
@@ -452,7 +290,6 @@
               (_insertions < 1500 ||
                insertioncount % (_insertions / 1000) == 0 ||
                double(insertioncount) < 0.001 * double(_insertions))) {
->>>>>>> b3c6f927
             std::cout << "\rInsertion " << insertioncount + 1 << " of "
                       << _insertions;
             std::cout << std::flush;
@@ -460,19 +297,11 @@
           RandomlyAssignCarriertoSite(*affectedcarrier);
           affectedcarrier->resetCarrier();
           insertioncount++;
-<<<<<<< HEAD
-          affectedcarrier->setId(_numberofcharges - 1 + insertioncount);
-          secondlevel = false;
-          break;
-        } else {
-          newnode = event.destination;
-=======
           affectedcarrier->setId(_numberofcarriers - 1 + insertioncount);
           secondlevel = false;
           break;
         } else {
           newnode = event.getDestination();
->>>>>>> b3c6f927
         }
 
         // check after the event if this was allowed
@@ -482,11 +311,7 @@
 
         // if the new segment is unoccupied: jump; if not: add to forbidden list
         // and choose new hopping destination
-<<<<<<< HEAD
-        if (newnode->occupied) {
-=======
         if (newnode->isOccupied()) {
->>>>>>> b3c6f927
           if (CheckSurrounded(affectedcarrier->getCurrentNode(),
                               forbiddendests)) {
             AddtoForbiddenlist(affectedcarrier->getCurrentNode(),
@@ -513,23 +338,6 @@
   cout << endl;
   cout << "Total runtime:\t\t\t\t\t" << simtime << " s" << endl;
   cout << "Total KMC steps:\t\t\t\t" << step << endl;
-<<<<<<< HEAD
-  cout << "Average lifetime:\t\t\t\t" << avlifetime / insertioncount << " s"
-       << endl;
-  cout << "Mean freepath\t l=<|r_x-r_o|> :\t\t"
-       << (meanfreepath / insertioncount) << " nm" << endl;
-  cout << "Average diffusionlength\t d=sqrt(<(r_x-r_o)^2>)\t"
-       << std::sqrt(difflength_squared.norm() / insertioncount) << " nm"
-       << endl;
-  cout << endl;
-
-  vector<Segment*>& seg = top->Segments();
-
-  for (unsigned i = 0; i < seg.size(); i++) {
-    double occupationprobability = _nodes[i].occupationtime / simtime;
-    seg[i]->setOcc(occupationprobability, _carriertype.ToSegIndex());
-  }
-=======
   cout << "Average lifetime:\t\t\t\t" << avlifetime / double(insertioncount)
        << " s" << endl;
   cout << "Mean freepath\t l=<|r_x-r_o|> :\t\t"
@@ -542,7 +350,6 @@
   cout << endl;
 
   WriteOccupationtoFile(simtime, _occfile);
->>>>>>> b3c6f927
   traj.close();
   if (_do_carrierenergy) {
     energyfile.close();
@@ -550,41 +357,11 @@
   return;
 }
 
-<<<<<<< HEAD
-bool KMCLifetime::EvaluateFrame(Topology* top) {
-=======
 bool KMCLifetime::EvaluateFrame(Topology& top) {
->>>>>>> b3c6f927
   std::cout << "-----------------------------------" << std::endl;
   std::cout << "      KMCLIFETIME started" << std::endl;
   std::cout << "-----------------------------------" << std::endl << std::endl;
 
-<<<<<<< HEAD
-  // Initialise random number generator
-  if (votca::tools::globals::verbose) {
-    cout << endl << "Initialising random number generator" << endl;
-  }
-  std::srand(_seed);  // srand expects any integer in order to initialise the
-                      // random number generator
-  _RandomVariable = tools::Random2();
-  _RandomVariable.init(rand(), rand(), rand(), rand());
-  LoadGraph(top);
-  ReadLifetimeFile(_lifetimefile);
-
-  if (_rates == "calculate") {
-    cout << "Calculating rates (i.e. rates from state file are not used)."
-         << endl;
-    InitialRates();
-  } else {
-    cout << "Using rates from state file." << endl;
-  }
-  if (_probfile != "") {
-    WriteDecayProbability(_probfile);
-  }
-  RunVSSM(top);
-
-  time_t now = time(0);
-=======
   if (tools::globals::verbose) {
     cout << endl << "Initialising random number generator" << endl;
   }
@@ -598,7 +375,6 @@
   RunVSSM();
 
   time_t now = time(nullptr);
->>>>>>> b3c6f927
   tm* localtm = localtime(&now);
   std::cout << "      KMCLIFETIME finished at:" << asctime(localtm)
             << std::endl;
