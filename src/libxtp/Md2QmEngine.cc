/* 
 *            Copyright 2009-2018 The VOTCA Development Team
 *                       (http://www.votca.org)
 *
 *      Licensed under the Apache License, Version 2.0 (the "License")
 *
 * You may not use this file except in compliance with the License.
 * You may obtain a copy of the License at
 *
 *              http://www.apache.org/licenses/LICENSE-2.0
 *
 * Unless required by applicable law or agreed to in writing, software
 * distributed under the License is distributed on an "AS IS" BASIS,
 * WITHOUT WARRANTIES OR CONDITIONS OF ANY KIND, either express or implied.
 * See the License for the specific language governing permissions and
 * limitations under the License.
 *
 */

#include <votca/xtp/Md2QmEngine.h>
#include <votca/csg/boundarycondition.h>
#include <votca/tools/globals.h>

#include <votca/xtp/topology.h>
#include <votca/xtp/molecule.h>
#include <votca/xtp/segment.h>
#include <votca/xtp/segmenttype.h>
#include <votca/xtp/fragment.h>
#include <votca/xtp/atom.h>

namespace votca{
    namespace xtp{
        

/**
 * Clears all engine template ('type') containers.
 */
Md2QmEngine::~Md2QmEngine() {
    // Clean up list of molecule types
    for (Molecule* mol:_molecule_types){
         delete mol;
    }
    _molecule_types.clear();

    // clean up maps
    _map_MoleculeName_MoleculeType.clear();
    _map_MoleculeMDName_MoleculeName.clear();
}



/**
 * Reads in mapping .xml file to generate molecule, segment, fragment and
 * atom templates ('types') that contain all necessary information to
 * start mapping, except coordinates.
 * @param xmlfile
 */
void Md2QmEngine::Initialize(const std::string &xmlfile) {

    tools::Property typology;
    load_property_from_xml(typology, xmlfile.c_str());
    
    // +++++++++++++++++++++++++++++++++++++++++++++++++++++++++ //
    // XML to Types: Molecules => Segments => Fragments => Atoms //
    // +++++++++++++++++++++++++++++++++++++++++++++++++++++++++ //

    std::string key = "topology.molecules.molecule";
    std::list<tools::Property *> molecules = typology.Select(key);
    int molecule_id = 1;
    int qmunit_id  = 1; // Counts segment types

    for ( tools::Property* mol:molecules) {

       Molecule *molecule = AddMoleculeType(molecule_id++, mol);
<<<<<<< HEAD
       string molMdName = mol->get("mdname").as<string>();
=======
       std::string molMdName = mol->get("mdname").as<std::string>();
>>>>>>> cbd0ee5f

       // +++++++++++++ //
       // Load segments //
       // +++++++++++++ //

       key = "segments.segment";
       std::list<tools::Property *> segments = mol->Select(key);

       int segment_id = 1;       
       int md_atom_id = 1; // <- atom id count with respect to molecule

       for ( tools::Property* segprop:segments) {

         // Create new segment + associated type (QM Unit)
         Segment *segment = AddSegmentType(segment_id++, segprop );
         SegmentType *qmUnit = AddQMUnit(qmunit_id, segprop );
         ++qmunit_id;

         segment->setType(qmUnit);
         molecule->AddSegment(segment);

         // Load internal (i.e. QM-) coord.s and MOO-related properties
         std::string qmcoordsFile = "";
         std::map<int, std::pair<std::string, tools::vec> > intCoords;
         if (segprop->exists("qmcoords") ) {
            qmcoordsFile = segprop->get("qmcoords").as<std::string>();            
            //  QM ID    Element   Position
            this->ReadXYZFile(qmcoordsFile, intCoords);
         }
         
         // ++++++++++++++ //
         // Load fragments //
         // ++++++++++++++ //
         
         std::map<std::string,bool> fragname_isTaken;
         
         key = "fragments.fragment";
         std::list<tools::Property *> fragments = segprop->Select(key);
         int fragment_id = 1;

         for ( tools::Property* fragmentprop:fragments) {

            // Create new fragment
            Fragment* fragment=AddFragmentType(fragment_id++,fragmentprop);
            segment->AddFragment( fragment );
            
            // Verify that this fragment name is not taken already
            try {
                // This should throw
                bool taken = fragname_isTaken.at(fragment->getName());
                std::cout << "ERROR Fragment name '" << fragment->getName()
                     << "' in segment '" << segment->getName()
                     << "' occurs more than once." << std::endl;
                if (taken)
                    throw std::runtime_error("(see above, naming collision)");
            }
            catch (const std::exception& out_of_range) {
                fragname_isTaken[fragment->getName()] = true;
            }
            
            // Load local-frame definition
            std::vector<int> trihedron =fragmentprop->get("localframe")
                                                .as< std::vector<int> >();
            while (trihedron.size() < 3) {
                trihedron.push_back(-1);
            }
            fragment->setTrihedron(trihedron);


             // ++++++++++ //
             // Load atoms //
             // ++++++++++ //

             std::string mdatoms = fragmentprop->get("mdatoms").as<std::string>();
             std::string qmatoms = fragmentprop->get("qmatoms").as<std::string>();
             std::string weights = fragmentprop->get("weights").as<std::string>();

             tools::Tokenizer tok_md_atoms(mdatoms, " \t\n");
             tools::Tokenizer tok_qm_atoms(qmatoms, " \t\n");
             tools::Tokenizer tok_weights(weights, " \t\n");

             std::vector <std::string> md_atoms_info;
             std::vector <std::string> qm_atoms_info;
             std::vector <std::string> atom_weights;;

             tok_md_atoms.ToVector(md_atoms_info);
             tok_qm_atoms.ToVector(qm_atoms_info);
             tok_weights.ToVector(atom_weights);


             if ( (md_atoms_info.size() != qm_atoms_info.size()) ||
                  (md_atoms_info.size() != atom_weights.size() ) ) {
                 std::cout << "ERROR: "
                      << "Could not allocate MD atoms to QM atoms or weights"
                      << " in fragment " << fragment->getName()
                      << " in segment " << segment->getName()
                      << " in molecule " << molMdName
                      << " due to inconsistent number of columns"
                      << " (MD: " << md_atoms_info.size() << ","
                      << " QM: " << qm_atoms_info.size() << ")"
                      << " Weights: " << atom_weights.size() << ")."
                      << std::endl;
                 std::cout << "NOTE: "
                      << "To define an MD atom without QM counterpart, insert "
                      << "a single ':' in the associated QM-atoms column and "
                      << "specify a mapping weight of 0."
                      << std::endl;
                 throw std::runtime_error( "Inconsistency in mapping file." );
             }

             std::vector<std::string> ::iterator it_md_atom_name;
             std::vector<std::string> ::iterator it_qm_atom_name;
             std::vector<std::string> ::iterator it_atom_weight;

             for ( it_md_atom_name = md_atoms_info.begin(),
                   it_qm_atom_name = qm_atoms_info.begin(),
                   it_atom_weight  = atom_weights.begin();
                   it_md_atom_name != md_atoms_info.end();
                   ++it_md_atom_name,
                   ++it_qm_atom_name,
                   ++ it_atom_weight) {

               // ++++++++++++++++++ //
               // Create single atom //
               // ++++++++++++++++++ //

               tools::Tokenizer tok_md((*it_md_atom_name), ":");
               tools::Tokenizer tok_qm((*it_qm_atom_name), ":");

               std::vector<std::string> md_atom_specs;
               std::vector<std::string> qm_atom_specs;

               tok_md.ToVector( md_atom_specs );
               tok_qm.ToVector( qm_atom_specs );

               // MD atom information
               int residue_number  = boost::lexical_cast<int>(md_atom_specs[0]);
               std::string residue_name = md_atom_specs[1];
               std::string md_atom_name = md_atom_specs[2];
               
               // QM atom information
               bool hasQMPart = false;
               int qm_atom_id = -1;
               tools::vec qmPos = tools::vec(0,0,0);
               // The atomic element is first taken as first character of
               // the MD name; for atoms with QM counterpart, the element
               // is read from the coordinates file
               std::string element = md_atom_name.substr(0,1);
               // Check whether MD atom has QM counterpart
               if (qm_atom_specs.size() == 2) {
                   hasQMPart = true;
                   qm_atom_id = boost::lexical_cast<int>(qm_atom_specs[0]);

                   // Look up qm coordinates in table created from xyz file
                   try {
                       qmPos = intCoords.at(qm_atom_id).second;
                       element = intCoords.at(qm_atom_id).first;
                       // Check whether elements of md and qm match
                       if (intCoords.at(qm_atom_id).first.substr(0,1)
                           != md_atom_name.substr(0,1) ) {
                           std::cout << "WARNING: Atom " <<md_atom_name << " in mol. "
                                << molMdName << " appears to have element type "
                                << md_atom_name.substr(0,1)
                                << ", but QM partner (ID " << qm_atom_id
                                << ") has element type "
                                << intCoords.at(qm_atom_id).first << std::endl;
                       }
                   }
                   catch (const std::exception& out_of_range) {
                       ; // No QM coordinates specified
                   }
               }
               
               // Mapping weight
               double weight = boost::lexical_cast<double>(*it_atom_weight);
               if (!hasQMPart && weight != 0) {
                   std::cout << "ERROR: "
                        << "Atom " << md_atom_name << " in residue "
                        << residue_name << " in molecule " << molMdName
                        << " has no QM counterpart despite non-zero weight. "
                        << std::endl;
                   throw std::runtime_error( "Error in mapping file" );
               }

               // Create atom
               Atom *atom = AddAtomType(molecule,
                                             residue_name, residue_number,
                                             md_atom_name, md_atom_id++,
                                             hasQMPart,    qm_atom_id,
                                             qmPos,        element,
                                             weight);

               try {
                   this->_map_mol_resNr_atm_atmType.at(molMdName)
                                                   .at(residue_number)
                                                   .at(md_atom_name);
                   // If this succeeded, atom has already been defined:
                   std::cout << "ERROR: "
                        << "Ambiguous atom definition in molecule "
                        << molMdName << ": "
                        << "Atom " << md_atom_name << " in residue "
                        << residue_number << " exists more than once. "
                        << std::endl;
                   throw std::runtime_error( "Ambiguity in atom definition." );
               }
               catch ( const std::exception& out_of_range ) {
                   this->_map_mol_resNr_atm_atmType[molMdName]
                                                   [residue_number]
                                                   [md_atom_name] = atom;
               }

               fragment->AddAtom(atom);
               segment->AddAtom(atom);
               molecule->AddAtom(atom);

             } /* exit loop over atoms */

          } /* exit loop over fragments */

       } /* exit loop over segments */

    } /* exit loop over molecules */
}



/**
 * Using the templates for molecules, segments, ... generated in
 * ::Initialize, Md2Qm maps the MD topology to the initially empty
 * MD/QM Topology. Calls ::MoleculeFactory and ::ExportMolecule.
 * @param mdtop
 * @param qmtop
 */
<<<<<<< HEAD
void Md2QmEngine::Md2Qm(CSG::Topology *mdtop, Topology *qmtop) {
=======
void Md2QmEngine::Md2Qm(csg::Topology *mdtop, Topology *qmtop) {
>>>>>>> cbd0ee5f

    qmtop->CleanUp();

    // Create periodic box
    qmtop->setBox(mdtop->getBox());

    // Set trajectory meta data
    qmtop->setStep(mdtop->getStep());
    qmtop->setTime(mdtop->getTime());
    qmtop->setCanRigidify(true);

    // Add types (=> Segment types / QM units)
    for (SegmentType* type:_qmUnits) {

        std::string name = type->getName();
        std::string basis = type->getBasisName();
        std::string orbitals = type->getOrbitalsFile();
        std::string qmcoords = type->getQMCoordsFile();
        bool canRigidify = type->canRigidify();
        SegmentType *segType = qmtop->AddSegmentType(name);
        segType->setBasisName(basis);
        segType->setOrbitalsFile(orbitals);
        segType->setQMCoordsFile(qmcoords);
        segType->setCanRigidify(canRigidify);
        if (!canRigidify) { qmtop->setCanRigidify(false); }
    }

    // Populate topology in a trickle-down manner
    // (i.e. molecules => ... ... => atoms)
    for (csg::Molecule *molMD:mdtop->Molecules()) {

         // MD molecule + name
         std::string nameMolMD = molMD->getName();

         // Find QM counterpart
         Molecule *molQM = this->MoleculeFactory(molMD);
<<<<<<< HEAD
         string nameMolQM = molQM->getName();
=======
         std::string nameMolQM = molQM->getName();
>>>>>>> cbd0ee5f

         // Generate and export
         //Molecule *product = 
	 (void)this->ExportMolecule(molQM, qmtop);
    }
}



/**
 * Takes MD molecule, finds QM counterpart, fills out atom positions.
 * @param molMDTemplate
 * @return molQMTemplate
 */
<<<<<<< HEAD
Molecule *Md2QmEngine::MoleculeFactory(CSG::Molecule *molMDTemplate) {

    string nameMolQM = this->getMoleculeName(molMDTemplate->getName());
=======
Molecule *Md2QmEngine::MoleculeFactory(csg::Molecule *molMDTemplate) {

    std::string nameMolQM = this->getMoleculeName(molMDTemplate->getName());
>>>>>>> cbd0ee5f
    Molecule *molQMTemplate = this->getMoleculeType(nameMolQM);

    int resnrOffset = molMDTemplate->getBead(0)->getResnr();

    for (int i = 0; i < molMDTemplate->BeadCount(); i++) {
        csg::Bead *atomMD = molMDTemplate->getBead(i);
        try {
            Atom *counterpart =
                 this->getAtomType(molMDTemplate->getName(),
                                   atomMD->getResnr()-resnrOffset+1,
                                   atomMD->getName());
            counterpart->setPos(atomMD->getPos());
        }
        catch (const std::exception& out_of_range) {
            std::cout << "WARNING: No mapping instruction found for atom "
                 << atomMD->getName() << " in residue number "
                 << atomMD->getResnr() << " in molecule "
                 << molMDTemplate->getName() << ". Skipping..."
                 << std::endl;
        }
    }
    return molQMTemplate;
}



/**
 * Takes QM molecule template as reference, and step by step adds 'new'
 * copies of all segments, fragments, atoms within that molecule to
 * the target topology.
 * @param refMol
 * @param qmtop
 * @return
 */
Molecule *Md2QmEngine::ExportMolecule(Molecule *refMol,
                                           Topology *qmtop) {

    Molecule *newMol = qmtop->AddMolecule(refMol->getName());

    // Note: The topology is responsible for allocating IDs to
    //       molecules, segments, ...
    
    for (Segment * refSeg:refMol->Segments()) {

        Segment *newSeg = qmtop->AddSegment(refSeg->getName());
        newSeg->setType( qmtop->getSegmentType(refSeg->getType()->getId()) );

        for (Fragment *refFrag:refSeg->Fragments()) {

            Fragment *newFrag = qmtop->AddFragment(refFrag->getName());
            newFrag->setTrihedron(refFrag->getTrihedron());

            for (Atom *refAtom :refFrag->Atoms()) {

                Atom *newAtom = qmtop->AddAtom(refAtom->getName());

                newAtom->setWeight(refAtom->getWeight());
                newAtom->setResnr(refAtom->getResnr());
                newAtom->setResname(refAtom->getResname());
                newAtom->setElement(refAtom->getElement());
                if (refAtom->HasQMPart()) {
                    newAtom->setQMPart(refAtom->getQMId(),
                                       refAtom->getQMPos());
                }
                newAtom->setPos(refAtom->getPos());

                newFrag->AddAtom(newAtom);
                newSeg->AddAtom(newAtom);
                newMol->AddAtom(newAtom);
            } /* exit loop over template atoms */
            newFrag->calcPos();
            newSeg->AddFragment(newFrag);
            newMol->AddFragment(newFrag);
        } /* exit loop over template fragments */
        newSeg->calcPos();
        newMol->AddSegment(newSeg);
    } /* exit loop over template molecules */

    return newMol;
}



Atom *Md2QmEngine::AddAtomType(Molecule *owner,
<<<<<<< HEAD
                                    string residue_name,  int residue_number,
                                    string md_atom_name,  int md_atom_id,
=======
                                    std::string residue_name,  int residue_number,
                                    std::string md_atom_name,  int md_atom_id,
>>>>>>> cbd0ee5f
                                    bool hasQMPart,       int qm_atom_id,
                                    tools::vec qmPos,            std::string element,
                                    double weight) {
    Atom* atom = new Atom(owner,
                                    residue_name,         residue_number,
                                    md_atom_name,         md_atom_id,
                                    hasQMPart,            qm_atom_id,
                                    qmPos,                element,
                                    weight);
    _atom_types.push_back(atom);
    return atom;
}

Fragment *Md2QmEngine::AddFragmentType(int fragment_id,
<<<<<<< HEAD
                                            Property *property) {
    string fragment_name = property->get("name").as<string>();
=======
                                            tools::Property *property) {
    std::string fragment_name = property->get("name").as<std::string>();
>>>>>>> cbd0ee5f
    Fragment* fragment = new Fragment(fragment_id, fragment_name);
    _fragment_types.push_back(fragment);
    return fragment;
}

Segment  *Md2QmEngine::AddSegmentType(int segment_id,
<<<<<<< HEAD
                                           Property *property) {
    string segment_name = property->get("name").as<string>();
=======
                                           tools::Property *property) {
    std::string segment_name = property->get("name").as<std::string>();
>>>>>>> cbd0ee5f
    Segment* segment = new Segment(segment_id, segment_name);
    _segment_types.push_back(segment);
    return segment;
}

Molecule *Md2QmEngine::AddMoleculeType(int molecule_id,
<<<<<<< HEAD
                                            Property *property) {
    string molecule_name = property->get("name").as<string>();
    string molecule_mdname = property->get("mdname").as<string>();
=======
                                            tools::Property *property) {
    std::string molecule_name = property->get("name").as<std::string>();
    std::string molecule_mdname = property->get("mdname").as<std::string>();
>>>>>>> cbd0ee5f

    Molecule *molecule = new Molecule(molecule_id, molecule_name);
    _molecule_types.push_back(molecule);
    // TODO check if the name is already there
    _map_MoleculeMDName_MoleculeName[molecule_mdname] = molecule_name;
    _map_MoleculeName_MoleculeType[molecule_name] = molecule;
    return molecule;
}

<<<<<<< HEAD
SegmentType *Md2QmEngine::AddQMUnit(int qmunit_id, Property *property) {
    string qmCoordsFile = "nofile";
    string orbitalsFile = "nofile";
    string basisSetName = "noname";
    vector<int> torbNrs;
=======
SegmentType *Md2QmEngine::AddQMUnit(int qmunit_id, tools::Property *property) {
    std::string qmCoordsFile = "nofile";
    std::string orbitalsFile = "nofile";
    std::string basisSetName = "noname";
    std::vector<int> torbNrs;
>>>>>>> cbd0ee5f

    bool canRigidify = false;
        
    std::string qmunit_name = property->get("name").as<std::string>();
    
    if (property->exists("qmcoords")) {
        qmCoordsFile = property->get("qmcoords").as<std::string>();
        canRigidify = true;
    }
    if (property->exists("orbitals")) {
        orbitalsFile = property->get("orbitals").as<std::string>();
    }
    if (property->exists("basisset")) {
        basisSetName = property->get("basisset").as<std::string>();
    }

    SegmentType* qmUnit = new SegmentType(qmunit_id,    qmunit_name,
                                                    basisSetName, orbitalsFile,
                                                    qmCoordsFile, canRigidify);
    _qmUnits.push_back(qmUnit);
    return qmUnit;
}


<<<<<<< HEAD
Molecule *Md2QmEngine::getMoleculeType(const string &name) {
=======
Molecule *Md2QmEngine::getMoleculeType(const std::string &name) {
>>>>>>> cbd0ee5f
    try {
        return _map_MoleculeName_MoleculeType.at(name);
    }
    catch ( const std::exception& out_of_range ) {
        std::cout << "WARNING: Molecule '" << name
             << "' not included in mapping definition. Skipping... ";
        std::cout << std::endl;
        return NULL;
    }    
}

const std::string &Md2QmEngine::getMoleculeName(const std::string &mdname) {
    try {
        return _map_MoleculeMDName_MoleculeName.at(mdname);
    }
    catch ( const std::exception& out_of_range ) {
        return mdname;
    }
}

<<<<<<< HEAD
Atom *Md2QmEngine::getAtomType(const string &molMdName,
                                    int resNr, const string &mdAtomName) {
=======
Atom *Md2QmEngine::getAtomType(const std::string &molMdName,
                                    int resNr, const std::string &mdAtomName) {
>>>>>>> cbd0ee5f
    return this->_map_mol_resNr_atm_atmType.at(molMdName)
                                           .at(resNr)
                                           .at(mdAtomName);
}
//TODO move to filereader
void Md2QmEngine::ReadXYZFile(std::string &file,
                               std::map<int, std::pair<std::string,tools::vec> > &intCoords) {

    std::string line;
    std::ifstream intt;
    intt.open(file.c_str());
    if (!intt) throw std::runtime_error(std::string("Error reading coordinates from: ")
                    + file);
    std::getline(intt, line);
    tools::Tokenizer tok1(line," \t");
    std::vector<std::string> line1;
    tok1.ToVector(line1);
    if(line1.size()!=1){
      throw std::runtime_error("First line of xyz file should contain number of atoms, nothing else.");
    }
    std::getline(intt, line);//Comment line
    
    int atomCount = 0;
    if (intt.is_open() ) {
        while ( intt.good() ) {
            std::getline(intt, line);
            std::vector< std::string > split;
            tools::Tokenizer toker(line, " \t");
            toker.ToVector(split);
            if(split.size()<4){continue;}
            // Interesting information written here: e.g. 'C 0.000 0.000 0.000'
            atomCount++;
            std::string element = split[0];
            double x = boost::lexical_cast<double>( split[1] ) / 10.; //°A to NM
            double y = boost::lexical_cast<double>( split[2] ) / 10.;
            double z = boost::lexical_cast<double>( split[3] ) / 10.;
            tools::vec qmPos = tools::vec(x,y,z);
            std::pair<std::string, tools::vec> qmTypePos(element, qmPos);
            intCoords[atomCount] = qmTypePos;
        }
    }
    else {
        throw std::runtime_error("No such file: '"+file+"'.");
    }
}


void Md2QmEngine::PrintInfo() {

    std::cout << "Summary ~~~~~"
            "~~~~~~~~~~~~~~~~~~~~~~~~~~~~~~~~~~~~~~~~~~~~~~~~~~~~" << std::endl;
    std::cout << "Created "
         << _molecule_types.size() << " molecule type(s): ";
    for (Molecule* mol:_molecule_types) {
<<<<<<< HEAD
         cout << "[ " << mol->getName() << " ]";
=======
         std::cout << "[ " << mol->getName() << " ]";
>>>>>>> cbd0ee5f
    }
    std::cout << std::endl <<  "with a total of "
         << _segment_types.size()  << " segment(s), "
         << _fragment_types.size() << " fragments, "
         << _atom_types.size() << " atoms. \n" << std::endl;

    for (const std::pair<std::string,std::string>& mssit : _map_MoleculeMDName_MoleculeName) {
         std::cout << "MD [ " << mssit.first << " ] mapped to "
              << "QM [ " << mssit.second << " ] \n" << std::endl;
    }

    for (Molecule* mol: _molecule_types) {
<<<<<<< HEAD
         cout << "[ " << mol->getName() << " ]" << endl;

         for (Segment *seg:mol->Segments()) {
              cout << " - Segment [ " << seg->getName() << " ]"
                   << " ID " << seg->getId() << endl;

              for (Fragment *frag:seg->Fragments()) {
                   cout << "   - Fragment [ " << frag->getName() << " ]"
=======
         std::cout << "[ " << mol->getName() << " ]" << std::endl;

         for (Segment *seg:mol->Segments()) {
              std::cout << " - Segment [ " << seg->getName() << " ]"
                   << " ID " << seg->getId() << std::endl;

              for (Fragment *frag:seg->Fragments()) {
                   std::cout << "   - Fragment [ " << frag->getName() << " ]"
>>>>>>> cbd0ee5f
                        << " ID " << frag->getId() << ": "
                        << frag->Atoms().size() << " atoms " << std::endl;
              }
         }
    }

    if (! votca::tools::globals::verbose ) { return; }

    std::cout << std::endl << "Mapping table"
                    " ~~~~~~~~~~~~~~~~~~~~~~~~~~~~~~~~~~~~~~~~~~~~~~~~~~~"
                 << std::endl;
    for (auto& map0:this->_map_mol_resNr_atm_atmType) {
         for (auto& map1:map0.second) {
              for (auto& map2:map1.second){

       printf( "MD Molecule %4s | Residue %2d | Atom %3s "
                               "| ID %3d => QM ID %3d \n",
              map2.first.c_str(),
              map2.second->getResnr(),
              map2.first.c_str(),
              map2.second->getId(),
              map2.second->getQMId());
             }
         }
    }
}

    }
}<|MERGE_RESOLUTION|>--- conflicted
+++ resolved
@@ -72,11 +72,7 @@
     for ( tools::Property* mol:molecules) {
 
        Molecule *molecule = AddMoleculeType(molecule_id++, mol);
-<<<<<<< HEAD
-       string molMdName = mol->get("mdname").as<string>();
-=======
        std::string molMdName = mol->get("mdname").as<std::string>();
->>>>>>> cbd0ee5f
 
        // +++++++++++++ //
        // Load segments //
@@ -310,11 +306,7 @@
  * @param mdtop
  * @param qmtop
  */
-<<<<<<< HEAD
-void Md2QmEngine::Md2Qm(CSG::Topology *mdtop, Topology *qmtop) {
-=======
 void Md2QmEngine::Md2Qm(csg::Topology *mdtop, Topology *qmtop) {
->>>>>>> cbd0ee5f
 
     qmtop->CleanUp();
 
@@ -351,11 +343,7 @@
 
          // Find QM counterpart
          Molecule *molQM = this->MoleculeFactory(molMD);
-<<<<<<< HEAD
-         string nameMolQM = molQM->getName();
-=======
          std::string nameMolQM = molQM->getName();
->>>>>>> cbd0ee5f
 
          // Generate and export
          //Molecule *product = 
@@ -370,15 +358,9 @@
  * @param molMDTemplate
  * @return molQMTemplate
  */
-<<<<<<< HEAD
-Molecule *Md2QmEngine::MoleculeFactory(CSG::Molecule *molMDTemplate) {
-
-    string nameMolQM = this->getMoleculeName(molMDTemplate->getName());
-=======
 Molecule *Md2QmEngine::MoleculeFactory(csg::Molecule *molMDTemplate) {
 
     std::string nameMolQM = this->getMoleculeName(molMDTemplate->getName());
->>>>>>> cbd0ee5f
     Molecule *molQMTemplate = this->getMoleculeType(nameMolQM);
 
     int resnrOffset = molMDTemplate->getBead(0)->getResnr();
@@ -463,13 +445,8 @@
 
 
 Atom *Md2QmEngine::AddAtomType(Molecule *owner,
-<<<<<<< HEAD
-                                    string residue_name,  int residue_number,
-                                    string md_atom_name,  int md_atom_id,
-=======
                                     std::string residue_name,  int residue_number,
                                     std::string md_atom_name,  int md_atom_id,
->>>>>>> cbd0ee5f
                                     bool hasQMPart,       int qm_atom_id,
                                     tools::vec qmPos,            std::string element,
                                     double weight) {
@@ -484,41 +461,25 @@
 }
 
 Fragment *Md2QmEngine::AddFragmentType(int fragment_id,
-<<<<<<< HEAD
-                                            Property *property) {
-    string fragment_name = property->get("name").as<string>();
-=======
                                             tools::Property *property) {
     std::string fragment_name = property->get("name").as<std::string>();
->>>>>>> cbd0ee5f
     Fragment* fragment = new Fragment(fragment_id, fragment_name);
     _fragment_types.push_back(fragment);
     return fragment;
 }
 
 Segment  *Md2QmEngine::AddSegmentType(int segment_id,
-<<<<<<< HEAD
-                                           Property *property) {
-    string segment_name = property->get("name").as<string>();
-=======
                                            tools::Property *property) {
     std::string segment_name = property->get("name").as<std::string>();
->>>>>>> cbd0ee5f
     Segment* segment = new Segment(segment_id, segment_name);
     _segment_types.push_back(segment);
     return segment;
 }
 
 Molecule *Md2QmEngine::AddMoleculeType(int molecule_id,
-<<<<<<< HEAD
-                                            Property *property) {
-    string molecule_name = property->get("name").as<string>();
-    string molecule_mdname = property->get("mdname").as<string>();
-=======
                                             tools::Property *property) {
     std::string molecule_name = property->get("name").as<std::string>();
     std::string molecule_mdname = property->get("mdname").as<std::string>();
->>>>>>> cbd0ee5f
 
     Molecule *molecule = new Molecule(molecule_id, molecule_name);
     _molecule_types.push_back(molecule);
@@ -528,19 +489,11 @@
     return molecule;
 }
 
-<<<<<<< HEAD
-SegmentType *Md2QmEngine::AddQMUnit(int qmunit_id, Property *property) {
-    string qmCoordsFile = "nofile";
-    string orbitalsFile = "nofile";
-    string basisSetName = "noname";
-    vector<int> torbNrs;
-=======
 SegmentType *Md2QmEngine::AddQMUnit(int qmunit_id, tools::Property *property) {
     std::string qmCoordsFile = "nofile";
     std::string orbitalsFile = "nofile";
     std::string basisSetName = "noname";
     std::vector<int> torbNrs;
->>>>>>> cbd0ee5f
 
     bool canRigidify = false;
         
@@ -565,11 +518,7 @@
 }
 
 
-<<<<<<< HEAD
-Molecule *Md2QmEngine::getMoleculeType(const string &name) {
-=======
 Molecule *Md2QmEngine::getMoleculeType(const std::string &name) {
->>>>>>> cbd0ee5f
     try {
         return _map_MoleculeName_MoleculeType.at(name);
     }
@@ -590,13 +539,8 @@
     }
 }
 
-<<<<<<< HEAD
-Atom *Md2QmEngine::getAtomType(const string &molMdName,
-                                    int resNr, const string &mdAtomName) {
-=======
 Atom *Md2QmEngine::getAtomType(const std::string &molMdName,
                                     int resNr, const std::string &mdAtomName) {
->>>>>>> cbd0ee5f
     return this->_map_mol_resNr_atm_atmType.at(molMdName)
                                            .at(resNr)
                                            .at(mdAtomName);
@@ -651,11 +595,7 @@
     std::cout << "Created "
          << _molecule_types.size() << " molecule type(s): ";
     for (Molecule* mol:_molecule_types) {
-<<<<<<< HEAD
-         cout << "[ " << mol->getName() << " ]";
-=======
          std::cout << "[ " << mol->getName() << " ]";
->>>>>>> cbd0ee5f
     }
     std::cout << std::endl <<  "with a total of "
          << _segment_types.size()  << " segment(s), "
@@ -668,16 +608,6 @@
     }
 
     for (Molecule* mol: _molecule_types) {
-<<<<<<< HEAD
-         cout << "[ " << mol->getName() << " ]" << endl;
-
-         for (Segment *seg:mol->Segments()) {
-              cout << " - Segment [ " << seg->getName() << " ]"
-                   << " ID " << seg->getId() << endl;
-
-              for (Fragment *frag:seg->Fragments()) {
-                   cout << "   - Fragment [ " << frag->getName() << " ]"
-=======
          std::cout << "[ " << mol->getName() << " ]" << std::endl;
 
          for (Segment *seg:mol->Segments()) {
@@ -686,7 +616,6 @@
 
               for (Fragment *frag:seg->Fragments()) {
                    std::cout << "   - Fragment [ " << frag->getName() << " ]"
->>>>>>> cbd0ee5f
                         << " ID " << frag->getId() << ": "
                         << frag->Atoms().size() << " atoms " << std::endl;
               }
