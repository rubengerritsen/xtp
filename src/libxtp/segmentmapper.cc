--- conflicted
+++ resolved
@@ -21,16 +21,6 @@
 namespace votca {
 namespace xtp {
 
-<<<<<<< HEAD
-template <class AtomContainer, class mapAtom>
-SegmentMapper<AtomContainer, mapAtom>::SegmentMapper(Logger& log) : _log(log) {
-  FillMap();
-};
-
-template <class AtomContainer, class mapAtom>
-template <typename T>
-Eigen::Vector3d SegmentMapper<AtomContainer, mapAtom>::CalcWeightedPos(
-=======
 template <class AtomContainer>
 SegmentMapper<AtomContainer>::SegmentMapper(Logger& log) : _log(log) {
   FillMap();
@@ -39,7 +29,6 @@
 template <class AtomContainer>
 template <typename T>
 Eigen::Vector3d SegmentMapper<AtomContainer>::CalcWeightedPos(
->>>>>>> 9dda5b02
     const std::vector<double>& weights, const T& atoms) const {
   Eigen::Vector3d map_pos = Eigen::Vector3d::Zero();
   double map_weight = 0.0;
@@ -50,15 +39,9 @@
   return map_pos = map_pos / map_weight;
 }
 
-<<<<<<< HEAD
-template <class AtomContainer, class mapAtom>
-void SegmentMapper<AtomContainer, mapAtom>::ParseFragment(
-    Seginfo& seginfo, const tools::Property& frag) {
-=======
 template <class AtomContainer>
 void SegmentMapper<AtomContainer>::ParseFragment(Seginfo& seginfo,
                                                  const tools::Property& frag) {
->>>>>>> 9dda5b02
   tools::Tokenizer tok_map_atoms(
       frag.get(_mapatom_xml["atoms"]).as<std::string>(), " \t\n");
   std::vector<std::string> map_atoms = tok_map_atoms.ToVector();
@@ -73,7 +56,6 @@
         "."
         "If you want to leave a qmatom out, place a ':' instead");
   }
-<<<<<<< HEAD
 
   tools::Tokenizer tok_weights(getWeights(frag), " \t\n");
   std::vector<double> weights;
@@ -110,44 +92,6 @@
           << _mapatom_xml["name"] << " '" << map_result.second
           << "' do not have same element" << std::flush;
     }
-=======
-
-  tools::Tokenizer tok_weights(getWeights(frag), " \t\n");
-  std::vector<double> weights;
-  tok_weights.ConvertToVector(weights);
-
-  if (md_atoms.size() != weights.size()) {
-    throw std::runtime_error("Mapping for segment " + seginfo.segname +
-                             " fragment " + frag.get("name").as<std::string>() +
-                             " does not have same numbers of md and weights. "
-                             "If you want to leave a " +
-                             _mapatom_xml["name"] +
-                             " out, place a '0' instead");
-  }
-
-  FragInfo mapfragment;
-  std::vector<int> mapatom_ids;
-
-  for (unsigned i = 0; i < map_atoms.size(); i++) {
-    const std::string& map_string = map_atoms[i];
-    const std::string& md_string = md_atoms[i];
-    const double& weight = weights[i];
-    MD_atom_id md_result = StringToMDIndex(md_string);
-    seginfo.mdatoms.push_back(md_result);
-
-    if (map_string == ":") {
-      continue;
-    }
-    mapsite_id map_result = StringToMapIndex(map_string);
-    mapatom_ids.push_back(map_result.first);
-    seginfo.mapatoms.push_back(map_result);
-    if (Atom::GetElementFromMDName(md_result.second) != map_result.second) {
-      XTP_LOG_SAVE(logINFO, _log)
-          << "WARNING: mdatom'" << md_result.second << "' and "
-          << _mapatom_xml["name"] << " '" << map_result.second
-          << "' do not have same element" << std::flush;
-    }
->>>>>>> 9dda5b02
     mapfragment._mapatom_ids.push_back(map_result);
     mapfragment._weights.push_back(weight);
     mapfragment._mdatom_ids.push_back(md_result);
@@ -179,14 +123,8 @@
   seginfo.fragments.push_back(mapfragment);
 }
 
-<<<<<<< HEAD
-template <class AtomContainer, class mapAtom>
-void SegmentMapper<AtomContainer, mapAtom>::LoadMappingFile(
-    const std::string& mapfile) {
-=======
 template <class AtomContainer>
 void SegmentMapper<AtomContainer>::LoadMappingFile(const std::string& mapfile) {
->>>>>>> 9dda5b02
 
   tools::Property topology_map;
   tools::load_property_from_xml(topology_map, mapfile);
@@ -203,99 +141,6 @@
       std::vector<tools::Property*> files = seg->Select(coordfile_key);
       for (tools::Property* file : files) {
         seginfo.coordfiles[file->name()] = file->as<std::string>();
-<<<<<<< HEAD
-      }
-      std::string segname = seg->get("name").as<std::string>();
-      seginfo.segname = segname;
-      std::string fragkey = "fragments.fragment";
-
-      seginfo.map2md = seg->ifExistsReturnElseThrowRuntimeError<bool>("map2md");
-
-      std::vector<tools::Property*> fragments = seg->Select(fragkey);
-      for (tools::Property* frag : fragments) {
-        ParseFragment(seginfo, *frag);
-      }
-
-      int map_atom_min_id =
-          std::min_element(seginfo.mapatoms.begin(), seginfo.mapatoms.end(),
-                           [](const mapsite_id& a, const mapsite_id& b) {
-                             return a.first < b.first;
-                           })
-              ->first;
-      if (map_atom_min_id != 0) {
-        throw std::runtime_error(_mapatom_xml["atoms"] + " for segment " +
-                                 seginfo.segname +
-                                 " do not start at zero index. Each segment "
-                                 "should have its own coordinate file");
-      }
-
-      seginfo.minmax = CalcResidueRange(seginfo.mdatoms);
-      _segment_info[segname] = seginfo;
-    }
-  }
-}
-
-template <class AtomContainer, class mapAtom>
-std::pair<int, std::string>
-    SegmentMapper<AtomContainer, mapAtom>::StringToMapIndex(
-        const std::string& map_string) const {
-  tools::Tokenizer tok(map_string, ":");
-  std::vector<std::string> result = tok.ToVector();
-  if (result.size() != 2) {
-    throw std::runtime_error("Entry " + map_string +
-                             " is not properly formatted.");
-  }
-  return std::pair<int, std::string>(std::stoi(result[0]), result[1]);
-}
-template <class AtomContainer, class mapAtom>
-MD_atom_id SegmentMapper<AtomContainer, mapAtom>::StringToMDIndex(
-    const std::string& md_string) const {
-  tools::Tokenizer tok(md_string, ":");
-  std::vector<std::string> result = tok.ToVector();
-  if (result.size() != 3) {
-    throw std::runtime_error("Entry " + md_string +
-                             " is not properly formatted.");
-  }
-  return MD_atom_id(std::stoi(result[0]), result[2]);
-}
-
-template <class AtomContainer, class mapAtom>
-std::pair<int, int> SegmentMapper<AtomContainer, mapAtom>::CalcResidueRange(
-    const std::vector<MD_atom_id>& seg) const {
-  int max_res_id =
-      std::min_element(seg.begin(), seg.end(),
-                       [](const MD_atom_id& a, const MD_atom_id& b) {
-                         return a.first < b.first;
-                       })
-          ->first;
-  int min_res_id =
-      std::min_element(seg.begin(), seg.end(),
-                       [](const MD_atom_id& a, const MD_atom_id& b) {
-                         return a.first < b.first;
-                       })
-          ->first;
-  return std::pair<int, int>(min_res_id, max_res_id);
-}
-template <class AtomContainer, class mapAtom>
-std::pair<int, int> SegmentMapper<AtomContainer, mapAtom>::CalcResidueRange(
-    const Segment& seg) const {
-  int max_res_id = std::min_element(seg.begin(), seg.end(),
-                                    [](const Atom& a, const Atom& b) {
-                                      return a.getResnr() < b.getResnr();
-                                    })
-                       ->getResnr();
-
-  int min_res_id = std::min_element(seg.begin(), seg.end(),
-                                    [](const Atom& a, const Atom& b) {
-                                      return a.getResnr() < b.getResnr();
-                                    })
-                       ->getResnr();
-  return std::pair<int, int>(min_res_id, max_res_id);
-}
-
-template <class AtomContainer, class mapAtom>
-void SegmentMapper<AtomContainer, mapAtom>::PlaceMapAtomonMD(
-=======
       }
       std::string segname = seg->get("name").as<std::string>();
       seginfo.segname = segname;
@@ -386,7 +231,6 @@
 
 template <class AtomContainer>
 void SegmentMapper<AtomContainer>::PlaceMapAtomonMD(
->>>>>>> 9dda5b02
     const std::vector<mapAtom*>& fragment_mapatoms,
     const std::vector<const Atom*>& fragment_mdatoms) const {
   for (unsigned i = 0; i < fragment_mapatoms.size(); i++) {
@@ -394,8 +238,6 @@
     mapAtom* b = fragment_mapatoms[i];
     b->setPos(a->getPos());
   }
-<<<<<<< HEAD
-=======
 }
 
 template <class AtomContainer>
@@ -408,7 +250,6 @@
     }
   }
   return i;
->>>>>>> 9dda5b02
 }
 template <class AtomContainer>
 void SegmentMapper<AtomContainer>::MapMapAtomonMD(
@@ -422,32 +263,6 @@
     local_md_frame.push_back(fragment_mdatoms[i]->getPos());
   }
 
-<<<<<<< HEAD
-template <class AtomContainer, class mapAtom>
-int SegmentMapper<AtomContainer, mapAtom>::FindVectorIndexFromAtomId(
-    int atomid, const std::vector<mapAtom*>& fragment_mapatoms) const {
-  unsigned i = 0;
-  for (; i < fragment_mapatoms.size(); i++) {
-    if (fragment_mapatoms[i]->getId() == atomid) {
-      break;
-    }
-  }
-  return i;
-}
-template <class AtomContainer, class mapAtom>
-void SegmentMapper<AtomContainer, mapAtom>::MapMapAtomonMD(
-    const FragInfo& frag, const std::vector<mapAtom*>& fragment_mapatoms,
-    const std::vector<const Atom*>& fragment_mdatoms) const {
-  std::vector<Eigen::Vector3d> local_map_frame;
-  std::vector<Eigen::Vector3d> local_md_frame;
-  for (int id : frag._map_local_frame) {
-    int i = FindVectorIndexFromAtomId(id, fragment_mapatoms);
-    local_map_frame.push_back(fragment_mapatoms[i]->getPos());
-    local_md_frame.push_back(fragment_mdatoms[i]->getPos());
-  }
-
-=======
->>>>>>> 9dda5b02
   int symmetry = frag._map_local_frame.size();
   Eigen::Vector3d map_com = CalcWeightedPos(frag._weights, fragment_mapatoms);
   Eigen::Vector3d md_com = CalcWeightedPos(frag._weights, fragment_mdatoms);
@@ -518,10 +333,23 @@
     atom->Rotate(rotateMAP2MD, md_com);
   }
 }
-<<<<<<< HEAD
-template <class AtomContainer, class mapAtom>
-AtomContainer SegmentMapper<AtomContainer, mapAtom>::map(const Segment& seg,
-                                                         QMState state) const {
+template <class AtomContainer>
+AtomContainer SegmentMapper<AtomContainer>::map(const Segment& seg,
+                                                QMState state) const {
+  Seginfo seginfo = _segment_info.at(seg.getName());
+  std::string coordsfiletag =
+      _mapatom_xml.at("coords") + "_" + state.ToString();
+  if (seginfo.coordfiles.count(coordsfiletag) == 0) {
+    throw std::runtime_error(
+        "Could not find a coordinate file for segment/state: " + coordsfiletag);
+  }
+  std::string coordsfilename = seginfo.coordfiles.at(coordsfiletag);
+  return map(seg, coordsfilename);
+}
+
+template <class AtomContainer>
+AtomContainer SegmentMapper<AtomContainer>::map(
+    const Segment& seg, std::string coordfilename) const {
   Seginfo seginfo = _segment_info.at(seg.getName());
 
   if (int(seginfo.mdatoms.size()) != seg.size()) {
@@ -547,65 +375,9 @@
   }
 
   int residueoffset = minmax.first - minmax_map.first;
-  std::string coordsfilename =
-      _mapatom_xml.at("coords") + "_" + state.ToString();
-  if (seginfo.coordfiles.count(coordsfilename) == 0) {
-    throw std::runtime_error(
-        "Could not find a coordinate file for segment/state: " +
-        coordsfilename);
-  }
-  std::string template_coordinates_filename =
-      seginfo.coordfiles.at(coordsfilename);
-
-  AtomContainer Result(seg.getName(), seg.getId());
-  Result.LoadFromFile(template_coordinates_filename);
-=======
-template <class AtomContainer>
-AtomContainer SegmentMapper<AtomContainer>::map(const Segment& seg,
-                                                QMState state) const {
-  Seginfo seginfo = _segment_info.at(seg.getName());
-  std::string coordsfiletag =
-      _mapatom_xml.at("coords") + "_" + state.ToString();
-  if (seginfo.coordfiles.count(coordsfiletag) == 0) {
-    throw std::runtime_error(
-        "Could not find a coordinate file for segment/state: " + coordsfiletag);
-  }
-  std::string coordsfilename = seginfo.coordfiles.at(coordsfiletag);
-  return map(seg, coordsfilename);
-}
-
-template <class AtomContainer>
-AtomContainer SegmentMapper<AtomContainer>::map(
-    const Segment& seg, std::string coordfilename) const {
-  Seginfo seginfo = _segment_info.at(seg.getName());
-
-  if (int(seginfo.mdatoms.size()) != seg.size()) {
-    throw std::runtime_error(
-        "Segment '" + seg.getName() +
-        "' does not contain the same number of atoms as mapping file: " +
-        std::to_string(seginfo.mdatoms.size()) + " vs. " +
-        std::to_string(seg.size()));
-  }
-
-  std::pair<int, int> minmax_map = seginfo.minmax;
-  std::pair<int, int> minmax = CalcResidueRange(seg);
-
-  if ((minmax_map.first - minmax_map.second) !=
-      (minmax.first - minmax.second)) {
-    throw std::runtime_error("Residue range for segment " + seg.getName() +
-                             ":" + std::to_string(seg.getId()) +
-                             " and the mapping do not agree: Segment[" +
-                             std::to_string(minmax.first) + "," +
-                             std::to_string(minmax.second) + "] Map[" +
-                             std::to_string(minmax_map.first) + "," +
-                             std::to_string(minmax_map.second) + "]");
-  }
-
-  int residueoffset = minmax.first - minmax_map.first;
 
   AtomContainer Result(seg.getName(), seg.getId());
   Result.LoadFromFile(coordfilename);
->>>>>>> 9dda5b02
 
   if (int(seginfo.mapatoms.size()) != Result.size()) {
     throw std::runtime_error(
@@ -652,15 +424,9 @@
   return Result;
 }
 
-<<<<<<< HEAD
-template class SegmentMapper<QMMolecule, QMAtom>;
-template class SegmentMapper<StaticSegment, StaticSite>;
-template class SegmentMapper<PolarSegment, PolarSite>;
-=======
 template class SegmentMapper<QMMolecule>;
 template class SegmentMapper<StaticSegment>;
 template class SegmentMapper<PolarSegment>;
->>>>>>> 9dda5b02
 
 }  // namespace xtp
 }  // namespace votca