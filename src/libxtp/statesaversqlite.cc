--- conflicted
+++ resolved
@@ -29,11 +29,7 @@
 
 namespace votca { namespace xtp {
 
-<<<<<<< HEAD
-void StateSaverSQLite::Open(Topology& qmtop, const string &file, bool lock) {
-=======
 void StateSaverSQLite::Open(Topology& qmtop, const std::string &file, bool lock) {
->>>>>>> cbd0ee5f
     _sqlfile = file;
     if (lock) this->LockStateFile();
     _db.OpenHelper(file.c_str());
@@ -574,11 +570,7 @@
     this->ReadFragments(topId);
     this->ReadAtoms(topId);    
     this->ReadPairs(topId);    
-<<<<<<< HEAD
-    cout << ". " << endl;
-=======
     std::cout << ". " << std::endl;
->>>>>>> cbd0ee5f
 }
 
 
@@ -642,17 +634,10 @@
 
     stmt->Bind(1, topId);
     while (stmt->Step() != SQLITE_DONE) {
-<<<<<<< HEAD
-        SegmentType *type = _qmtop->AddSegmentType(stmt->Column<string>(0));
-        type->setBasisName(stmt->Column<string>(1));
-        type->setOrbitalsFile(stmt->Column<string>(2));
-        type->setQMCoordsFile(stmt->Column<string>(4));
-=======
         SegmentType *type = _qmtop->AddSegmentType(stmt->Column<std::string>(0));
         type->setBasisName(stmt->Column<std::string>(1));
         type->setOrbitalsFile(stmt->Column<std::string>(2));
         type->setQMCoordsFile(stmt->Column<std::string>(4));
->>>>>>> cbd0ee5f
         int canRigidify = stmt->Column<int>(5);
         type->setCanRigidify(canRigidify);
 
