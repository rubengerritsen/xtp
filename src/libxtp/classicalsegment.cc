--- conflicted
+++ resolved
@@ -94,18 +94,6 @@
     else if (split[0] == "P") {
       Eigen::Matrix3d p1;
       // Angstroem to bohr
-<<<<<<< HEAD
-      double pxx, pxy, pxz;
-      double pyy, pyz;
-      double pzz;
-      if (split.size() == 7) {
-        pxx = boost::lexical_cast<double>(split[1]);
-        pxy = boost::lexical_cast<double>(split[2]);
-        pxz = boost::lexical_cast<double>(split[3]);
-        pyy = boost::lexical_cast<double>(split[4]);
-        pyz = boost::lexical_cast<double>(split[5]);
-        pzz = boost::lexical_cast<double>(split[6]);
-=======
       double pxx = 0.0;
       if (split.size() == 7) {
         pxx = boost::lexical_cast<double>(split[1]);
@@ -114,7 +102,6 @@
         double pyy = boost::lexical_cast<double>(split[4]);
         double pyz = boost::lexical_cast<double>(split[5]);
         double pzz = boost::lexical_cast<double>(split[6]);
->>>>>>> 9dda5b02
         p1 << pxx, pxy, pxz, pxy, pyy, pyz, pxz, pyz, pzz;
       } else if (split.size() == 2) {
         pxx = boost::lexical_cast<double>(split[1]);
@@ -187,8 +174,6 @@
     ofs << site.WriteMpsLine("angstrom");
   }
   ofs.close();
-<<<<<<< HEAD
-=======
 }
 
 template <>
@@ -198,7 +183,6 @@
 template <>
 std::string ClassicalSegment<StaticSite>::identify() const {
   return "StaticSegment";
->>>>>>> 9dda5b02
 }
 
 template class ClassicalSegment<PolarSite>;
