--- conflicted
+++ resolved
@@ -69,21 +69,8 @@
 std::string GaussianWriter::densityMatrixToString(const Orbitals& orbitals,
                                                   const QMState& state) const {
   OrbReorder reorder(gaussianOrder, gaussianMultipliers, true);
-<<<<<<< HEAD
+  Eigen::MatrixXd density;
   Eigen::MatrixXd density = orbitals.DensityMatrixFull(state);
-=======
-  Eigen::MatrixXd density;
-  if (state.Type() == QMStateType::statetype::Gstate) {
-    density = orbitals.DensityMatrixGroundState();
-  } else if (state.Type() == QMStateType::statetype::PQPstate ||
-             state.Type() == QMStateType::statetype::DQPstate) {
-    density = orbitals.DensityMatrixQuasiParticle(state);
-  } else {
-    std::array<Eigen::MatrixXd, 2> DMAT =
-        orbitals.DensityMatrixExcitedState(state);
-    density = DMAT[1] - DMAT[0];
-  }
->>>>>>> f91d5184
   reorder.reorderOperator(density, orbitals.SetupDftBasis());
 
   // put the reordered mos in a string
