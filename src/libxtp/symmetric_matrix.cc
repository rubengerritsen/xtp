--- conflicted
+++ resolved
@@ -66,19 +66,11 @@
   return result;
 }
 
-<<<<<<< HEAD
 void Symmetric_Matrix::AddtoEigenMatrix(Eigen::MatrixXcd& full,
                                         std::complex<double> factor) const {
-  for (int j = 0; j < full.cols(); ++j) {
-    const int start = (j * (j + 1)) / 2;
-    for (int i = 0; i <= j; ++i) {
-=======
-void Symmetric_Matrix::AddtoEigenMatrix(Eigen::MatrixXd& full,
-                                        double factor) const {
   for (Index j = 0; j < full.cols(); ++j) {
     const Index start = (j * (j + 1)) / 2;
     for (Index i = 0; i <= j; ++i) {
->>>>>>> b3c6f927
       full(i, j) += factor * data[start + i];
     }
 
