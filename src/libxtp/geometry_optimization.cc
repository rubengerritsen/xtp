/*
 *            Copyright 2009-2018 The VOTCA Development Team
 *                       (http://www.votca.org)
 *
 *      Licensed under the Apache License, Version 2.0 (the "License")
 *
 * You may not use this file except in compliance with the License.
 * You may obtain a copy of the License at
 *
 *              http://www.apache.org/licenses/LICENSE-2.0
 *
 * Unless required by applicable law or agreed to in writing, software
 * distributed under the License is distributed on an "AS IS" BASIS,
 * WITHOUT WARRANTIES OR CONDITIONS OF ANY KIND, either express or implied.
 * See the License for the specific language governing permissions and
 * limitations under the License.
 *
 */

#include <votca/xtp/geometry_optimization.h>
#include <votca/xtp/forces.h>
#include <votca/xtp/bfgs-trm.h>
#include <votca/xtp/energy_costfunction.h>
#include <functional>
#include <votca/xtp/statefilter.h>

namespace votca {
<<<<<<< HEAD
    namespace xtp {

        void GeometryOptimization::Initialize(tools::Property &options) {

            _opt_state = options.ifExistsReturnElseReturnDefault<int>(".state", 1);
            _spintype = options.ifExistsReturnElseReturnDefault<std::string>(".spintype", "singlet");

            // pre-check optimizer method
            std::vector<std::string> choices = {"BFGS-TRM"};
            _optimizer = options.ifExistsAndinListReturnElseThrowRuntimeError<std::string>(".optimizer.method", choices);
            _optimizer_options = options.get(".optimizer");

            // pre-check forces method
            choices = {"forward", "central"};
            _force_method = options.ifExistsAndinListReturnElseThrowRuntimeError<std::string>(".forces.method", choices);
            _force_options = options.get(".forces");

            return;

        }

        void GeometryOptimization::Evaluate() {


            CTP_LOG(ctp::logINFO, *_pLog) << "Requested geometry optimization of excited state " << _spintype << " " << _opt_state << std::flush;

            // get a force object
            Forces _force_engine(_gwbse_engine, _qmpackage,_orbitals);
            _force_engine.Initialize(_force_options);
            _force_engine.setLog(_pLog);
            _force_engine.SetOptState(_opt_state);
            _force_engine.SetSpinType(_spintype);


            // get the optimizer
            if (_optimizer == "BFGS-TRM") {

                BFGSTRM _bfgstrm(_gwbse_engine, _qmpackage, _orbitals, _force_engine);
                _bfgstrm.Initialize(_optimizer_options);
                _bfgstrm.setLog(_pLog);
                _bfgstrm.Optimize();
=======
  namespace xtp {

    void GeometryOptimization::Initialize(tools::Property &options) {

      std::string statestring = options.ifExistsReturnElseThrowRuntimeError<std::string>(".state");
      _opt_state.FromString(statestring);
      if (!_opt_state.Type().isExciton()) {
        throw std::runtime_error("At the moment only excitonic states can be optimized");
      }
      // default convergence parameters from ORCA
      _conv.deltaE = options.ifExistsReturnElseReturnDefault<double>(".convergence.energy", 1.e-6); // Hartree
      _conv.RMSForce = options.ifExistsReturnElseReturnDefault<double>(".convergence.RMSForce", 3.e-5); // Hartree/Bohr
      _conv.MaxForce = options.ifExistsReturnElseReturnDefault<double>(".convergence.MaxForce", 1.e-4); // Hartree/Bohr
      _conv.RMSStep = options.ifExistsReturnElseReturnDefault<double>(".convergence.RMSStep", 6.e-4); // Bohr
      _conv.MaxStep = options.ifExistsReturnElseReturnDefault<double>(".convergence.MaxStep", 1.e-3); // Bohr
      _trust_radius = options.ifExistsReturnElseReturnDefault<double>(".trust", 0.01); // Angstrom
      _trust_radius = _trust_radius * tools::conv::ang2bohr; // initial trust radius in a.u.

      _max_iteration = options.ifExistsReturnElseReturnDefault<unsigned>(".maxiter", 50);

      _trajfile = options.ifExistsReturnElseReturnDefault<std::string>(".trajectory_file", "optimisation.trj");


      std::vector<std::string> choices = {"BFGS-TRM"};
      _optimizer = options.ifExistsAndinListReturnElseThrowRuntimeError<std::string>(".optimizer.method", choices);

      if (options.exists(".forces")) {
        _force_options = options.get(".forces");
      } else {
        throw std::runtime_error("No forces options provided");
      }
      if (options.exists(".filter")) {
        _filter_options = options.get(".filter");
      } else {
        throw std::runtime_error("No filter options set");
      }

      return;
    }
>>>>>>> d4744c08

    void GeometryOptimization::Evaluate() {
      CTP_LOG(ctp::logINFO, *_pLog) << "Requested geometry optimization of excited state " << _opt_state.ToString() << std::flush;

      Statefilter filter;
      filter.Initialize(_filter_options);
      filter.setInitialState(_opt_state);
      filter.setLogger(_pLog);
      filter.PrintInfo();

      // get a force object
      Forces force_engine(_gwbse_engine, filter, _orbitals);
      force_engine.Initialize(_force_options);
      force_engine.setLog(_pLog);
      CTP_LOG(ctp::logINFO, *_pLog) << (boost::format("Convergence of total energy: %1$8.6f Hartree ") % _conv.deltaE).str() << std::flush;
      CTP_LOG(ctp::logINFO, *_pLog) << (boost::format("Convergence of RMS Force:    %1$8.6f Hartree/Bohr ") % _conv.RMSForce).str() << std::flush;
      CTP_LOG(ctp::logINFO, *_pLog) << (boost::format("Convergence of Max Force:    %1$8.6f Hartree/Bohr ") % _conv.MaxForce).str() << std::flush;
      CTP_LOG(ctp::logINFO, *_pLog) << (boost::format("Convergence of RMS Step:     %1$8.6f Bohr ") % _conv.RMSStep).str() << std::flush;
      CTP_LOG(ctp::logINFO, *_pLog) << (boost::format("Convergence of Max Step:     %1$8.6f Bohr ") % _conv.MaxStep).str() << std::flush;
      CTP_LOG(ctp::logINFO, *_pLog) << (boost::format("Initial trust radius:        %1$8.6f Bohr") % _trust_radius).str() << std::flush;

      Energy_costfunction e_cost = Energy_costfunction(_gwbse_engine, filter, _orbitals, force_engine);
      e_cost.setConvergenceParameters(_conv);
      e_cost.setLog(_pLog);
      // get the optimizer
      if (_optimizer == "BFGS-TRM") {
        BFGSTRM bfgstrm(e_cost);
        std::vector<std::function<void()> > callbacks;
        std::function<void()> reporting=std::bind(Report,std::cref(bfgstrm),std::cref(_pLog));
        callbacks.push_back(reporting);
        std::function<void()> filewrite=std::bind(WriteTrajectory,_trajfile, _orbitals.QMAtoms(), std::cref(bfgstrm));
        callbacks.push_back(filewrite);
        bfgstrm.setCallbacks(callbacks);
        bfgstrm.setNumofIterations(_max_iteration);
        bfgstrm.setTrustRadius(_trust_radius);
        bfgstrm.setLog(_pLog);
        bfgstrm.Optimize(Energy_costfunction::QMAtoms2Vector(_orbitals.QMAtoms()));
      }
      return;
    }

    void GeometryOptimization::Report(const BFGSTRM& bfgstrm,ctp::Logger* pLog){

      CTP_LOG(ctp::logINFO, *pLog) << std::flush;
      CTP_LOG(ctp::logINFO, *pLog) << (boost::format(" =========== OPTIMIZATION SUMMARY ================================= ")).str() << std::flush;
      CTP_LOG(ctp::logINFO, *pLog) << " At iteration  " << bfgstrm.getIteration() << std::flush;
      CTP_LOG(ctp::logINFO, *pLog) << (boost::format("   ---- POSITIONS (Angstrom)   ")).str() << std::flush;
      CTP_LOG(ctp::logINFO, *pLog) << (boost::format("   Atom\t x\t  y\t  z ")).str() << std::flush;
      const Eigen::VectorXd& atomvec = bfgstrm.getParameters();
      for (unsigned i = 0; i < atomvec.size(); i += 3) {
        CTP_LOG(ctp::logINFO, *pLog) << (boost::format(" %1$4d    %2$+1.4f  %3$+1.4f  %4$+1.4f")
                % (i/3) % (atomvec(i) * votca::tools::conv::bohr2ang) % (atomvec(i + 1) * votca::tools::conv::bohr2ang) % (atomvec(i + 2) * votca::tools::conv::bohr2ang)).str() << std::flush;
      }
      CTP_LOG(ctp::logINFO, *pLog) << (boost::format("   Total energy:     %1$12.8f Hartree ") % bfgstrm.getCost()).str() << std::flush;
      CTP_LOG(ctp::logINFO, *pLog) << (boost::format("   Trust radius:     %1$12.8f Bohr     ") % bfgstrm.getTrustRadius()).str() << std::flush;
      return;
    }

    

    void GeometryOptimization::WriteTrajectory(const std::string& filename, std::vector< QMAtom* >& atoms, const BFGSTRM& bfgstrm){
      std::ofstream ofs;
      if (bfgstrm.getIteration() == 0) {
        ofs.open(filename.c_str(), std::ofstream::out);
      } else {
        ofs.open(filename.c_str(), std::ofstream::app);
      }
      if (!ofs.is_open()) {
        throw std::runtime_error("Bad file handle: " + filename);
      }
      // write coordinates as xyz file
      ofs << atoms.size() << std::endl;
      ofs << "iteration " << bfgstrm.getIteration() << " energy " << bfgstrm.getCost() << " Hartree" << std::endl;
      Energy_costfunction::Vector2QMAtoms(bfgstrm.getParameters(), atoms);
      for (const QMAtom* atom : atoms) {
        tools::vec pos = atom->getPos() * tools::conv::bohr2ang;
        ofs << atom->getType() << " " << pos.getX() << " " << pos.getY() << " " << pos.getZ() << std::endl;
      }
      ofs.close();
      return;
    }

  }
}<|MERGE_RESOLUTION|>--- conflicted
+++ resolved
@@ -25,49 +25,6 @@
 #include <votca/xtp/statefilter.h>
 
 namespace votca {
-<<<<<<< HEAD
-    namespace xtp {
-
-        void GeometryOptimization::Initialize(tools::Property &options) {
-
-            _opt_state = options.ifExistsReturnElseReturnDefault<int>(".state", 1);
-            _spintype = options.ifExistsReturnElseReturnDefault<std::string>(".spintype", "singlet");
-
-            // pre-check optimizer method
-            std::vector<std::string> choices = {"BFGS-TRM"};
-            _optimizer = options.ifExistsAndinListReturnElseThrowRuntimeError<std::string>(".optimizer.method", choices);
-            _optimizer_options = options.get(".optimizer");
-
-            // pre-check forces method
-            choices = {"forward", "central"};
-            _force_method = options.ifExistsAndinListReturnElseThrowRuntimeError<std::string>(".forces.method", choices);
-            _force_options = options.get(".forces");
-
-            return;
-
-        }
-
-        void GeometryOptimization::Evaluate() {
-
-
-            CTP_LOG(ctp::logINFO, *_pLog) << "Requested geometry optimization of excited state " << _spintype << " " << _opt_state << std::flush;
-
-            // get a force object
-            Forces _force_engine(_gwbse_engine, _qmpackage,_orbitals);
-            _force_engine.Initialize(_force_options);
-            _force_engine.setLog(_pLog);
-            _force_engine.SetOptState(_opt_state);
-            _force_engine.SetSpinType(_spintype);
-
-
-            // get the optimizer
-            if (_optimizer == "BFGS-TRM") {
-
-                BFGSTRM _bfgstrm(_gwbse_engine, _qmpackage, _orbitals, _force_engine);
-                _bfgstrm.Initialize(_optimizer_options);
-                _bfgstrm.setLog(_pLog);
-                _bfgstrm.Optimize();
-=======
   namespace xtp {
 
     void GeometryOptimization::Initialize(tools::Property &options) {
@@ -107,7 +64,6 @@
 
       return;
     }
->>>>>>> d4744c08
 
     void GeometryOptimization::Evaluate() {
       CTP_LOG(ctp::logINFO, *_pLog) << "Requested geometry optimization of excited state " << _opt_state.ToString() << std::flush;
