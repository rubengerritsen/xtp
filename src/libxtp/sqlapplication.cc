--- conflicted
+++ resolved
@@ -109,11 +109,7 @@
 
 void SqlApplication::BeginEvaluate(int nThreads = 1) {
     for (QMCalculator* calculator:_calculators) {
-<<<<<<< HEAD
-        cout << "... " << calculator->Identify() << " ";
-=======
         std::cout << "... " << calculator->Identify() << " ";
->>>>>>> cbd0ee5f
         calculator->setnThreads(nThreads);
         calculator->Initialize(&_options); 
         std::cout << std::endl;
@@ -122,11 +118,7 @@
 
 bool SqlApplication::EvaluateFrame() {
      for (QMCalculator* calculator:_calculators) {
-<<<<<<< HEAD
-        cout << "... " << calculator->Identify() << " " << flush;
-=======
         std::cout << "... " << calculator->Identify() << " " << std::flush;
->>>>>>> cbd0ee5f
         calculator->EvaluateFrame(&_top);
         std::cout << std::endl;
     }
