/*
 *            Copyright 2009-2017 The VOTCA Development Team
 *                       (http://www.votca.org)
 *
 *      Licensed under the Apache License, Version 2.0 (the "License")
 *
 * You may not use this file except in compliance with the License.
 * You may obtain a copy of the License at
 *
 *              http://www.apache.org/licenses/LICENSE-2.0
 *
 * Unless required by applicable law or agreed to in writing, software
 * distributed under the License is distributed on an "AS IS" BASIS,
 * WITHOUT WARRANTIES OR CONDITIONS OF ANY KIND, either express or implied.
 * See the License for the specific language governing permissions and
 * limitations under the License.
 *
 */


#include <votca/xtp/sqlapplication.h>
#include <votca/xtp/calculatorfactory.h>
#include <votca/xtp/version.h>
#include <boost/format.hpp>

namespace votca { namespace xtp {

SqlApplication::SqlApplication() {
    Calculatorfactory::RegisterAll();
}


void SqlApplication::Initialize(void) {
    XtpApplication::Initialize();

    Calculatorfactory::RegisterAll();

    namespace propt = boost::program_options;

    AddProgramOptions() ("file,f", propt::value<string>(),
        "  sqlight state file, *.sql");
    AddProgramOptions() ("first-frame,i", propt::value<int>()->default_value(1),
        "  start from this frame");
    AddProgramOptions() ("nframes,n", propt::value<int>()->default_value(1),
        "  number of frames to process");
    AddProgramOptions() ("nthreads,t", propt::value<int>()->default_value(1),
        "  number of threads to create");
    AddProgramOptions() ("save,s", propt::value<int>()->default_value(1),
        "  whether or not to save changes to state file");
}


bool SqlApplication::EvaluateOptions(void) {
    CheckRequired("file", "Please provide the state file");
    return true;
}


void SqlApplication::Run() {

    std::string name = ProgramName();
    if (VersionString() != "") name = name + ", version " + VersionString();
    votca::xtp::HelpTextHeader(name);
    // EVALUATE OPTIONS
    int nThreads = OptionsMap()["nthreads"].as<int>();
    int nframes = OptionsMap()["nframes"].as<int>();
    int fframe = OptionsMap()["first-frame"].as<int>();
    if (fframe-- == 0) throw runtime_error("ERROR: First frame is 0, counting "
                                           "in VOTCA::XTP starts from 1.");
    int  save = OptionsMap()["save"].as<int>();

    // STATESAVER & PROGRESS OBSERVER
    string statefile = OptionsMap()["file"].as<string>();
    StateSaverSQLite statsav;
    statsav.Open(_top, statefile);
    
    // INITIALIZE & RUN CALCULATORS
    cout << "Initializing calculators " << endl;
    BeginEvaluate(nThreads);

    int frameId = -1;
    int framesDone = 0;
    while (statsav.NextFrame() && framesDone < nframes) {
        frameId += 1;
        if (frameId < fframe) continue;
        cout << "Evaluating frame " << _top.getDatabaseId() << endl;
        EvaluateFrame();
        if (save == 1) { statsav.WriteFrame(); }
        else { cout << "Changes have not been written to state file." << endl; }
        framesDone += 1;
    }
    
    if (framesDone == 0)
        cout << "Input requires first frame = " << fframe+1 << ", # frames = " 
             << nframes << " => No frames processed.";
    
    statsav.Close();
    EndEvaluate();

}




void SqlApplication::AddCalculator(xtp::QMCalculator* calculator) {
    _calculators.push_back(calculator);
}


void SqlApplication::BeginEvaluate(int nThreads = 1) {
<<<<<<< HEAD
    list< xtp::QMCalculator* > ::iterator it;
    for (it = _calculators.begin(); it != _calculators.end(); it++) {
        cout << "... " << (*it)->Identify() << " ";
        (*it)->setnThreads(nThreads);
        (*it)->Initialize(&_options); 
=======
    for (ctp::QMCalculator* calculator:_calculators) {
        cout << "... " << calculator->Identify() << " ";
        calculator->setnThreads(nThreads);
        calculator->Initialize(&_options); 
>>>>>>> 6201e219
        cout << endl;
    }
}

bool SqlApplication::EvaluateFrame() {
<<<<<<< HEAD
    list< xtp::QMCalculator* > ::iterator it;
    for (it = _calculators.begin(); it != _calculators.end(); it++) {
        cout << "... " << (*it)->Identify() << " " << flush;
        (*it)->EvaluateFrame(&_top);
=======
     for (ctp::QMCalculator* calculator:_calculators) {
        cout << "... " << calculator->Identify() << " " << flush;
        calculator->EvaluateFrame(&_top);
>>>>>>> 6201e219
        cout << endl;
    }
    return true;
}

void SqlApplication::EndEvaluate() {
<<<<<<< HEAD
    list< xtp::QMCalculator* > ::iterator it;
    for (it = _calculators.begin(); it != _calculators.end(); it++) {
        (*it)->EndEvaluate(&_top);
=======
    for (ctp::QMCalculator* calculator:_calculators) {
        calculator->EndEvaluate(&_top);
>>>>>>> 6201e219
    }
}

}}<|MERGE_RESOLUTION|>--- conflicted
+++ resolved
@@ -108,47 +108,26 @@
 
 
 void SqlApplication::BeginEvaluate(int nThreads = 1) {
-<<<<<<< HEAD
-    list< xtp::QMCalculator* > ::iterator it;
-    for (it = _calculators.begin(); it != _calculators.end(); it++) {
-        cout << "... " << (*it)->Identify() << " ";
-        (*it)->setnThreads(nThreads);
-        (*it)->Initialize(&_options); 
-=======
-    for (ctp::QMCalculator* calculator:_calculators) {
+    for (xtp::QMCalculator* calculator:_calculators) {
         cout << "... " << calculator->Identify() << " ";
         calculator->setnThreads(nThreads);
         calculator->Initialize(&_options); 
->>>>>>> 6201e219
         cout << endl;
     }
 }
 
 bool SqlApplication::EvaluateFrame() {
-<<<<<<< HEAD
-    list< xtp::QMCalculator* > ::iterator it;
-    for (it = _calculators.begin(); it != _calculators.end(); it++) {
-        cout << "... " << (*it)->Identify() << " " << flush;
-        (*it)->EvaluateFrame(&_top);
-=======
-     for (ctp::QMCalculator* calculator:_calculators) {
+     for (xtp::QMCalculator* calculator:_calculators) {
         cout << "... " << calculator->Identify() << " " << flush;
         calculator->EvaluateFrame(&_top);
->>>>>>> 6201e219
         cout << endl;
     }
     return true;
 }
 
 void SqlApplication::EndEvaluate() {
-<<<<<<< HEAD
-    list< xtp::QMCalculator* > ::iterator it;
-    for (it = _calculators.begin(); it != _calculators.end(); it++) {
-        (*it)->EndEvaluate(&_top);
-=======
-    for (ctp::QMCalculator* calculator:_calculators) {
+    for (xtp::QMCalculator* calculator:_calculators) {
         calculator->EndEvaluate(&_top);
->>>>>>> 6201e219
     }
 }
 
