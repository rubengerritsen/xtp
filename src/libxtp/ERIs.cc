/* 
 *            Copyright 2009-2017 The VOTCA Development Team
 *                       (http://www.votca.org)
 *
 *      Licensed under the Apache License, Version 2.0 (the "License")
 *
 * You may not use this file except in compliance with the License.
 * You may obtain a copy of the License at
 *
 *              http://www.apache.org/licenses/LICENSE-2.0
 *
 *Unless required by applicable law or agreed to in writing, software
 * distributed under the License is distributed on an "AS IS" BASIS,
 * WITHOUT WARRANTIES OR CONDITIONS OF ANY KIND, either express or implied.
 * See the License for the specific language governing permissions and
 * limitations under the License.
 *
 */


#include <votca/xtp/ERIs.h>
#include <votca/xtp/symmetric_matrix.h>

namespace votca {
    namespace xtp {
        
        
        
        
<<<<<<< HEAD
    void ERIs::Initialize(AOBasis &_dftbasis, AOBasis &_auxbasis,const Eigen::MatrixXd &inverse_Coulomb) {

          _inverse_Coulomb=inverse_Coulomb;
          _threecenter.Fill( _auxbasis, _dftbasis );
          return;
=======
    void ERIs::Initialize(AOBasis &_dftbasis, AOBasis &_auxbasis,const Eigen::MatrixXd &inversesqrt_Coulomb) {
            _threecenter.Fill( _auxbasis, _dftbasis,inversesqrt_Coulomb);
            return;
>>>>>>> 74884f33
        }

        void ERIs::Initialize_4c_small_molecule(AOBasis &_dftbasis) {
          _fourcenter.Fill_4c_small_molecule( _dftbasis );
          return;
        }
        
        
<<<<<<< HEAD
        void ERIs::Initialize_4c_screening(AOBasis &_dftbasis, double eps) {
          
          _with_screening = true;
          _screening_eps = eps;
          CalculateERIsDiagonals(_dftbasis);
          return;
        }
        
        
        
        void ERIs::CalculateERIs (const Eigen::MatrixXd &DMAT){
          
           Symmetric_Matrix dmat_sym=Symmetric_Matrix(DMAT);
            _ERIs=Eigen::MatrixXd::Zero(DMAT.rows(),DMAT.cols());
            Eigen::VectorXd Itilde=Eigen::VectorXd::Zero(_threecenter.getSize());
          
            #pragma omp parallel for
            for ( int _i=0; _i<_threecenter.getSize();_i++){
                const Symmetric_Matrix &threecenter=_threecenter.getDatamatrix(_i);
                // Trace over prod::DMAT,I(l)=componentwise product over 
                
                Itilde(_i)=threecenter.TraceofProd(dmat_sym);
            }
            const Eigen::VectorXd K=_inverse_Coulomb*Itilde;
            
            unsigned nthreads = 1;
            #ifdef _OPENMP
               nthreads = omp_get_max_threads();
            #endif
               std::vector<Eigen::MatrixXd >ERIS_thread;
               
               for(unsigned i=0;i<nthreads;++i){
                   Eigen::MatrixXd thread=Eigen::MatrixXd::Zero(_ERIs.rows(),_ERIs.cols());
                   ERIS_thread.push_back(thread);
               }
            
            #pragma omp parallel for
            for (unsigned thread=0;thread<nthreads;++thread){
                for ( unsigned _i = thread; _i < K.size(); _i+=nthreads){
                _threecenter.getDatamatrix(_i).AddtoEigenMatrix(ERIS_thread[thread],K(_i));    
                }
            }
              
            for (unsigned thread=0;thread<nthreads;++thread){
                _ERIs+=ERIS_thread[thread];
            }    
=======
void ERIs::CalculateERIs(const Eigen::MatrixXd &DMAT) {
      
>>>>>>> 74884f33

      unsigned nthreads = 1;
#ifdef _OPENMP
      nthreads = omp_get_max_threads();
#endif
      std::vector<Eigen::MatrixXd >ERIS_thread;

      for (unsigned i = 0; i < nthreads; ++i) {
        Eigen::MatrixXd thread = Eigen::MatrixXd::Zero(DMAT.rows(), DMAT.cols());
        ERIS_thread.push_back(thread);
      }

#pragma omp parallel for
      for (unsigned thread = 0; thread < nthreads; ++thread) {
        Symmetric_Matrix dmat_sym = Symmetric_Matrix(DMAT);
        for (int _i = thread; _i < _threecenter.getSize(); _i += nthreads) {
          const Symmetric_Matrix &threecenter = _threecenter.getDatamatrix(_i);
          // Trace over prod::DMAT,I(l)=componentwise product over 
          double factor = threecenter.TraceofProd(dmat_sym);
          threecenter.AddtoEigenMatrix(ERIS_thread[thread], factor);
        }
      }
      
      _ERIs = Eigen::MatrixXd::Zero(DMAT.rows(), DMAT.cols());
      for (const auto& thread : ERIS_thread) {
        _ERIs += thread;
      }

      CalculateEnergy(DMAT);
      return;
    }

    void ERIs::CalculateEXX(const Eigen::MatrixXd &DMAT) {
      
      int nthreads = 1;
#ifdef _OPENMP
      nthreads = omp_get_max_threads();
#endif
      std::vector<Eigen::MatrixXd >EXX_thread;

      for (int i = 0; i < nthreads; ++i) {
        Eigen::MatrixXd thread = Eigen::MatrixXd::Zero(DMAT.rows(), DMAT.cols());
        EXX_thread.push_back(thread);
      }
      
      #pragma omp parallel for
      for (int thread = 0; thread < nthreads; ++thread) {
        Eigen::MatrixXd D=DMAT;
        for(int i=thread;i<_threecenter.getSize();i+= nthreads){
          const Eigen::MatrixXd threecenter = _threecenter.getDatamatrix(i).FullMatrix();
          EXX_thread[thread]+=threecenter*D*threecenter;
        }
<<<<<<< HEAD
        
        
=======
      }
      _EXXs = Eigen::MatrixXd::Zero(DMAT.rows(), DMAT.cols());
      for (const auto& thread : EXX_thread) {
        _EXXs += thread;
      }

      CalculateEXXEnergy(DMAT);
      return;
    }
    
     void ERIs::CalculateEXX(const Eigen::Block<Eigen::MatrixXd>& occMos,const Eigen::MatrixXd  &DMAT) {
      
      int nthreads = 1;
#ifdef _OPENMP
      nthreads = omp_get_max_threads();
#endif
      std::vector<Eigen::MatrixXd >EXX_thread;

      for (int i = 0; i < nthreads; ++i) {
        Eigen::MatrixXd thread = Eigen::MatrixXd::Zero(occMos.rows(), occMos.rows());
        EXX_thread.push_back(thread);
      }
      
      #pragma omp parallel for
      for (int thread = 0; thread < nthreads; ++thread) {
        Eigen::MatrixXd occ=occMos;
        for(int i=thread;i<_threecenter.getSize();i+= nthreads){
          const Eigen::MatrixXd TCxMOs_T = occ.transpose()*_threecenter.getDatamatrix(i).FullMatrix();
          EXX_thread[thread]+=TCxMOs_T.transpose()*TCxMOs_T;
        }
      }
      _EXXs = Eigen::MatrixXd::Zero(occMos.rows(), occMos.rows());
      for (const auto& thread : EXX_thread) {
        _EXXs += 2*thread;
      }

      CalculateEXXEnergy(DMAT);
      return;
    }
    


>>>>>>> 74884f33

        void ERIs::CalculateERIs_4c_small_molecule(const Eigen::MatrixXd  &DMAT) {

          _ERIs = Eigen::MatrixXd::Zero(DMAT.rows(), DMAT.cols());
          
          const Eigen::VectorXd& _4c_vector = _fourcenter.get_4c_vector();
          
          

          int dftBasisSize = DMAT.rows();
          int vectorSize = (dftBasisSize*(dftBasisSize+1))/2;
          #pragma omp parallel for
          for (int _i = 0; _i < dftBasisSize; _i++) {
            int sum_i = (_i*(_i+1))/2;
            for (int _j = _i; _j < dftBasisSize; _j++) {
              int _index_ij = dftBasisSize * _i - sum_i + _j;
              int _index_ij_kl_a = vectorSize * _index_ij - (_index_ij*(_index_ij+1))/2;
              for (int _k = 0; _k < dftBasisSize; _k++) {
                int sum_k = (_k*(_k+1))/2;
                for (int _l = _k; _l < dftBasisSize; _l++) {
                  int _index_kl = dftBasisSize * _k - sum_k + _l;

                  unsigned _index_ij_kl = _index_ij_kl_a + _index_kl;
                  if (_index_ij > _index_kl) _index_ij_kl = vectorSize * _index_kl - (_index_kl*(_index_kl+1))/2 + _index_ij;

                  if (_l == _k) {
                    _ERIs(_i, _j) += DMAT(_k, _l) * _4c_vector(_index_ij_kl);
                  } else {
                    _ERIs(_i, _j) += 2. * DMAT(_k, _l) * _4c_vector(_index_ij_kl);
                  }

                }
              }
              _ERIs(_j, _i) = _ERIs(_i, _j);
            }
          }

          CalculateEnergy(DMAT);
          return;
        }
        
        
        void ERIs::CalculateEXX_4c_small_molecule(const Eigen::MatrixXd &DMAT) {
            int nthreads = 1;
            #ifdef _OPENMP
                  nthreads = omp_get_max_threads();
            #endif  
          
          
          std::vector<Eigen::MatrixXd >EXX_thread;

      for (int i = 0; i < nthreads; ++i) {
        Eigen::MatrixXd thread = Eigen::MatrixXd::Zero(DMAT.rows(), DMAT.cols());
        EXX_thread.push_back(thread);
      }
          
          const Eigen::VectorXd& _4c_vector = _fourcenter.get_4c_vector();

          int dftBasisSize = DMAT.rows();
          int vectorSize = (dftBasisSize*(dftBasisSize+1))/2;
        #pragma omp parallel for
        for (int thread = 0; thread < nthreads; ++thread) {
          for (int _i = thread; _i < dftBasisSize; _i+= nthreads) {
            int sum_i = (_i*(_i+1))/2;
            for (int _j = _i; _j < dftBasisSize; _j++) {
              int _index_ij = DMAT.cols() * _i - sum_i + _j;
              int _index_ij_kl_a = vectorSize * _index_ij - (_index_ij*(_index_ij+1))/2;
              for (int _k = 0; _k < dftBasisSize; _k++) {
                int sum_k = (_k*(_k+1))/2;
                for (int _l = _k; _l < dftBasisSize; _l++) {
                  int _index_kl = DMAT.cols() * _k - sum_k + _l;

                  int _index_ij_kl = _index_ij_kl_a + _index_kl;
                  if (_index_ij > _index_kl) _index_ij_kl = vectorSize * _index_kl - (_index_kl*(_index_kl+1))/2 + _index_ij;
                  double factorij=1;
                  if(_i==_j){factorij=0.5;}
                  double factorkl=1;
                  if(_l==_k){factorkl=0.5;}
                  double factor=factorij*factorkl;
                  EXX_thread[thread](_i, _l) +=factor*DMAT(_j, _k) * _4c_vector(_index_ij_kl);
                  EXX_thread[thread](_j, _l) +=factor*DMAT(_i, _k) * _4c_vector(_index_ij_kl);
                  EXX_thread[thread](_i, _k) +=factor*DMAT(_j, _l) * _4c_vector(_index_ij_kl);
                  EXX_thread[thread](_j, _k) +=factor*DMAT(_i, _l) * _4c_vector(_index_ij_kl);
                }
              }
            }
          }
        }
          _EXXs = Eigen::MatrixXd::Zero(DMAT.rows(), DMAT.cols());
          for (const auto& thread : EXX_thread) {
          _EXXs += thread;
          }

          CalculateEXXEnergy(DMAT);
          return;
        }
        
        
        void ERIs::CalculateERIs_4c_direct(const AOBasis& dftbasis, const Eigen::MatrixXd &DMAT) {

          // Number of shells
          int numShells = dftbasis.getNumofShells();
          
          // Initialize ERIs matrix
          _ERIs = Eigen::MatrixXd::Zero(DMAT.rows(), DMAT.cols());

          #pragma omp parallel
          { // Begin omp parallel
            
            
            Eigen::MatrixXd ERIs_thread = Eigen::MatrixXd::Zero(DMAT.rows(), DMAT.cols());
            
            #pragma omp for
            for (int iShell_3 = 0; iShell_3 < numShells; iShell_3++) {
              const AOShell& shell_3 = *dftbasis.getShell(iShell_3);
              for (int iShell_4 = iShell_3; iShell_4 < numShells; iShell_4++) {
                const AOShell& shell_4 = *dftbasis.getShell(iShell_4);
                for (int iShell_1 = iShell_3; iShell_1 < numShells; iShell_1++) {
                  const AOShell& shell_1 = *dftbasis.getShell(iShell_1);
                  for (int iShell_2 = iShell_1; iShell_2 < numShells; iShell_2++) {
                    const AOShell& shell_2 = *dftbasis.getShell(iShell_2);

                    // Pre-screening
                    if (_with_screening && CheckScreen(_screening_eps, shell_1, shell_2, shell_3, shell_4))
                      continue;

                    // Get the current 4c block
                    Eigen::MatrixXd subMatrix = Eigen::MatrixXd::Zero(shell_1.getNumFunc() * shell_2.getNumFunc(), shell_3.getNumFunc() * shell_4.getNumFunc());
                    bool nonzero = _fourcenter.FillFourCenterRepBlock(subMatrix, &shell_1, &shell_2, &shell_3, &shell_4);

                    // If there are only zeros, we don't need to put anything in the ERIs matrix
                    if (!nonzero)
                      continue;

                    // Begin fill ERIs matrix

                    FillERIsBlock(ERIs_thread, DMAT, subMatrix, shell_1, shell_2, shell_3, shell_4);

                    // Symmetry 1 <--> 2
                    if (iShell_1 != iShell_2)
                      FillERIsBlock(ERIs_thread, DMAT, subMatrix, shell_2, shell_1, shell_3, shell_4);

                    // Symmetry 3 <--> 4
                    if (iShell_3 != iShell_4)
                      FillERIsBlock(ERIs_thread, DMAT, subMatrix, shell_1, shell_2, shell_4, shell_3);

                    // Symmetry 1 <--> 2 and 3 <--> 4
                    if (iShell_1 != iShell_2 && iShell_3 != iShell_4)
                      FillERIsBlock(ERIs_thread, DMAT, subMatrix, shell_2, shell_1, shell_4, shell_3);

                    // Symmetry (1, 2) <--> (3, 4)
                    if (iShell_1 != iShell_3) {

                      // We need the transpose of "subMatrix"
                      Eigen::MatrixXd subMatrix2 = subMatrix.transpose();

                      FillERIsBlock(ERIs_thread, DMAT, subMatrix2, shell_3, shell_4, shell_1, shell_2);

                      // Symmetry 1 <--> 2
                      if (iShell_1 != iShell_2)
                        FillERIsBlock(ERIs_thread, DMAT, subMatrix2, shell_3, shell_4, shell_2, shell_1);

                      // Symmetry 3 <--> 4
                      if (iShell_3 != iShell_4)
                        FillERIsBlock(ERIs_thread, DMAT, subMatrix2, shell_4, shell_3, shell_1, shell_2);

                      // Symmetry 1 <--> 2 and 3 <--> 4
                      if (iShell_1 != iShell_2 && iShell_3 != iShell_4)
                        FillERIsBlock(ERIs_thread, DMAT, subMatrix2, shell_4, shell_3, shell_2, shell_1);
                    }

                    // End fill ERIs matrix
                  } // End loop over shell 2
                } // End loop over shell 1
              } // End loop over shell 4
            } // End loop over shell 3
            
            #pragma omp critical
            {    
              _ERIs += ERIs_thread;
            }
          } 

          // Fill lower triangular part using symmetry
          for (int i = 0; i < DMAT.cols(); i++){
            for (int j = i + 1; j < DMAT.rows(); j++){
              _ERIs(j, i) = _ERIs(i, j);
            }
          }

          CalculateEnergy(DMAT);
          return;
        }
        
        
        void ERIs::FillERIsBlock(Eigen::MatrixXd& ERIsCur, const Eigen::MatrixXd& DMAT,
                const Eigen::MatrixXd& subMatrix,
                const AOShell& shell_1, const AOShell& shell_2,
                const AOShell& shell_3, const AOShell& shell_4) {

          for (int iFunc_3 = 0; iFunc_3 < shell_3.getNumFunc(); iFunc_3++) {
            int ind_3 = shell_3.getStartIndex() + iFunc_3;
            for (int iFunc_4 = 0; iFunc_4 < shell_4.getNumFunc(); iFunc_4++) {
              int ind_4 = shell_4.getStartIndex() + iFunc_4;

              // Symmetry
              if (ind_3 > ind_4)
                continue;

              // Column index in the current sub-matrix
              int ind_subm_34 = shell_3.getNumFunc() * iFunc_4 + iFunc_3;

              for (int iFunc_1 = 0; iFunc_1 < shell_1.getNumFunc(); iFunc_1++) {
                int ind_1 = shell_1.getStartIndex() + iFunc_1;
                for (int iFunc_2 = 0; iFunc_2 < shell_2.getNumFunc(); iFunc_2++) {
                  int ind_2 = shell_2.getStartIndex() + iFunc_2;

                  // Symmetry
                  if (ind_1 > ind_2)
                    continue;

                  // Row index in the current sub-matrix
                  int ind_subm_12 = shell_1.getNumFunc() * iFunc_2 + iFunc_1;

                  //Symmetry for diagonal elements
                  double multiplier=(ind_1 == ind_2 ? 1.0 : 2.0);
                  // Fill ERIs matrix
                  ERIsCur(ind_3, ind_4) += multiplier* DMAT(ind_1, ind_2) * subMatrix(ind_subm_12, ind_subm_34);
                } // End loop over functions in shell 2
              } // End loop over functions in shell 1
            } // End loop over functions in shell 4
          } // End loop over functions in shell 3
          
          return;
        }
        
        
        void ERIs::CalculateERIsDiagonals(const AOBasis& dftbasis) {
          
          // Number of shells
          int numShells = dftbasis.getNumofShells();
          // Total number of functions
          int dftBasisSize = dftbasis.AOBasisSize();
          
          _diagonals = Eigen::MatrixXd::Zero(dftBasisSize,dftBasisSize);
          
          for (int iShell_1 = 0; iShell_1 < numShells; iShell_1++) {
            const AOShell& shell_1 = *dftbasis.getShell(iShell_1);
            for (int iShell_2 = iShell_1; iShell_2 < numShells; iShell_2++) {
              const AOShell& shell_2 = *dftbasis.getShell(iShell_2);
              
              // Get the current 4c block
              Eigen::MatrixXd subMatrix = Eigen::MatrixXd::Zero(shell_1.getNumFunc() * shell_2.getNumFunc(), shell_1.getNumFunc() * shell_2.getNumFunc());
              bool nonzero = _fourcenter.FillFourCenterRepBlock(subMatrix, &shell_1, &shell_2, &shell_1, &shell_2);
              
              if (!nonzero)
                continue;
              
              int index = 0; // Diagonal index
              
              for (int iFunc_1 = 0; iFunc_1 < shell_1.getNumFunc(); iFunc_1++) {
                int ind_1 = shell_1.getStartIndex() + iFunc_1;
                for (int iFunc_2 = 0; iFunc_2 < shell_2.getNumFunc(); iFunc_2++) {
                  int ind_2 = shell_2.getStartIndex() + iFunc_2;

                  // Symmetry
                  if (ind_1 > ind_2)
                    continue;
    
                  _diagonals(ind_1, ind_2) = subMatrix(index, index);
                  
                  // Symmetry
                  if (ind_1 != ind_2){
                    _diagonals(ind_2, ind_1) = _diagonals(ind_1, ind_2);
                  }
                 
                  index++; // composite index of shell1 and shell2
                }
              }
            }
          }
          
          return;
        }
        

        bool ERIs::CheckScreen(double eps, const AOShell& shell_1, const AOShell& shell_2, const AOShell& shell_3, const AOShell& shell_4) {
          const double eps2=eps * eps;
          
          for (int iFunc_3 = 0; iFunc_3 < shell_3.getNumFunc(); iFunc_3++) {
            int ind_3 = shell_3.getStartIndex() + iFunc_3;
            for (int iFunc_4 = 0; iFunc_4 < shell_4.getNumFunc(); iFunc_4++) {
              int ind_4 = shell_4.getStartIndex() + iFunc_4;

              // Symmetry
              if (ind_3 > ind_4){
                continue;
              }
              
              for (int iFunc_1 = 0; iFunc_1 < shell_1.getNumFunc(); iFunc_1++) {
                int ind_1 = shell_1.getStartIndex() + iFunc_1;
                for (int iFunc_2 = 0; iFunc_2 < shell_2.getNumFunc(); iFunc_2++) {
                  int ind_2 = shell_2.getStartIndex() + iFunc_2;

                  // Symmetry
                  if (ind_1 > ind_2){
                    continue;
                  }
                  // Cauchy–Schwarz
                  // <ab|cd> <= sqrt(<ab|ab>) * sqrt(<cd|cd>)
                  double ub = _diagonals(ind_1, ind_2) * _diagonals(ind_3, ind_4);
                  
                  // Compare with tolerance
                  if (ub > eps2){
                    return false; // We must compute ERIS for the whole block
                  }
                }
              }
            }
          }
          
          return true; // We can skip the whole block
        }
        
        
         void ERIs::CalculateEnergy(const Eigen::MatrixXd &DMAT){
            _ERIsenergy=_ERIs.cwiseProduct(DMAT).sum();
            return;
        }
         
         
         void ERIs::CalculateEXXEnergy(const Eigen::MatrixXd &DMAT){
           _EXXsenergy=_EXXs.cwiseProduct(DMAT).sum();
            return;
        }
        
        
        void ERIs::printERIs(){
          for (int i=0; i< _ERIs.cols(); i++){
                for (int j=0; j< _ERIs.rows();j++){
                    cout << "ERIs [" << i<<":"<<j<<"]="<<_ERIs(i,j)<<endl;
                }
            }
          return;
        }
        
        
        
        
        
    }}<|MERGE_RESOLUTION|>--- conflicted
+++ resolved
@@ -1,549 +1,526 @@
-/* 
- *            Copyright 2009-2017 The VOTCA Development Team
- *                       (http://www.votca.org)
- *
- *      Licensed under the Apache License, Version 2.0 (the "License")
- *
- * You may not use this file except in compliance with the License.
- * You may obtain a copy of the License at
- *
- *              http://www.apache.org/licenses/LICENSE-2.0
- *
- *Unless required by applicable law or agreed to in writing, software
- * distributed under the License is distributed on an "AS IS" BASIS,
- * WITHOUT WARRANTIES OR CONDITIONS OF ANY KIND, either express or implied.
- * See the License for the specific language governing permissions and
- * limitations under the License.
- *
- */
-
-
-#include <votca/xtp/ERIs.h>
-#include <votca/xtp/symmetric_matrix.h>
-
-namespace votca {
-    namespace xtp {
-        
-        
-        
-        
-<<<<<<< HEAD
-    void ERIs::Initialize(AOBasis &_dftbasis, AOBasis &_auxbasis,const Eigen::MatrixXd &inverse_Coulomb) {
-
-          _inverse_Coulomb=inverse_Coulomb;
-          _threecenter.Fill( _auxbasis, _dftbasis );
-          return;
-=======
-    void ERIs::Initialize(AOBasis &_dftbasis, AOBasis &_auxbasis,const Eigen::MatrixXd &inversesqrt_Coulomb) {
-            _threecenter.Fill( _auxbasis, _dftbasis,inversesqrt_Coulomb);
-            return;
->>>>>>> 74884f33
-        }
-
-        void ERIs::Initialize_4c_small_molecule(AOBasis &_dftbasis) {
-          _fourcenter.Fill_4c_small_molecule( _dftbasis );
-          return;
-        }
-        
-        
-<<<<<<< HEAD
-        void ERIs::Initialize_4c_screening(AOBasis &_dftbasis, double eps) {
-          
-          _with_screening = true;
-          _screening_eps = eps;
-          CalculateERIsDiagonals(_dftbasis);
-          return;
-        }
-        
-        
-        
-        void ERIs::CalculateERIs (const Eigen::MatrixXd &DMAT){
-          
-           Symmetric_Matrix dmat_sym=Symmetric_Matrix(DMAT);
-            _ERIs=Eigen::MatrixXd::Zero(DMAT.rows(),DMAT.cols());
-            Eigen::VectorXd Itilde=Eigen::VectorXd::Zero(_threecenter.getSize());
-          
-            #pragma omp parallel for
-            for ( int _i=0; _i<_threecenter.getSize();_i++){
-                const Symmetric_Matrix &threecenter=_threecenter.getDatamatrix(_i);
-                // Trace over prod::DMAT,I(l)=componentwise product over 
-                
-                Itilde(_i)=threecenter.TraceofProd(dmat_sym);
-            }
-            const Eigen::VectorXd K=_inverse_Coulomb*Itilde;
-            
-            unsigned nthreads = 1;
-            #ifdef _OPENMP
-               nthreads = omp_get_max_threads();
-            #endif
-               std::vector<Eigen::MatrixXd >ERIS_thread;
-               
-               for(unsigned i=0;i<nthreads;++i){
-                   Eigen::MatrixXd thread=Eigen::MatrixXd::Zero(_ERIs.rows(),_ERIs.cols());
-                   ERIS_thread.push_back(thread);
-               }
-            
-            #pragma omp parallel for
-            for (unsigned thread=0;thread<nthreads;++thread){
-                for ( unsigned _i = thread; _i < K.size(); _i+=nthreads){
-                _threecenter.getDatamatrix(_i).AddtoEigenMatrix(ERIS_thread[thread],K(_i));    
-                }
-            }
-              
-            for (unsigned thread=0;thread<nthreads;++thread){
-                _ERIs+=ERIS_thread[thread];
-            }    
-=======
-void ERIs::CalculateERIs(const Eigen::MatrixXd &DMAT) {
-      
->>>>>>> 74884f33
-
-      unsigned nthreads = 1;
-#ifdef _OPENMP
-      nthreads = omp_get_max_threads();
-#endif
-      std::vector<Eigen::MatrixXd >ERIS_thread;
-
-      for (unsigned i = 0; i < nthreads; ++i) {
-        Eigen::MatrixXd thread = Eigen::MatrixXd::Zero(DMAT.rows(), DMAT.cols());
-        ERIS_thread.push_back(thread);
-      }
-
-#pragma omp parallel for
-      for (unsigned thread = 0; thread < nthreads; ++thread) {
-        Symmetric_Matrix dmat_sym = Symmetric_Matrix(DMAT);
-        for (int _i = thread; _i < _threecenter.getSize(); _i += nthreads) {
-          const Symmetric_Matrix &threecenter = _threecenter.getDatamatrix(_i);
-          // Trace over prod::DMAT,I(l)=componentwise product over 
-          double factor = threecenter.TraceofProd(dmat_sym);
-          threecenter.AddtoEigenMatrix(ERIS_thread[thread], factor);
-        }
-      }
-      
-      _ERIs = Eigen::MatrixXd::Zero(DMAT.rows(), DMAT.cols());
-      for (const auto& thread : ERIS_thread) {
-        _ERIs += thread;
-      }
-
-      CalculateEnergy(DMAT);
-      return;
-    }
-
-    void ERIs::CalculateEXX(const Eigen::MatrixXd &DMAT) {
-      
-      int nthreads = 1;
-#ifdef _OPENMP
-      nthreads = omp_get_max_threads();
-#endif
-      std::vector<Eigen::MatrixXd >EXX_thread;
-
-      for (int i = 0; i < nthreads; ++i) {
-        Eigen::MatrixXd thread = Eigen::MatrixXd::Zero(DMAT.rows(), DMAT.cols());
-        EXX_thread.push_back(thread);
-      }
-      
-      #pragma omp parallel for
-      for (int thread = 0; thread < nthreads; ++thread) {
-        Eigen::MatrixXd D=DMAT;
-        for(int i=thread;i<_threecenter.getSize();i+= nthreads){
-          const Eigen::MatrixXd threecenter = _threecenter.getDatamatrix(i).FullMatrix();
-          EXX_thread[thread]+=threecenter*D*threecenter;
-        }
-<<<<<<< HEAD
-        
-        
-=======
-      }
-      _EXXs = Eigen::MatrixXd::Zero(DMAT.rows(), DMAT.cols());
-      for (const auto& thread : EXX_thread) {
-        _EXXs += thread;
-      }
-
-      CalculateEXXEnergy(DMAT);
-      return;
-    }
-    
-     void ERIs::CalculateEXX(const Eigen::Block<Eigen::MatrixXd>& occMos,const Eigen::MatrixXd  &DMAT) {
-      
-      int nthreads = 1;
-#ifdef _OPENMP
-      nthreads = omp_get_max_threads();
-#endif
-      std::vector<Eigen::MatrixXd >EXX_thread;
-
-      for (int i = 0; i < nthreads; ++i) {
-        Eigen::MatrixXd thread = Eigen::MatrixXd::Zero(occMos.rows(), occMos.rows());
-        EXX_thread.push_back(thread);
-      }
-      
-      #pragma omp parallel for
-      for (int thread = 0; thread < nthreads; ++thread) {
-        Eigen::MatrixXd occ=occMos;
-        for(int i=thread;i<_threecenter.getSize();i+= nthreads){
-          const Eigen::MatrixXd TCxMOs_T = occ.transpose()*_threecenter.getDatamatrix(i).FullMatrix();
-          EXX_thread[thread]+=TCxMOs_T.transpose()*TCxMOs_T;
-        }
-      }
-      _EXXs = Eigen::MatrixXd::Zero(occMos.rows(), occMos.rows());
-      for (const auto& thread : EXX_thread) {
-        _EXXs += 2*thread;
-      }
-
-      CalculateEXXEnergy(DMAT);
-      return;
-    }
-    
-
-
->>>>>>> 74884f33
-
-        void ERIs::CalculateERIs_4c_small_molecule(const Eigen::MatrixXd  &DMAT) {
-
-          _ERIs = Eigen::MatrixXd::Zero(DMAT.rows(), DMAT.cols());
-          
-          const Eigen::VectorXd& _4c_vector = _fourcenter.get_4c_vector();
-          
-          
-
-          int dftBasisSize = DMAT.rows();
-          int vectorSize = (dftBasisSize*(dftBasisSize+1))/2;
-          #pragma omp parallel for
-          for (int _i = 0; _i < dftBasisSize; _i++) {
-            int sum_i = (_i*(_i+1))/2;
-            for (int _j = _i; _j < dftBasisSize; _j++) {
-              int _index_ij = dftBasisSize * _i - sum_i + _j;
-              int _index_ij_kl_a = vectorSize * _index_ij - (_index_ij*(_index_ij+1))/2;
-              for (int _k = 0; _k < dftBasisSize; _k++) {
-                int sum_k = (_k*(_k+1))/2;
-                for (int _l = _k; _l < dftBasisSize; _l++) {
-                  int _index_kl = dftBasisSize * _k - sum_k + _l;
-
-                  unsigned _index_ij_kl = _index_ij_kl_a + _index_kl;
-                  if (_index_ij > _index_kl) _index_ij_kl = vectorSize * _index_kl - (_index_kl*(_index_kl+1))/2 + _index_ij;
-
-                  if (_l == _k) {
-                    _ERIs(_i, _j) += DMAT(_k, _l) * _4c_vector(_index_ij_kl);
-                  } else {
-                    _ERIs(_i, _j) += 2. * DMAT(_k, _l) * _4c_vector(_index_ij_kl);
-                  }
-
-                }
-              }
-              _ERIs(_j, _i) = _ERIs(_i, _j);
-            }
-          }
-
-          CalculateEnergy(DMAT);
-          return;
-        }
-        
-        
-        void ERIs::CalculateEXX_4c_small_molecule(const Eigen::MatrixXd &DMAT) {
-            int nthreads = 1;
-            #ifdef _OPENMP
-                  nthreads = omp_get_max_threads();
-            #endif  
-          
-          
-          std::vector<Eigen::MatrixXd >EXX_thread;
-
-      for (int i = 0; i < nthreads; ++i) {
-        Eigen::MatrixXd thread = Eigen::MatrixXd::Zero(DMAT.rows(), DMAT.cols());
-        EXX_thread.push_back(thread);
-      }
-          
-          const Eigen::VectorXd& _4c_vector = _fourcenter.get_4c_vector();
-
-          int dftBasisSize = DMAT.rows();
-          int vectorSize = (dftBasisSize*(dftBasisSize+1))/2;
-        #pragma omp parallel for
-        for (int thread = 0; thread < nthreads; ++thread) {
-          for (int _i = thread; _i < dftBasisSize; _i+= nthreads) {
-            int sum_i = (_i*(_i+1))/2;
-            for (int _j = _i; _j < dftBasisSize; _j++) {
-              int _index_ij = DMAT.cols() * _i - sum_i + _j;
-              int _index_ij_kl_a = vectorSize * _index_ij - (_index_ij*(_index_ij+1))/2;
-              for (int _k = 0; _k < dftBasisSize; _k++) {
-                int sum_k = (_k*(_k+1))/2;
-                for (int _l = _k; _l < dftBasisSize; _l++) {
-                  int _index_kl = DMAT.cols() * _k - sum_k + _l;
-
-                  int _index_ij_kl = _index_ij_kl_a + _index_kl;
-                  if (_index_ij > _index_kl) _index_ij_kl = vectorSize * _index_kl - (_index_kl*(_index_kl+1))/2 + _index_ij;
-                  double factorij=1;
-                  if(_i==_j){factorij=0.5;}
-                  double factorkl=1;
-                  if(_l==_k){factorkl=0.5;}
-                  double factor=factorij*factorkl;
-                  EXX_thread[thread](_i, _l) +=factor*DMAT(_j, _k) * _4c_vector(_index_ij_kl);
-                  EXX_thread[thread](_j, _l) +=factor*DMAT(_i, _k) * _4c_vector(_index_ij_kl);
-                  EXX_thread[thread](_i, _k) +=factor*DMAT(_j, _l) * _4c_vector(_index_ij_kl);
-                  EXX_thread[thread](_j, _k) +=factor*DMAT(_i, _l) * _4c_vector(_index_ij_kl);
-                }
-              }
-            }
-          }
-        }
-          _EXXs = Eigen::MatrixXd::Zero(DMAT.rows(), DMAT.cols());
-          for (const auto& thread : EXX_thread) {
-          _EXXs += thread;
-          }
-
-          CalculateEXXEnergy(DMAT);
-          return;
-        }
-        
-        
-        void ERIs::CalculateERIs_4c_direct(const AOBasis& dftbasis, const Eigen::MatrixXd &DMAT) {
-
-          // Number of shells
-          int numShells = dftbasis.getNumofShells();
-          
-          // Initialize ERIs matrix
-          _ERIs = Eigen::MatrixXd::Zero(DMAT.rows(), DMAT.cols());
-
-          #pragma omp parallel
-          { // Begin omp parallel
-            
-            
-            Eigen::MatrixXd ERIs_thread = Eigen::MatrixXd::Zero(DMAT.rows(), DMAT.cols());
-            
-            #pragma omp for
-            for (int iShell_3 = 0; iShell_3 < numShells; iShell_3++) {
-              const AOShell& shell_3 = *dftbasis.getShell(iShell_3);
-              for (int iShell_4 = iShell_3; iShell_4 < numShells; iShell_4++) {
-                const AOShell& shell_4 = *dftbasis.getShell(iShell_4);
-                for (int iShell_1 = iShell_3; iShell_1 < numShells; iShell_1++) {
-                  const AOShell& shell_1 = *dftbasis.getShell(iShell_1);
-                  for (int iShell_2 = iShell_1; iShell_2 < numShells; iShell_2++) {
-                    const AOShell& shell_2 = *dftbasis.getShell(iShell_2);
-
-                    // Pre-screening
-                    if (_with_screening && CheckScreen(_screening_eps, shell_1, shell_2, shell_3, shell_4))
-                      continue;
-
-                    // Get the current 4c block
-                    Eigen::MatrixXd subMatrix = Eigen::MatrixXd::Zero(shell_1.getNumFunc() * shell_2.getNumFunc(), shell_3.getNumFunc() * shell_4.getNumFunc());
-                    bool nonzero = _fourcenter.FillFourCenterRepBlock(subMatrix, &shell_1, &shell_2, &shell_3, &shell_4);
-
-                    // If there are only zeros, we don't need to put anything in the ERIs matrix
-                    if (!nonzero)
-                      continue;
-
-                    // Begin fill ERIs matrix
-
-                    FillERIsBlock(ERIs_thread, DMAT, subMatrix, shell_1, shell_2, shell_3, shell_4);
-
-                    // Symmetry 1 <--> 2
-                    if (iShell_1 != iShell_2)
-                      FillERIsBlock(ERIs_thread, DMAT, subMatrix, shell_2, shell_1, shell_3, shell_4);
-
-                    // Symmetry 3 <--> 4
-                    if (iShell_3 != iShell_4)
-                      FillERIsBlock(ERIs_thread, DMAT, subMatrix, shell_1, shell_2, shell_4, shell_3);
-
-                    // Symmetry 1 <--> 2 and 3 <--> 4
-                    if (iShell_1 != iShell_2 && iShell_3 != iShell_4)
-                      FillERIsBlock(ERIs_thread, DMAT, subMatrix, shell_2, shell_1, shell_4, shell_3);
-
-                    // Symmetry (1, 2) <--> (3, 4)
-                    if (iShell_1 != iShell_3) {
-
-                      // We need the transpose of "subMatrix"
-                      Eigen::MatrixXd subMatrix2 = subMatrix.transpose();
-
-                      FillERIsBlock(ERIs_thread, DMAT, subMatrix2, shell_3, shell_4, shell_1, shell_2);
-
-                      // Symmetry 1 <--> 2
-                      if (iShell_1 != iShell_2)
-                        FillERIsBlock(ERIs_thread, DMAT, subMatrix2, shell_3, shell_4, shell_2, shell_1);
-
-                      // Symmetry 3 <--> 4
-                      if (iShell_3 != iShell_4)
-                        FillERIsBlock(ERIs_thread, DMAT, subMatrix2, shell_4, shell_3, shell_1, shell_2);
-
-                      // Symmetry 1 <--> 2 and 3 <--> 4
-                      if (iShell_1 != iShell_2 && iShell_3 != iShell_4)
-                        FillERIsBlock(ERIs_thread, DMAT, subMatrix2, shell_4, shell_3, shell_2, shell_1);
-                    }
-
-                    // End fill ERIs matrix
-                  } // End loop over shell 2
-                } // End loop over shell 1
-              } // End loop over shell 4
-            } // End loop over shell 3
-            
-            #pragma omp critical
-            {    
-              _ERIs += ERIs_thread;
-            }
-          } 
-
-          // Fill lower triangular part using symmetry
-          for (int i = 0; i < DMAT.cols(); i++){
-            for (int j = i + 1; j < DMAT.rows(); j++){
-              _ERIs(j, i) = _ERIs(i, j);
-            }
-          }
-
-          CalculateEnergy(DMAT);
-          return;
-        }
-        
-        
-        void ERIs::FillERIsBlock(Eigen::MatrixXd& ERIsCur, const Eigen::MatrixXd& DMAT,
-                const Eigen::MatrixXd& subMatrix,
-                const AOShell& shell_1, const AOShell& shell_2,
-                const AOShell& shell_3, const AOShell& shell_4) {
-
-          for (int iFunc_3 = 0; iFunc_3 < shell_3.getNumFunc(); iFunc_3++) {
-            int ind_3 = shell_3.getStartIndex() + iFunc_3;
-            for (int iFunc_4 = 0; iFunc_4 < shell_4.getNumFunc(); iFunc_4++) {
-              int ind_4 = shell_4.getStartIndex() + iFunc_4;
-
-              // Symmetry
-              if (ind_3 > ind_4)
-                continue;
-
-              // Column index in the current sub-matrix
-              int ind_subm_34 = shell_3.getNumFunc() * iFunc_4 + iFunc_3;
-
-              for (int iFunc_1 = 0; iFunc_1 < shell_1.getNumFunc(); iFunc_1++) {
-                int ind_1 = shell_1.getStartIndex() + iFunc_1;
-                for (int iFunc_2 = 0; iFunc_2 < shell_2.getNumFunc(); iFunc_2++) {
-                  int ind_2 = shell_2.getStartIndex() + iFunc_2;
-
-                  // Symmetry
-                  if (ind_1 > ind_2)
-                    continue;
-
-                  // Row index in the current sub-matrix
-                  int ind_subm_12 = shell_1.getNumFunc() * iFunc_2 + iFunc_1;
-
-                  //Symmetry for diagonal elements
-                  double multiplier=(ind_1 == ind_2 ? 1.0 : 2.0);
-                  // Fill ERIs matrix
-                  ERIsCur(ind_3, ind_4) += multiplier* DMAT(ind_1, ind_2) * subMatrix(ind_subm_12, ind_subm_34);
-                } // End loop over functions in shell 2
-              } // End loop over functions in shell 1
-            } // End loop over functions in shell 4
-          } // End loop over functions in shell 3
-          
-          return;
-        }
-        
-        
-        void ERIs::CalculateERIsDiagonals(const AOBasis& dftbasis) {
-          
-          // Number of shells
-          int numShells = dftbasis.getNumofShells();
-          // Total number of functions
-          int dftBasisSize = dftbasis.AOBasisSize();
-          
-          _diagonals = Eigen::MatrixXd::Zero(dftBasisSize,dftBasisSize);
-          
-          for (int iShell_1 = 0; iShell_1 < numShells; iShell_1++) {
-            const AOShell& shell_1 = *dftbasis.getShell(iShell_1);
-            for (int iShell_2 = iShell_1; iShell_2 < numShells; iShell_2++) {
-              const AOShell& shell_2 = *dftbasis.getShell(iShell_2);
-              
-              // Get the current 4c block
-              Eigen::MatrixXd subMatrix = Eigen::MatrixXd::Zero(shell_1.getNumFunc() * shell_2.getNumFunc(), shell_1.getNumFunc() * shell_2.getNumFunc());
-              bool nonzero = _fourcenter.FillFourCenterRepBlock(subMatrix, &shell_1, &shell_2, &shell_1, &shell_2);
-              
-              if (!nonzero)
-                continue;
-              
-              int index = 0; // Diagonal index
-              
-              for (int iFunc_1 = 0; iFunc_1 < shell_1.getNumFunc(); iFunc_1++) {
-                int ind_1 = shell_1.getStartIndex() + iFunc_1;
-                for (int iFunc_2 = 0; iFunc_2 < shell_2.getNumFunc(); iFunc_2++) {
-                  int ind_2 = shell_2.getStartIndex() + iFunc_2;
-
-                  // Symmetry
-                  if (ind_1 > ind_2)
-                    continue;
-    
-                  _diagonals(ind_1, ind_2) = subMatrix(index, index);
-                  
-                  // Symmetry
-                  if (ind_1 != ind_2){
-                    _diagonals(ind_2, ind_1) = _diagonals(ind_1, ind_2);
-                  }
-                 
-                  index++; // composite index of shell1 and shell2
-                }
-              }
-            }
-          }
-          
-          return;
-        }
-        
-
-        bool ERIs::CheckScreen(double eps, const AOShell& shell_1, const AOShell& shell_2, const AOShell& shell_3, const AOShell& shell_4) {
-          const double eps2=eps * eps;
-          
-          for (int iFunc_3 = 0; iFunc_3 < shell_3.getNumFunc(); iFunc_3++) {
-            int ind_3 = shell_3.getStartIndex() + iFunc_3;
-            for (int iFunc_4 = 0; iFunc_4 < shell_4.getNumFunc(); iFunc_4++) {
-              int ind_4 = shell_4.getStartIndex() + iFunc_4;
-
-              // Symmetry
-              if (ind_3 > ind_4){
-                continue;
-              }
-              
-              for (int iFunc_1 = 0; iFunc_1 < shell_1.getNumFunc(); iFunc_1++) {
-                int ind_1 = shell_1.getStartIndex() + iFunc_1;
-                for (int iFunc_2 = 0; iFunc_2 < shell_2.getNumFunc(); iFunc_2++) {
-                  int ind_2 = shell_2.getStartIndex() + iFunc_2;
-
-                  // Symmetry
-                  if (ind_1 > ind_2){
-                    continue;
-                  }
-                  // Cauchy–Schwarz
-                  // <ab|cd> <= sqrt(<ab|ab>) * sqrt(<cd|cd>)
-                  double ub = _diagonals(ind_1, ind_2) * _diagonals(ind_3, ind_4);
-                  
-                  // Compare with tolerance
-                  if (ub > eps2){
-                    return false; // We must compute ERIS for the whole block
-                  }
-                }
-              }
-            }
-          }
-          
-          return true; // We can skip the whole block
-        }
-        
-        
-         void ERIs::CalculateEnergy(const Eigen::MatrixXd &DMAT){
-            _ERIsenergy=_ERIs.cwiseProduct(DMAT).sum();
-            return;
-        }
-         
-         
-         void ERIs::CalculateEXXEnergy(const Eigen::MatrixXd &DMAT){
-           _EXXsenergy=_EXXs.cwiseProduct(DMAT).sum();
-            return;
-        }
-        
-        
-        void ERIs::printERIs(){
-          for (int i=0; i< _ERIs.cols(); i++){
-                for (int j=0; j< _ERIs.rows();j++){
-                    cout << "ERIs [" << i<<":"<<j<<"]="<<_ERIs(i,j)<<endl;
-                }
-            }
-          return;
-        }
-        
-        
-        
-        
-        
-    }}+/* 
+ *            Copyright 2009-2017 The VOTCA Development Team
+ *                       (http://www.votca.org)
+ *
+ *      Licensed under the Apache License, Version 2.0 (the "License")
+ *
+ * You may not use this file except in compliance with the License.
+ * You may obtain a copy of the License at
+ *
+ *              http://www.apache.org/licenses/LICENSE-2.0
+ *
+ *Unless required by applicable law or agreed to in writing, software
+ * distributed under the License is distributed on an "AS IS" BASIS,
+ * WITHOUT WARRANTIES OR CONDITIONS OF ANY KIND, either express or implied.
+ * See the License for the specific language governing permissions and
+ * limitations under the License.
+ *
+ */
+
+
+#include <votca/xtp/ERIs.h>
+#include <votca/xtp/symmetric_matrix.h>
+
+namespace votca {
+    namespace xtp {
+
+        void ERIs::Initialize(AOBasis &_dftbasis, AOBasis &_auxbasis,const Eigen::MatrixXd &inversesqrt_Coulomb) {
+          
+          _threecenter.Fill( _auxbasis, _dftbasis,inversesqrt_Coulomb);
+          return;
+        }
+
+        
+        void ERIs::Initialize_4c_small_molecule(AOBasis &_dftbasis) {
+          
+          _fourcenter.Fill_4c_small_molecule( _dftbasis );
+          return;
+        }
+
+        
+        void ERIs::Initialize_4c_screening(AOBasis &_dftbasis, double eps) {
+          
+          _with_screening = true;
+          _screening_eps = eps;
+          CalculateERIsDiagonals(_dftbasis);
+          return;
+        }
+        
+        
+        void ERIs::CalculateERIs(const Eigen::MatrixXd &DMAT) {
+
+          unsigned nthreads = 1;
+          #ifdef _OPENMP
+            nthreads = omp_get_max_threads();
+          #endif
+          std::vector<Eigen::MatrixXd >ERIS_thread;
+
+          for (unsigned i = 0; i < nthreads; ++i) {
+            Eigen::MatrixXd thread = Eigen::MatrixXd::Zero(DMAT.rows(), DMAT.cols());
+            ERIS_thread.push_back(thread);
+          }
+
+          #pragma omp parallel for
+          for (unsigned thread = 0; thread < nthreads; ++thread) {
+            Symmetric_Matrix dmat_sym = Symmetric_Matrix(DMAT);
+            for (int _i = thread; _i < _threecenter.getSize(); _i += nthreads) {
+              const Symmetric_Matrix &threecenter = _threecenter.getDatamatrix(_i);
+              // Trace over prod::DMAT,I(l)=componentwise product over 
+              double factor = threecenter.TraceofProd(dmat_sym);
+              threecenter.AddtoEigenMatrix(ERIS_thread[thread], factor);
+            }
+          }
+
+          _ERIs = Eigen::MatrixXd::Zero(DMAT.rows(), DMAT.cols());
+          for (const auto& thread : ERIS_thread) {
+            _ERIs += thread;
+          }
+
+          CalculateEnergy(DMAT);
+          return;
+        }
+
+        
+        void ERIs::CalculateEXX(const Eigen::MatrixXd &DMAT) {
+      
+          int nthreads = 1;
+          #ifdef _OPENMP
+            nthreads = omp_get_max_threads();
+          #endif
+          std::vector<Eigen::MatrixXd >EXX_thread;
+
+          for (int i = 0; i < nthreads; ++i) {
+            Eigen::MatrixXd thread = Eigen::MatrixXd::Zero(DMAT.rows(), DMAT.cols());
+            EXX_thread.push_back(thread);
+          }
+
+          #pragma omp parallel for
+          for (int thread = 0; thread < nthreads; ++thread) {
+            Eigen::MatrixXd D=DMAT;
+            for(int i=thread;i<_threecenter.getSize();i+= nthreads){
+              const Eigen::MatrixXd threecenter = _threecenter.getDatamatrix(i).FullMatrix();
+              EXX_thread[thread]+=threecenter*D*threecenter;
+            }
+          }
+          _EXXs = Eigen::MatrixXd::Zero(DMAT.rows(), DMAT.cols());
+          for (const auto& thread : EXX_thread) {
+            _EXXs += thread;
+          }
+
+          CalculateEXXEnergy(DMAT);
+          return;
+        }
+    
+        
+        void ERIs::CalculateEXX(const Eigen::Block<Eigen::MatrixXd>& occMos,const Eigen::MatrixXd  &DMAT) {
+
+          int nthreads = 1;
+          #ifdef _OPENMP
+            nthreads = omp_get_max_threads();
+          #endif
+          std::vector<Eigen::MatrixXd >EXX_thread;
+
+          for (int i = 0; i < nthreads; ++i) {
+            Eigen::MatrixXd thread = Eigen::MatrixXd::Zero(occMos.rows(), occMos.rows());
+            EXX_thread.push_back(thread);
+          }
+
+          #pragma omp parallel for
+          for (int thread = 0; thread < nthreads; ++thread) {
+            Eigen::MatrixXd occ=occMos;
+            for(int i=thread;i<_threecenter.getSize();i+= nthreads){
+              const Eigen::MatrixXd TCxMOs_T = occ.transpose()*_threecenter.getDatamatrix(i).FullMatrix();
+              EXX_thread[thread]+=TCxMOs_T.transpose()*TCxMOs_T;
+            }
+          }
+          _EXXs = Eigen::MatrixXd::Zero(occMos.rows(), occMos.rows());
+          for (const auto& thread : EXX_thread) {
+            _EXXs += 2*thread;
+          }
+
+          CalculateEXXEnergy(DMAT);
+          return;
+        }
+
+        
+        void ERIs::CalculateERIs_4c_small_molecule(const Eigen::MatrixXd  &DMAT) {
+
+          _ERIs = Eigen::MatrixXd::Zero(DMAT.rows(), DMAT.cols());
+          
+          const Eigen::VectorXd& _4c_vector = _fourcenter.get_4c_vector();
+
+          int dftBasisSize = DMAT.rows();
+          int vectorSize = (dftBasisSize*(dftBasisSize+1))/2;
+          #pragma omp parallel for
+          for (int _i = 0; _i < dftBasisSize; _i++) {
+            int sum_i = (_i*(_i+1))/2;
+            for (int _j = _i; _j < dftBasisSize; _j++) {
+              int _index_ij = dftBasisSize * _i - sum_i + _j;
+              int _index_ij_kl_a = vectorSize * _index_ij - (_index_ij*(_index_ij+1))/2;
+              for (int _k = 0; _k < dftBasisSize; _k++) {
+                int sum_k = (_k*(_k+1))/2;
+                for (int _l = _k; _l < dftBasisSize; _l++) {
+                  int _index_kl = dftBasisSize * _k - sum_k + _l;
+
+                  unsigned _index_ij_kl = _index_ij_kl_a + _index_kl;
+                  if (_index_ij > _index_kl) _index_ij_kl = vectorSize * _index_kl - (_index_kl*(_index_kl+1))/2 + _index_ij;
+
+                  if (_l == _k) {
+                    _ERIs(_i, _j) += DMAT(_k, _l) * _4c_vector(_index_ij_kl);
+                  } else {
+                    _ERIs(_i, _j) += 2. * DMAT(_k, _l) * _4c_vector(_index_ij_kl);
+                  }
+
+                }
+              }
+              _ERIs(_j, _i) = _ERIs(_i, _j);
+            }
+          }
+
+          CalculateEnergy(DMAT);
+          return;
+        }
+        
+        
+        void ERIs::CalculateEXX_4c_small_molecule(const Eigen::MatrixXd &DMAT) {
+          int nthreads = 1;
+          #ifdef _OPENMP
+            nthreads = omp_get_max_threads();
+          #endif  
+          
+          std::vector<Eigen::MatrixXd >EXX_thread;
+
+          for (int i = 0; i < nthreads; ++i) {
+            Eigen::MatrixXd thread = Eigen::MatrixXd::Zero(DMAT.rows(), DMAT.cols());
+            EXX_thread.push_back(thread);
+          }
+
+          const Eigen::VectorXd& _4c_vector = _fourcenter.get_4c_vector();
+
+          int dftBasisSize = DMAT.rows();
+          int vectorSize = (dftBasisSize*(dftBasisSize+1))/2;
+          #pragma omp parallel for
+          for (int thread = 0; thread < nthreads; ++thread) {
+            for (int _i = thread; _i < dftBasisSize; _i+= nthreads) {
+              int sum_i = (_i*(_i+1))/2;
+              for (int _j = _i; _j < dftBasisSize; _j++) {
+                int _index_ij = DMAT.cols() * _i - sum_i + _j;
+                int _index_ij_kl_a = vectorSize * _index_ij - (_index_ij*(_index_ij+1))/2;
+                for (int _k = 0; _k < dftBasisSize; _k++) {
+                  int sum_k = (_k*(_k+1))/2;
+                  for (int _l = _k; _l < dftBasisSize; _l++) {
+                    int _index_kl = DMAT.cols() * _k - sum_k + _l;
+
+                    int _index_ij_kl = _index_ij_kl_a + _index_kl;
+                    if (_index_ij > _index_kl) _index_ij_kl = vectorSize * _index_kl - (_index_kl*(_index_kl+1))/2 + _index_ij;
+                    double factorij=1;
+                    if(_i==_j){factorij=0.5;}
+                    double factorkl=1;
+                    if(_l==_k){factorkl=0.5;}
+                    double factor=factorij*factorkl;
+                    EXX_thread[thread](_i, _l) +=factor*DMAT(_j, _k) * _4c_vector(_index_ij_kl);
+                    EXX_thread[thread](_j, _l) +=factor*DMAT(_i, _k) * _4c_vector(_index_ij_kl);
+                    EXX_thread[thread](_i, _k) +=factor*DMAT(_j, _l) * _4c_vector(_index_ij_kl);
+                    EXX_thread[thread](_j, _k) +=factor*DMAT(_i, _l) * _4c_vector(_index_ij_kl);
+                  }
+                }
+              }
+            }
+          }
+          _EXXs = Eigen::MatrixXd::Zero(DMAT.rows(), DMAT.cols());
+          for (const auto& thread : EXX_thread) {
+            _EXXs += thread;
+          }
+
+          CalculateEXXEnergy(DMAT);
+          return;
+        }
+        
+        
+        void ERIs::CalculateERIs_4c_direct(const AOBasis& dftbasis, const Eigen::MatrixXd &DMAT) {
+
+          tensor4d::extent_gen extents;
+          
+          // Number of shells
+          int numShells = dftbasis.getNumofShells();
+          
+          // Initialize ERIs matrix
+          _ERIs = Eigen::MatrixXd::Zero(DMAT.rows(), DMAT.cols());
+
+          #pragma omp parallel
+          { // Begin omp parallel
+
+            Eigen::MatrixXd ERIs_thread = Eigen::MatrixXd::Zero(DMAT.rows(), DMAT.cols());
+            
+            #pragma omp for
+            for (int iShell_3 = 0; iShell_3 < numShells; iShell_3++) {
+              const AOShell& shell_3 = *dftbasis.getShell(iShell_3);
+              int numFunc_3 = shell_3.getNumFunc();
+              for (int iShell_4 = iShell_3; iShell_4 < numShells; iShell_4++) {
+                const AOShell& shell_4 = *dftbasis.getShell(iShell_4);
+                int numFunc_4 = shell_4.getNumFunc();    
+                for (int iShell_1 = iShell_3; iShell_1 < numShells; iShell_1++) {
+                  const AOShell& shell_1 = *dftbasis.getShell(iShell_1);
+                  int numFunc_1 = shell_1.getNumFunc();
+                  for (int iShell_2 = iShell_1; iShell_2 < numShells; iShell_2++) {
+                    const AOShell& shell_2 = *dftbasis.getShell(iShell_2);
+                    int numFunc_2 = shell_2.getNumFunc();
+
+                    // Pre-screening
+                    if (_with_screening && CheckScreen(_screening_eps, shell_1, shell_2, shell_3, shell_4))
+                      continue;
+
+                    // Get the current 4c block
+                    tensor4d block(extents[ range(0, numFunc_1) ][ range(0, numFunc_2) ][ range(0, numFunc_3)][ range(0, numFunc_4)]);
+                    for (int i = 0; i < numFunc_1; ++i) {
+                      for (int j = 0; j < numFunc_2; ++j) {
+                        for (int k = 0; k < numFunc_3; ++k) {
+                          for (int l = 0; l < numFunc_4; ++l) {
+                            block[i][j][k][l] = 0.0;
+                          }
+                        }
+                      }
+                    }
+                    bool nonzero=_fourcenter.FillFourCenterRepBlock(block, &shell_1, &shell_2, &shell_3, &shell_4);
+                    
+                    // If there are only zeros, we don't need to put anything in the ERIs matrix
+                    if (!nonzero)
+                      continue;
+
+                    // Begin fill ERIs matrix
+
+                    FillERIsBlock(ERIs_thread, DMAT, block, shell_1, shell_2, shell_3, shell_4);
+
+                    // Symmetry 1 <--> 2
+                    if (iShell_1 != iShell_2)
+                      FillERIsBlock(ERIs_thread, DMAT, block, shell_2, shell_1, shell_3, shell_4);
+
+                    // Symmetry 3 <--> 4
+                    if (iShell_3 != iShell_4)
+                      FillERIsBlock(ERIs_thread, DMAT, block, shell_1, shell_2, shell_4, shell_3);
+
+                    // Symmetry 1 <--> 2 and 3 <--> 4
+                    if (iShell_1 != iShell_2 && iShell_3 != iShell_4)
+                      FillERIsBlock(ERIs_thread, DMAT, block, shell_2, shell_1, shell_4, shell_3);
+
+                    // Symmetry (1, 2) <--> (3, 4)
+                    if (iShell_1 != iShell_3) {
+
+                      // We need the 'transpose' of block
+                      tensor4d block2(extents[ range(0, numFunc_3) ][ range(0, numFunc_4) ][ range(0, numFunc_1)][ range(0, numFunc_2)]);
+                      for (int i = 0; i < numFunc_1; ++i) {
+                        for (int j = 0; j < numFunc_2; ++j) {
+                          for (int k = 0; k < numFunc_3; ++k) {
+                            for (int l = 0; l < numFunc_4; ++l) {
+                              block2[k][l][i][j] = block[i][j][k][l];
+                            }
+                          }
+                        }
+                      }
+
+                      FillERIsBlock(ERIs_thread, DMAT, block2, shell_3, shell_4, shell_1, shell_2);
+
+                      // Symmetry 1 <--> 2
+                      if (iShell_1 != iShell_2)
+                        FillERIsBlock(ERIs_thread, DMAT, block2, shell_3, shell_4, shell_2, shell_1);
+
+                      // Symmetry 3 <--> 4
+                      if (iShell_3 != iShell_4)
+                        FillERIsBlock(ERIs_thread, DMAT, block2, shell_4, shell_3, shell_1, shell_2);
+
+                      // Symmetry 1 <--> 2 and 3 <--> 4
+                      if (iShell_1 != iShell_2 && iShell_3 != iShell_4)
+                        FillERIsBlock(ERIs_thread, DMAT, block2, shell_4, shell_3, shell_2, shell_1);
+                    }
+
+                    // End fill ERIs matrix
+                  } // End loop over shell 2
+                } // End loop over shell 1
+              } // End loop over shell 4
+            } // End loop over shell 3
+            
+            #pragma omp critical
+            {    
+              _ERIs += ERIs_thread;
+            }
+          } 
+
+          // Fill lower triangular part using symmetry
+          for (int i = 0; i < DMAT.cols(); i++){
+            for (int j = i + 1; j < DMAT.rows(); j++){
+              _ERIs(j, i) = _ERIs(i, j);
+            }
+          }
+
+          CalculateEnergy(DMAT);
+          return;
+        }
+        
+        
+        void ERIs::FillERIsBlock(Eigen::MatrixXd& ERIsCur, const Eigen::MatrixXd& DMAT,
+              const tensor4d& block,
+              const AOShell& shell_1, const AOShell& shell_2,
+              const AOShell& shell_3, const AOShell& shell_4) {
+
+          for (int iFunc_3 = 0; iFunc_3 < shell_3.getNumFunc(); iFunc_3++) {
+            int ind_3 = shell_3.getStartIndex() + iFunc_3;
+            for (int iFunc_4 = 0; iFunc_4 < shell_4.getNumFunc(); iFunc_4++) {
+              int ind_4 = shell_4.getStartIndex() + iFunc_4;
+
+              // Symmetry
+              if (ind_3 > ind_4) {
+                continue;
+              }
+
+              for (int iFunc_1 = 0; iFunc_1 < shell_1.getNumFunc(); iFunc_1++) {
+                int ind_1 = shell_1.getStartIndex() + iFunc_1;
+                for (int iFunc_2 = 0; iFunc_2 < shell_2.getNumFunc(); iFunc_2++) {
+                  int ind_2 = shell_2.getStartIndex() + iFunc_2;
+
+                  // Symmetry
+                  if (ind_1 > ind_2) {
+                    continue;
+                  }
+
+                  // Symmetry for diagonal elements
+                  double multiplier = (ind_1 == ind_2 ? 1.0 : 2.0);
+                  // Fill ERIs matrix
+                  ERIsCur(ind_3, ind_4) += multiplier * DMAT(ind_1, ind_2) * block[iFunc_1][iFunc_2][iFunc_3][iFunc_4];
+                  
+                } // End loop over functions in shell 2
+              } // End loop over functions in shell 1
+            } // End loop over functions in shell 4
+          } // End loop over functions in shell 3
+          
+          return;
+        }
+        
+        
+        void ERIs::CalculateERIsDiagonals(const AOBasis& dftbasis) {
+          
+          tensor4d::extent_gen extents;
+          
+          // Number of shells
+          int numShells = dftbasis.getNumofShells();
+          // Total number of functions
+          int dftBasisSize = dftbasis.AOBasisSize();
+          
+          _diagonals = Eigen::MatrixXd::Zero(dftBasisSize,dftBasisSize);
+          
+          for (int iShell_1 = 0; iShell_1 < numShells; iShell_1++) {
+            const AOShell& shell_1 = *dftbasis.getShell(iShell_1);
+            int numFunc_1 = shell_1.getNumFunc();
+            for (int iShell_2 = iShell_1; iShell_2 < numShells; iShell_2++) {
+              const AOShell& shell_2 = *dftbasis.getShell(iShell_2);
+              int numFunc_2 = shell_2.getNumFunc();
+              
+              // Get the current 4c block
+              tensor4d block(extents[ range(0, numFunc_1) ][ range(0, numFunc_2) ][ range(0, numFunc_1)][ range(0, numFunc_2)]);
+              for (int i = 0; i < numFunc_1; ++i) {
+                for (int j = 0; j < numFunc_2; ++j) {
+                  for (int k = 0; k < numFunc_1; ++k) {
+                    for (int l = 0; l < numFunc_2; ++l) {
+                      block[i][j][k][l] = 0.0;
+                    }
+                  }
+                }
+              }
+              bool nonzero=_fourcenter.FillFourCenterRepBlock(block, &shell_1, &shell_2, &shell_1, &shell_2);
+              
+              if (!nonzero) {
+                continue;
+              }
+
+              for (int iFunc_1 = 0; iFunc_1 < shell_1.getNumFunc(); iFunc_1++) {
+                int ind_1 = shell_1.getStartIndex() + iFunc_1;
+                for (int iFunc_2 = 0; iFunc_2 < shell_2.getNumFunc(); iFunc_2++) {
+                  int ind_2 = shell_2.getStartIndex() + iFunc_2;
+
+                  // Symmetry
+                  if (ind_1 > ind_2) {
+                    continue;
+                  }
+    
+                  _diagonals(ind_1, ind_2) = block[iFunc_1][iFunc_2][iFunc_1][iFunc_2];
+                  
+                  // Symmetry
+                  if (ind_1 != ind_2) {
+                    _diagonals(ind_2, ind_1) = _diagonals(ind_1, ind_2);
+                  }
+
+                }
+              }
+            }
+          }
+          
+          return;
+        }
+        
+        
+        bool ERIs::CheckScreen(double eps,
+            const AOShell& shell_1, const AOShell& shell_2,
+            const AOShell& shell_3, const AOShell& shell_4) {
+          
+          const double eps2=eps * eps;
+          
+          for (int iFunc_3 = 0; iFunc_3 < shell_3.getNumFunc(); iFunc_3++) {
+            int ind_3 = shell_3.getStartIndex() + iFunc_3;
+            for (int iFunc_4 = 0; iFunc_4 < shell_4.getNumFunc(); iFunc_4++) {
+              int ind_4 = shell_4.getStartIndex() + iFunc_4;
+
+              // Symmetry
+              if (ind_3 > ind_4) {
+                continue;
+              }
+              
+              for (int iFunc_1 = 0; iFunc_1 < shell_1.getNumFunc(); iFunc_1++) {
+                int ind_1 = shell_1.getStartIndex() + iFunc_1;
+                for (int iFunc_2 = 0; iFunc_2 < shell_2.getNumFunc(); iFunc_2++) {
+                  int ind_2 = shell_2.getStartIndex() + iFunc_2;
+
+                  // Symmetry
+                  if (ind_1 > ind_2) {
+                    continue;
+                  }
+                  
+                  // Cauchy–Schwarz
+                  // <ab|cd> <= sqrt(<ab|ab>) * sqrt(<cd|cd>)
+                  double ub = _diagonals(ind_1, ind_2) * _diagonals(ind_3, ind_4);
+                  
+                  // Compare with tolerance
+                  if (ub > eps2) {
+                    return false; // We must compute ERIS for the whole block
+                  }
+                  
+                }
+              }
+            }
+          }
+          
+          return true; // We can skip the whole block
+        }
+        
+        
+        void ERIs::CalculateEnergy(const Eigen::MatrixXd &DMAT){
+          _ERIsenergy=_ERIs.cwiseProduct(DMAT).sum();
+          return;
+        }
+         
+        
+        void ERIs::CalculateEXXEnergy(const Eigen::MatrixXd &DMAT){
+          _EXXsenergy=_EXXs.cwiseProduct(DMAT).sum();
+          return;
+        }
+        
+        
+        void ERIs::printERIs(){
+          for (int i=0; i< _ERIs.cols(); i++){
+            for (int j=0; j< _ERIs.rows();j++){
+              cout << "ERIs [" << i<<":"<<j<<"]="<<_ERIs(i,j)<<endl;
+            }
+          }
+          return;
+        }
+        
+    }
+}