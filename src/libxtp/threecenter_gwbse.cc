--- conflicted
+++ resolved
@@ -18,11 +18,7 @@
  */
 
 #include <votca/xtp/aomatrix.h>
-<<<<<<< HEAD
 #include <votca/xtp/logger.h>
-#include <votca/xtp/multiarray.h>
-=======
->>>>>>> 7a273405
 #include <votca/xtp/threecenter.h>
 
 using std::flush;
@@ -145,17 +141,9 @@
  * by calculating the 3-center overlap integral of the functions in the
  * GW shell with ALL functions in the DFT basis set (FillThreeCenterOLBlock)
  */
-<<<<<<< HEAD
 std::vector<Eigen::MatrixXd> TCMatrix_gwbse::ComputeSymmStorage(
     const AOShell& auxshell, const AOBasis& dftbasis,
     const Eigen::MatrixXd& dft_orbitals) const {
-  tensor3d::extent_gen extents;
-=======
-
-void TCMatrix_gwbse::FillBlock(std::vector<Eigen::MatrixXd>& block,
-                               const AOShell& auxshell, const AOBasis& dftbasis,
-                               const Eigen::MatrixXd& dft_orbitals) {
->>>>>>> 7a273405
   std::vector<Eigen::MatrixXd> symmstorage;
   for (int i = 0; i < auxshell.getNumFunc(); ++i) {
     symmstorage.push_back(
