/*
 *            Copyright 2009-2020 The VOTCA Development Team
 *                       (http://www.votca.org)
 *
 *      Licensed under the Apache License, Version 2.0 (the "License")
 *
 * You may not use this file except in compliance with the License.
 * You may obtain a copy of the License at
 *
 *              http://www.apache.org/licenses/LICENSE-2.0
 *
 * Unless required by applicable law or agreed to in writing, software
 * distributed under the License is distributed on an "AS IS" BASIS,
 * WITHOUT WARRANTIES OR CONDITIONS OF ANY KIND, either express or implied.
 * See the License for the specific language governing permissions and
 * limitations under the License.
 *
 */

<<<<<<< HEAD
#include "votca/xtp/eeinteractor.h"
#include <iomanip>
=======
// Standard includes
>>>>>>> 326c2bb9
#include <numeric>

// Local VOTCA includes
#include "votca/xtp/dipoledipoleinteraction.h"
#include "votca/xtp/eeinteractor.h"
#include "votca/xtp/polarregion.h"
#include "votca/xtp/qmregion.h"
#include "votca/xtp/staticregion.h"

namespace votca {
namespace xtp {

void PolarRegion::Initialize(const tools::Property& prop) {
  std::string key = identify();
  tools::Property options_polar;
  options_polar.add("polar", "");
  tools::Property& prop_polar = options_polar.get("polar");
  prop_polar = prop.get("polar");

  _max_iter = options_polar.ifExistsReturnElseReturnDefault(key + ".max_iter",
                                                            _max_iter);
  _deltaD = options_polar.ifExistsReturnElseReturnDefault(
      key + ".tolerance_dipole", _deltaD);
  _deltaE = options_polar.ifExistsReturnElseReturnDefault(
      key + ".tolerance_energy", _deltaE);
  _exp_damp = options_polar.ifExistsReturnElseReturnDefault(key + ".exp_damp",
                                                            _exp_damp);
}

bool PolarRegion::Converged() const {

  if (!_E_hist.filled()) {
    return false;
  }
  double Echange = _E_hist.getDiff().Etotal();
  std::string info = "not converged";
  bool converged = false;
  if (std::abs(Echange) < _deltaE) {
    info = "converged";
    converged = true;
  }
  XTP_LOG(Log::error, _log)
      << TimeStamp() << " Region:" << this->identify() << " " << this->getId()
      << " is " << info << " deltaE=" << Echange << std::flush;
  return converged;
}

double PolarRegion::StaticInteraction() {

  eeInteractor eeinteractor;
  double e = 0.0;
#pragma omp parallel for reduction(+ : e)
  for (Index i = 0; i < size(); ++i) {
    for (Index j = 0; j < size(); ++j) {
      if (i == j) {
        continue;
      }
      PolarSegment& seg1 = _segments[i];
      const PolarSegment& seg2 = _segments[j];
      e += eeinteractor.ApplyStaticField<PolarSegment, Estatic::noE_V>(seg2,
                                                                       seg1);
    }
  }

  return 0.5 * e;
}

eeInteractor::E_terms PolarRegion::PolarEnergy() const {
#pragma omp declare reduction(CustomPlus              \
                              : eeInteractor::E_terms \
                              : omp_out += omp_in)

  eeInteractor eeinteractor(_exp_damp);

  eeInteractor::E_terms terms;

#pragma omp parallel for reduction(CustomPlus : terms)
  for (Index i = 0; i < size(); ++i) {
    for (Index j = 0; j < i; ++j) {
      terms += eeinteractor.CalcPolarEnergy(_segments[i], _segments[j]);
    }
  }

#pragma omp parallel for reduction(CustomPlus : terms)
  for (Index i = 0; i < size(); ++i) {
    terms.E_indu_indu() +=
        eeinteractor.CalcPolarEnergy_IntraSegment(_segments[i]);
  }

#pragma omp parallel for reduction(CustomPlus : terms)
  for (Index i = 0; i < size(); ++i) {
    for (const PolarSite& site : _segments[i]) {
      terms.E_internal() += site.InternalEnergy();
    }
  }
  return terms;
}

double PolarRegion::PolarEnergy_extern() const {
  double e = 0.0;
#pragma omp parallel for reduction(+ : e)
  for (Index i = 0; i < size(); ++i) {
    for (const PolarSite& site : _segments[i]) {
      e += site.deltaQ_V_ext();
    }
  }
  return e;
}

void PolarRegion::Reset() {
  for (PolarSegment& seg : _segments) {
    for (PolarSite& site : seg) {
      site.Reset();
    }
  }
}

void PolarRegion::AppendResult(tools::Property& prop) const {
  const Energy_terms& e = this->_E_hist.back();
  prop.add("E_static", std::to_string(e.Estatic() * tools::conv::hrt2ev));
  prop.add("E_polar", std::to_string(e.Epolar() * tools::conv::hrt2ev));
  prop.add("E_total", std::to_string(e.Etotal() * tools::conv::hrt2ev));
}

Index PolarRegion::CalcPolDoF() const {
  Index dof_polarization = 0;
  for (const PolarSegment& seg : _segments) {
    dof_polarization += seg.size() * 3;
  }
  return dof_polarization;
}

Eigen::VectorXd PolarRegion::CalcInducedDipoleInsideSegments() const {
  Index dof_polarization = CalcPolDoF();
  Eigen::VectorXd initial_induced_dipoles =
      Eigen::VectorXd::Zero(dof_polarization);
  eeInteractor interactor(_exp_damp);
  Index index = 0;
  for (const PolarSegment& seg : _segments) {
    initial_induced_dipoles.segment(index, 3 * seg.size()) =
        interactor.Cholesky_IntraSegment(seg);
    index += 3 * seg.size();
  }
  return initial_induced_dipoles;
}

Eigen::VectorXd PolarRegion::ReadInducedDipolesFromLastIteration() const {
  Index dof_polarization = CalcPolDoF();
  Eigen::VectorXd last_induced_dipoles =
      Eigen::VectorXd::Zero(dof_polarization);
  Index index = 0;
  for (const PolarSegment& seg : _segments) {
    for (const PolarSite& site : seg) {
      last_induced_dipoles.segment<3>(index) = site.Induced_Dipole();
      index += 3;
    }
  }
  return last_induced_dipoles;
}

void PolarRegion::WriteInducedDipolesToSegments(const Eigen::VectorXd& x) {
  Index index = 0;
  for (PolarSegment& seg : _segments) {
    for (PolarSite& site : seg) {
      site.setInduced_Dipole(x.segment<3>(index));
      index += 3;
    }
  }
}

Eigen::VectorXd PolarRegion::CalcInducedDipolesViaPCG(
    const Eigen::VectorXd& initial_guess) {
  Eigen::VectorXd b = Eigen::VectorXd::Zero(initial_guess.size());
  Index index = 0;
  for (PolarSegment& seg : _segments) {
    for (const PolarSite& site : seg) {
      auto V = site.V() + site.V_noE();
      b.segment<3>(index) = -V;
      index += 3;
    }
  }
  eeInteractor interactor(_exp_damp);
  DipoleDipoleInteraction A(interactor, _segments);
  Eigen::ConjugateGradient<DipoleDipoleInteraction, Eigen::Lower | Eigen::Upper,
                           Eigen::DiagonalPreconditioner<double>>
      cg;
  cg.setMaxIterations(_max_iter);
  cg.setTolerance(_deltaD);
  cg.compute(A);
  Eigen::VectorXd x = cg.solveWithGuess(b, initial_guess);

  XTP_LOG(Log::error, _log)
      << TimeStamp() << " CG: #iterations: " << cg.iterations()
      << ", estimated error: " << cg.error() << std::flush;

  if (cg.info() == Eigen::ComputationInfo::NoConvergence) {
    _info = false;
    _errormsg = "PCG iterations did not converge";
  }

  if (cg.info() == Eigen::ComputationInfo::NumericalIssue) {
    _info = false;
    _errormsg = "PCG had a numerical issue";
  }
  return x;
}

void PolarRegion::Evaluate(std::vector<std::unique_ptr<Region>>& regions) {

  std::vector<double> energies = ApplyInfluenceOfOtherRegions(regions);
  Energy_terms e_contrib;
  e_contrib.E_static_ext() =
      std::accumulate(energies.begin(), energies.end(), 0.0);
  XTP_LOG(Log::info, _log) << TimeStamp()
                           << " Calculated static-static and polar-static "
                              "interaction with other regions"
                           << std::flush;
  e_contrib.E_static_static() = StaticInteraction();
  XTP_LOG(Log::info, _log) << TimeStamp()
                           << " Calculated static interaction in region "
                           << std::flush;
  Index dof_polarization = CalcPolDoF();
  XTP_LOG(Log::error, _log)
      << TimeStamp() << " Starting Solving for classical polarization with "
      << dof_polarization << " degrees of freedom." << std::flush;

  Eigen::VectorXd initial_induced_dipoles;
  if (!_E_hist.filled() || _segments.size() == 1) {
    initial_induced_dipoles = CalcInducedDipoleInsideSegments();
  } else {
    initial_induced_dipoles = ReadInducedDipolesFromLastIteration();
  }

  Eigen::VectorXd x;  // if only one segment
  // it is solved exactly through the initial guess
  if (_segments.size() != 1) {
    x = CalcInducedDipolesViaPCG(initial_induced_dipoles);
    if (!_info) {
      return;
    }
  } else {
    x = initial_induced_dipoles;
  }

  WriteInducedDipolesToSegments(x);

  e_contrib.addInternalPolarContrib(PolarEnergy());
  XTP_LOG(Log::info, _log) << TimeStamp()
                           << " Calculated polar interaction in region"
                           << std::flush;
  e_contrib.E_polar_ext() = PolarEnergy_extern();
  XTP_LOG(Log::info, _log) << TimeStamp()
                           << " Calculated polar interaction with other regions"
                           << std::flush;

  XTP_LOG(Log::info, _log) << std::setprecision(10)
                           << "   Internal static energy [hrt]= "
                           << e_contrib.E_static_static() << std::flush;
  XTP_LOG(Log::info, _log) << std::setprecision(10)
                           << "   External static energy [hrt]= "
                           << e_contrib.E_static_ext() << std::flush;
  XTP_LOG(Log::error, _log)
      << std::setprecision(10)
      << "  Total static energy [hrt]= " << e_contrib.Estatic() << std::flush;

  XTP_LOG(Log::info, _log) << std::setprecision(10)
                           << "   internal dQ-dQ energy [hrt]= "
                           << e_contrib.E_indu_indu() << std::flush;

  XTP_LOG(Log::info, _log) << std::setprecision(10)
                           << "   internal Q-dQ energy [hrt]= "
                           << e_contrib.E_indu_stat() << std::flush;

  XTP_LOG(Log::info, _log) << std::setprecision(10)
                           << "   Internal energy [hrt]= "
                           << e_contrib.E_internal() << std::flush;

  XTP_LOG(Log::info, _log) << std::setprecision(10)
                           << "   External polar energy [hrt]= "
                           << e_contrib.E_polar_ext() << std::flush;

  XTP_LOG(Log::error, _log)
      << std::setprecision(10)
      << "  Total polar energy [hrt]= " << e_contrib.Epolar() << std::flush;

  XTP_LOG(Log::error, _log)
      << std::setprecision(10) << " Total energy [hrt]= " << e_contrib.Etotal()
      << std::flush;
  _E_hist.push_back(e_contrib);
  return;
}

double PolarRegion::InteractwithQMRegion(const QMRegion& region) {
  // QMregions always have lower ids than other regions
  region.ApplyQMFieldToPolarSegments(_segments);
  return 0.0;
}
double PolarRegion::InteractwithPolarRegion(const PolarRegion& region) {
  bool noE_V = true;
  if (this->getId() < region.getId()) {
    noE_V = false;
  }

  double e = 0;
#pragma omp parallel for reduction(+ : e)
  for (Index i = 0; i < Index(_segments.size()); i++) {
    PolarSegment& pseg1 = _segments[i];
    double e_thread = 0.0;
    eeInteractor ee;
    for (const PolarSegment& pseg2 : region) {
      if (noE_V) {
        ee.ApplyStaticField<PolarSegment, Estatic::noE_V>(pseg2, pseg1);
        ee.ApplyInducedField<Estatic::noE_V>(pseg2, pseg1);
      } else {
        e_thread += ee.ApplyStaticField<PolarSegment, Estatic::V>(pseg2, pseg1);
        e_thread += ee.ApplyInducedField<Estatic::V>(pseg2, pseg1);
      }
      e += e_thread;
    }
  }
  return e;
}

double PolarRegion::InteractwithStaticRegion(const StaticRegion& region) {
  // Static regions always have higher ids than other regions

  double e = 0.0;
#pragma omp parallel for reduction(+ : e)
  for (Index i = 0; i < Index(_segments.size()); i++) {
    double e_thread = 0.0;
    PolarSegment& pseg = _segments[i];
    eeInteractor ee;
    for (const StaticSegment& sseg : region) {
      e_thread += ee.ApplyStaticField<StaticSegment, Estatic::V>(sseg, pseg);
    }
    e += e_thread;
  }

  return e;
}

void PolarRegion::WriteToCpt(CheckpointWriter& w) const {
  MMRegion<PolarSegment>::WriteToCpt(w);
}

void PolarRegion::ReadFromCpt(CheckpointReader& r) {
  MMRegion<PolarSegment>::ReadFromCpt(r);
}

}  // namespace xtp
}  // namespace votca<|MERGE_RESOLUTION|>--- conflicted
+++ resolved
@@ -17,12 +17,8 @@
  *
  */
 
-<<<<<<< HEAD
-#include "votca/xtp/eeinteractor.h"
+// Standard includes
 #include <iomanip>
-=======
-// Standard includes
->>>>>>> 326c2bb9
 #include <numeric>
 
 // Local VOTCA includes
