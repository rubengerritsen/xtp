--- conflicted
+++ resolved
@@ -32,12 +32,9 @@
     _use_CHELPG=false;
     _use_GDMA=false;
     _use_CHELPG_SVD=false;
-<<<<<<< HEAD
     _use_lowdin=false;     
-=======
     _use_NBO=false;
          
->>>>>>> 4bc947ec
     _state     = options->get(key + ".state").as<string> (); 
     _state_no     = options->get(key + ".statenumber").as<int> ();
     _spin     = options->get(key + ".spin").as<string> ();
@@ -51,12 +48,8 @@
          else if(_method=="CHELPG")_use_CHELPG=true; 
          else if(_method=="GDMA") throw std::runtime_error("GDMA not implemented yet");
          else if(_method=="CHELPG_SVD") throw std::runtime_error("CHELPG_SVD not implemented yet"); 
-<<<<<<< HEAD
-         else  throw std::runtime_error("Method not recognized. Only Mulliken,Loewdin and CHELPG implemented");
-=======
          else if(_method=="NBO") throw std::runtime_error("NBO not implemented yet."); //_use_NBO=true;
          else  throw std::runtime_error("Method not recognized. Only Mulliken and CHELPG implemented");
->>>>>>> 4bc947ec
          }
     else _use_CHELPG=true;
     if (!_use_mulliken){
@@ -219,7 +212,7 @@
         if (_use_lowdin) {
             Lowdin lowdin;
             lowdin.setUseECPs(_use_ecp);
-            lowdin.EvaluateLowdin(Atomlist, DMAT_tot, basis, bs, _do_transition);              
+            lowdin.EvaluateLowdin(_Atomlist, DMAT_tot, basis, bs, _do_transition);              
         }
         else if (_use_CHELPG){         
             Espfit esp=Espfit(_log);
@@ -234,12 +227,11 @@
         }
         else if(_use_NBO){
             std::cout<<"WARNING: NBO analysis isn't fully implemented yet."<<std::endl;
-            std::cout<<"WARNING: NBO analysis is only compatible with systems obtained from CPMD at the moment."<<std::endl;
             //LOG(logDEBUG, _log) << "Initializing NBO" << flush;
-            Nbo nbo=Nbo(_log);
+            NBO nbo=NBO(_log);
             nbo.setUseECPs(_use_ecp);
-            nbo.LoadMatrices("", "");
-            nbo.Evaluate(Atomlist, DMAT_tot, basis,bs);
+            //nbo.LoadMatrices("", "");
+            nbo.EvaluateNBO(_Atomlist, DMAT_tot, basis,bs);
         }
 }       
 
