--- conflicted
+++ resolved
@@ -147,49 +147,14 @@
 
     XTP_LOG(xtp::logDEBUG,*_pLog) << "Calculating electronic couplings" << flush;
     
-<<<<<<< HEAD
-    const std::vector<QMAtom*> atomsA=_orbitalsA->QMAtoms();
-    const std::vector<QMAtom*> atomsB=_orbitalsB->QMAtoms();
-     const std::vector<QMAtom*> atomsAll = _orbitalsAB->QMAtoms();
-     
-  for (unsigned i = 0; i < atomsAll.size(); i++) {
-      QMAtom* dimer = atomsAll[i];
-      QMAtom* monomer = NULL;
-
-      if (i < atomsA.size()) {
-          monomer = atomsA[i];
-      } else if (i < atomsB.size() + atomsA.size()) {
-          monomer = atomsB[i - atomsA.size()]; 
-      } else {
-          // Linker
-          XTP_LOG(xtp::logERROR, *_pLog) << (format("Neither Monomer A nor Monomer B contains atom %s on line %u. Hence, this atom is part of a linker.") %dimer->getType() %(i+1) ).str()<<flush;
-          continue;
-      }
-      
-      if(!monomer->getPos().isClose(dimer->getPos(), 0.001)){
-              XTP_LOG(xtp::logINFO, *_pLog) << "======WARNING=======\n Coordinates of monomer and dimer atoms do not agree, do you know what you are doing?" << flush;
-          }
-
-      if (monomer->getType() != dimer->getType()) {
-          throw std::runtime_error("\nERROR: Atom types do not agree in dimer and monomers\n");
-      }
-}
-=======
     CheckAtomCoordinates(orbitalsA, orbitalsB, orbitalsAB);
->>>>>>> 6201e219
     
     // constructing the direct product orbA x orbB
     int basisA = orbitalsA.getBasisSetSize();
     int basisB = orbitalsB.getBasisSetSize();
     
-<<<<<<< HEAD
-    if ( ( _basisA == 0 ) || ( _basisB == 0 ) ) {
-        XTP_LOG(xtp::logERROR,*_pLog) << "Basis set size is not stored in monomers" << flush;
-        return false;
-=======
     if ( ( basisA == 0 ) || ( basisB == 0 ) ) {
        throw std::runtime_error( "Basis set size is not stored in monomers");
->>>>>>> 6201e219
     }
     
     Range_orbA=DetermineRangeOfStates(orbitalsA,_numberofstatesA);
@@ -198,20 +163,11 @@
     int levelsA = Range_orbA.second;
     int levelsB = Range_orbB.second;
     
-<<<<<<< HEAD
-    XTP_LOG(xtp::logDEBUG,*_pLog) << "Levels:Basis A[" << _levelsA << ":" << _basisA << "]"
-                                     << " B[" << _levelsB << ":" << _basisB << "]" << flush;
-    
-    if ( ( _levelsA == 0 ) || (_levelsB == 0) ) {
-        XTP_LOG(xtp::logERROR,*_pLog) << "No information about number of occupied/unoccupied levels is stored" << flush;
-        return false;
-=======
-    CTP_LOG(ctp::logDEBUG,*_pLog) << "Levels:Basis A[" << levelsA << ":" << basisA << "]"
+    XTP_LOG(xtp::logDEBUG,*_pLog) << "Levels:Basis A[" << levelsA << ":" << basisA << "]"
                                      << " B[" << levelsB << ":" << basisB << "]" << flush;
     
     if ( ( levelsA == 0 ) || (levelsB == 0) ) {
          throw std::runtime_error("No information about number of occupied/unoccupied levels is stored");
->>>>>>> 6201e219
     } 
     
     //       | Orbitals_A          0 |      | Overlap_A |     
@@ -220,49 +176,24 @@
     
     Eigen::MatrixXd psi_AxB=Eigen::MatrixXd::Zero( basisA + basisB, levelsA + levelsB  );
     
-<<<<<<< HEAD
-      XTP_LOG(xtp::logDEBUG,*_pLog) << "Constructing direct product AxB [" 
-            << _psi_AxB.rows() << "x" 
-            << _psi_AxB.cols() << "]" << flush;    
-=======
-      CTP_LOG(ctp::logDEBUG,*_pLog) << "Constructing direct product AxB [" 
+    XTP_LOG(xtp::logDEBUG,*_pLog) << "Constructing direct product AxB [" 
             << psi_AxB.rows() << "x" 
             << psi_AxB.cols() << "]" << flush;    
->>>>>>> 6201e219
     
     // constructing merged orbitals
     psi_AxB.block(0,0, basisA,levelsA) = orbitalsA.MOCoefficients().block(0,Range_orbA.first,basisA,Range_orbA.second);
     psi_AxB.block(basisA,levelsA, basisB,levelsB) =orbitalsB.MOCoefficients().block(0,Range_orbB.first,basisB,Range_orbB.second);
    
     Eigen::MatrixXd overlap;
-<<<<<<< HEAD
-    if ( _orbitalsAB->hasAOOverlap() ) {
+    if ( orbitalsAB.hasAOOverlap() ) {
             XTP_LOG(xtp::logDEBUG,*_pLog) << "Reading overlap matrix from orbitals" << flush; 
-           overlap= _orbitalsAB->AOOverlap();
-    }else{
-        XTP_LOG(xtp::logDEBUG,*_pLog) << "Calculating overlap matrix for basisset: "<< _orbitalsAB->getDFTbasis()<< flush; 
-        BasisSet _dftbasisset;
-        AOBasis _dftbasis;
-        _dftbasisset.LoadBasisSet(_orbitalsAB->getDFTbasis());
-
-        _dftbasis.AOBasisFill(&_dftbasisset, _orbitalsAB->QMAtoms());
-        AOOverlap _dftAOoverlap;
-        _dftAOoverlap.Fill(_dftbasis);
-        overlap=_dftAOoverlap.Matrix();
-    }
-     XTP_LOG(xtp::logDEBUG,*_pLog) << "Projecting dimer onto monomer orbitals" << flush; 
-    Eigen::MatrixXd _psi_AxB_dimer_basis =_psi_AxB.transpose()*overlap*_orbitalsAB->MOCoefficients(); 
-=======
-    if ( orbitalsAB.hasAOOverlap() ) {
-            CTP_LOG(ctp::logDEBUG,*_pLog) << "Reading overlap matrix from orbitals" << flush; 
            overlap= orbitalsAB.AOOverlap();
     }else{
-        CTP_LOG(ctp::logDEBUG,*_pLog) << "Calculating overlap matrix for basisset: "<< orbitalsAB.getDFTbasis()<< flush; 
+        XTP_LOG(xtp::logDEBUG,*_pLog) << "Calculating overlap matrix for basisset: "<< orbitalsAB.getDFTbasis()<< flush; 
         overlap=CalculateOverlapMatrix(orbitalsAB);
     }
-     CTP_LOG(ctp::logDEBUG,*_pLog) << "Projecting dimer onto monomer orbitals" << flush; 
+     XTP_LOG(xtp::logDEBUG,*_pLog) << "Projecting dimer onto monomer orbitals" << flush; 
     Eigen::MatrixXd psi_AxB_dimer_basis =psi_AxB.transpose()*overlap*orbitalsAB.MOCoefficients(); 
->>>>>>> 6201e219
 
     unsigned int LevelsA = levelsA;
     for (unsigned i=0;i<psi_AxB_dimer_basis.rows();i++){
@@ -278,46 +209,20 @@
                 level   = i -levelsA;
                 
             }
-<<<<<<< HEAD
-            XTP_LOG(xtp::logERROR,*_pLog) << "\nERROR: " << i << " Projection of orbital " << level << " of monomer " << monomer << " on dimer is insufficient,mag="<<mag<<" maybe the orbital order is screwed up, otherwise increase dimer basis.\n"<<flush;
-        }
-    }
-    // J = psi_AxB_dimer_basis * FAB * psi_AxB_dimer_basis^T
-    XTP_LOG(xtp::logDEBUG,*_pLog) << "Projecting the Fock matrix onto the dimer basis" << flush;   
-      
-    Eigen::MatrixXd JAB_dimer = _psi_AxB_dimer_basis*_orbitalsAB->MOEnergies().asDiagonal()*_psi_AxB_dimer_basis.transpose();  
-    // S = psi_AxB_dimer_basis * psi_AxB_dimer_basis^T
-    XTP_LOG(xtp::logDEBUG,*_pLog) << "Constructing Overlap matrix" << flush;    
-    Eigen::MatrixXd _S_AxB = _psi_AxB_dimer_basis*_psi_AxB_dimer_basis.transpose();  
-     
-   XTP_LOG(xtp::logDEBUG,*_pLog) << "Calculating the effective overlap JAB [" 
-              << JAB_dimer.rows() << "x" 
-              << JAB_dimer.cols() << "]" << flush;  
-   
-   Eigen::SelfAdjointEigenSolver<Eigen::MatrixXd> es(_S_AxB);
-   Eigen::MatrixXd Sm1=es.operatorInverseSqrt();
-   XTP_LOG(xtp::logDEBUG,*_pLog) << "Smallest eigenvalue of overlap matrix is "<<es.eigenvalues()(0)<< flush;    
-   (*_JAB) = Sm1*JAB_dimer*Sm1;
-    
-    XTP_LOG(xtp::logDEBUG,*_pLog) << "Done with electronic couplings" << flush;
-    
-    return true;   
-=======
-            CTP_LOG(ctp::logERROR,*_pLog) << "\nWarning: " << i << " Projection of orbital " << level 
+            XTP_LOG(xtp::logERROR,*_pLog) << "\nWarning: " << i << " Projection of orbital " << level 
                     << " of monomer " << monomer << " on dimer is insufficient,mag="<<mag
                     <<" maybe the orbital order is screwed up, otherwise increase dimer basis.\n"<<flush;
         }
     }
-    CTP_LOG(ctp::logDEBUG,*_pLog) << "Projecting the Fock matrix onto the dimer basis" << flush;         
+    XTP_LOG(xtp::logDEBUG,*_pLog) << "Projecting the Fock matrix onto the dimer basis" << flush;         
     Eigen::MatrixXd JAB_dimer = psi_AxB_dimer_basis*orbitalsAB.MOEnergies().asDiagonal()*psi_AxB_dimer_basis.transpose();  
-    CTP_LOG(ctp::logDEBUG,*_pLog) << "Constructing Overlap matrix" << flush;    
+    XTP_LOG(xtp::logDEBUG,*_pLog) << "Constructing Overlap matrix" << flush;    
     Eigen::MatrixXd S_AxB = psi_AxB_dimer_basis*psi_AxB_dimer_basis.transpose();    
    Eigen::SelfAdjointEigenSolver<Eigen::MatrixXd> es(S_AxB);
    Eigen::MatrixXd Sm1=es.operatorInverseSqrt();
-   CTP_LOG(ctp::logDEBUG,*_pLog) << "Smallest eigenvalue of overlap matrix is "<<es.eigenvalues()(0)<< flush;    
+   XTP_LOG(xtp::logDEBUG,*_pLog) << "Smallest eigenvalue of overlap matrix is "<<es.eigenvalues()(0)<< flush;    
    JAB = Sm1*JAB_dimer*Sm1;
-    CTP_LOG(ctp::logDEBUG,*_pLog) << "Done with electronic couplings" << flush;
->>>>>>> 6201e219
+    XTP_LOG(xtp::logDEBUG,*_pLog) << "Done with electronic couplings" << flush;
 
 }
 
