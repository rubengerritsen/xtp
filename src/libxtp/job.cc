--- conflicted
+++ resolved
@@ -28,81 +28,6 @@
 namespace votca {
 namespace xtp {
 
-<<<<<<< HEAD
-Job::Job(tools::Property *prop)
-    : _has_host(false),
-      _has_time(false),
-      _has_error(false),
-      _has_output(false),
-      _has_sqlcmd(false) {
-
-  // DEFINED BY USER
-  _id = prop->get("id").as<int>();
-  _tag = prop->get("tag").as<std::string>();
-  _input = prop->get("input");
-  _attemptsCount = 0;
-
-  if (prop->exists("status"))
-    _status = ConvertStatus(prop->get("status").as<std::string>());
-  else
-    _status = AVAILABLE;
-
-  if (prop->exists("sqlcmd")) {
-    _sqlcmd = prop->get("sqlcmd").as<std::string>();
-    _has_sqlcmd = true;
-  }
-
-  // GENERATED DURING RUNTIME
-  if (prop->exists("host")) {
-    _host = prop->get("host").as<std::string>();
-    _has_host = true;
-  }
-  if (prop->exists("time")) {
-    _time = prop->get("time").as<std::string>();
-    _has_time = true;
-  }
-  if (prop->exists("output")) {
-    _output = prop->get("output");
-    _has_output = true;
-  }
-  if (prop->exists("error")) {
-    _error = prop->get("error").as<std::string>();
-    _has_error = true;
-  }
-}
-
-Job::Job(int id, std::string &tag, std::string &inputstr, std::string status)
-    : _has_host(false),
-      _has_time(false),
-      _has_error(false),
-      _has_output(false),
-      _has_sqlcmd(false) {
-
-  _id = id;
-  _tag = tag;
-  tools::Property input("input", inputstr, "");
-  _input = input;
-  _status = ConvertStatus(status);
-  _attemptsCount = 0;
-}
-
-Job::Job(int id, std::string &tag, tools::Property &input, JobStatus status)
-    : _has_host(false),
-      _has_time(false),
-      _has_error(false),
-      _has_output(false),
-      _has_sqlcmd(false) {
-
-  _id = id;
-  _tag = tag;
-  _input = input.get("input");
-  _status = status;
-  _attemptsCount = 0;
-}
-
-std::string Job::ConvertStatus(JobStatus status) const {
-
-=======
 Job::Job(const tools::Property &prop) {
 
   // DEFINED BY USER
@@ -152,7 +77,6 @@
 
 std::string Job::ConvertStatus(JobStatus status) const {
 
->>>>>>> 9dda5b02
   std::string converted;
   switch (status) {
     case AVAILABLE:
@@ -186,7 +110,6 @@
   else
     throw std::runtime_error("Incomprehensible status: " + status);
   return converted;
-<<<<<<< HEAD
 }
 
 void Job::Reset() {
@@ -197,7 +120,7 @@
   return;
 }
 
-void Job::ToStream(std::ofstream &ofs, std::string fileformat) {
+void Job::ToStream(std::ofstream &ofs, std::string fileformat) const {
 
   tools::PropertyIOManipulator iomXML(tools::PropertyIOManipulator::XML, 0,
                                       "\t\t");
@@ -212,8 +135,6 @@
     ofs << tab << tab
         << (format("<status>%1$s</status>\n") % ConvertStatus(_status)).str();
 
-    if (_has_sqlcmd)
-      ofs << tab << tab << (format("<sqlcmd>%1$s</sqlcmd>\n") % _sqlcmd).str();
     if (_has_host)
       ofs << tab << tab << (format("<host>%1$s</host>\n") % _host).str();
     if (_has_time)
@@ -239,100 +160,6 @@
             output.str())
                .str();
   } else {
-    assert(false);
-  }
-
-  return;
-}
-
-void Job::UpdateFrom(Job *ext) {
-
-  _status = ext->getStatus();
-  if (ext->hasHost()) {
-    _has_host = true;
-    _host = ext->getHost();
-  }
-  if (ext->hasTime()) {
-    _has_time = true;
-    _time = ext->getTime();
-  }
-  if (ext->hasOutput()) {
-    _has_output = true;
-    _output = ext->getOutput();
-  }
-  if (ext->hasError()) {
-    _has_error = true;
-    _error = ext->getError();
-  }
-
-  return;
-}
-
-void Job::SaveResults(JobResult *res) {
-
-  _status = res->_status;
-  if (res->_has_output) {
-    _output = res->_output;
-    _has_output = true;
-  }
-  if (res->_has_error) {
-    _error = res->_error;
-    _has_error = true;
-  }
-
-  _attemptsCount += 1;
-
-=======
-}
-
-void Job::Reset() {
-  _output = tools::Property();
-  _has_output = false;
-  _error = "";
-  _has_error = false;
-  return;
-}
-
-void Job::ToStream(std::ofstream &ofs, std::string fileformat) const {
-
-  tools::PropertyIOManipulator iomXML(tools::PropertyIOManipulator::XML, 0,
-                                      "\t\t");
-
-  if (fileformat == "xml") {
-    std::string tab = "\t";
-
-    ofs << tab << "<job>\n";
-    ofs << tab << tab << (format("<id>%1$d</id>\n") % _id).str();
-    ofs << tab << tab << (format("<tag>%1$s</tag>\n") % _tag).str();
-    ofs << iomXML << _input;
-    ofs << tab << tab
-        << (format("<status>%1$s</status>\n") % ConvertStatus(_status)).str();
-
-    if (_has_host)
-      ofs << tab << tab << (format("<host>%1$s</host>\n") % _host).str();
-    if (_has_time)
-      ofs << tab << tab << (format("<time>%1$s</time>\n") % _time).str();
-    if (_has_output) ofs << iomXML << _output;
-    if (_has_error)
-      ofs << tab << tab << (format("<error>%1$s</error>\n") % _error).str();
-    ofs << tab << "</job>\n";
-  } else if (fileformat == "tab") {
-    std::string time = _time;
-    if (!_has_time) time = "__:__";
-    std::string host = _host;
-    if (!_has_host) host = "__:__";
-    std::string status = ConvertStatus(_status);
-
-    std::stringstream input;
-    std::stringstream output;
-
-    input << iomXML << _input;
-    output << iomXML << _output;
-    ofs << (format("%4$10s %5$20s %6$10s %1$5d %2$10s %3$30s %7$s %8$s\n") %
-            _id % _tag % input.str() % status % host % time % _error %
-            output.str())
-               .str();
-  } else {
     throw std::runtime_error("Writing job, fileformat '" + fileformat +
                              "' not recognized.");
   }
@@ -431,7 +258,6 @@
       job_int.UpdateFrom(job_ext);
   }
 
->>>>>>> 9dda5b02
   return;
 }
 
