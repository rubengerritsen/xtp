--- conflicted
+++ resolved
@@ -56,26 +56,15 @@
         CrgUnit *crg1 = (*iter)->first;
         CrgUnit *crg2 = (*iter)->second;
          if(MatchNNnames(crg1, crg2)){
-            //vector <double> Js = _qmtop->GetJCalc().GetJ(*crg1, *crg2);
-            //cout << crg1->GetId() << " " << crg2->GetId() << " ";
-//            for(int i=0; i<Js.size(); ++i)
+            vector <double> Js = _qmtop->GetJCalc().GetJ(*crg1, *crg2);
+            cout << crg1->GetId() << " " << crg2->GetId() << " ";
+            for(int i=0; i<Js.size(); ++i)
             {
-            //    _Js.push_back(Js[i]);
+                _Js.push_back(Js[i]);
             }
-            //(*iter)->setJ(Js[0]);
+            (*iter)->setJ(Js[0]);
          }
     }
-<<<<<<< HEAD
-    //CalcRates(nblist);
-    //MakeRatesSIUnits(nblist);
-    cout<<"Falks test\n";
-       StateSaver _saver(*_qmtop);
-            string outfilename = "falks.dat";
-            _saver.Open(outfilename,true);
-  
-          _saver.Write_QMBeads(_qmtop);
-          _saver.Close();
-=======
     CalcRates(nblist);
     MakeRatesSIUnits(nblist);
     print_nbs_to_file(nblist);
@@ -85,9 +74,9 @@
     cout<<"Falks test\n";
     StateSaver _saver(*_qmtop);
     string outfilename = "falks.dat";
-   _saver.Open(outfilename,true);
-   _saver.Write_QMBeads(_qmtop);
->>>>>>> 908f6de6
+    _saver.Open(outfilename,true);
+    _saver.Write_QMBeads(_qmtop);
+    _saver.Close();
 }
 
 bool EasyJObserver::MatchNNnames(CrgUnit *crg1, CrgUnit* crg2){
