--- conflicted
+++ resolved
@@ -1,18 +1,7 @@
-AM_CPPFLAGS = -I$(top_srcdir)/include $(VOTCA_TOOLS_CFLAGS)
-lib_LTLIBRARIES = libvotca_moo.la
+@SET_MAKE@
+ACLOCAL_AMFLAGS = -I config
+AUTOMAKE_OPTIONS = foreign
 
-<<<<<<< HEAD
-libvotca_moo_la_SOURCES = \
-    basis_set.cpp  charges.cpp  crgunit.cc  crgunittype.cc \
-    fock_matrix.cpp  mol_pair.cc  orbitals.cpp  qm_molecule.cpp
-
-libvotca_moo_la_LDFLAGS = -no-undefined $(VOTCA_TOOLS_LIBS)
-
-pkgconfigdir = $(libdir)/pkgconfig
-pkgconfig_DATA = libvotca_moo.pc
-
-CLEANFILES = *~ 
-=======
 AM_CPPFLAGS = -I$(top_srcdir)/include $(VOTCA_TOOLS_CFLAGS)
 lib_LTLIBRARIES = libvotca_moo.la
 
@@ -25,5 +14,4 @@
     
 libvotca_moo_la_LDFLAGS = -no-undefined $(VOTCA_TOOLS_LIBS)
 
-CLEANFILES = *~ *.a
->>>>>>> b2431b4c
+CLEANFILES = *~ *.a