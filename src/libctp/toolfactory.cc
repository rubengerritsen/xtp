/*
 *            Copyright 2009-2012 The VOTCA Development Team
 *                       (http://www.votca.org)
 *
 *      Licensed under the Apache License, Version 2.0 (the "License")
 *
 * You may not use this file except in compliance with the License.
 * You may obtain a copy of the License at
 *
 *              http://www.apache.org/licenses/LICENSE-2.0
 *
 * Unless required by applicable law or agreed to in writing, software
 * distributed under the License is distributed on an "AS IS" BASIS,
 * WITHOUT WARRANTIES OR CONDITIONS OF ANY KIND, either express or implied.
 * See the License for the specific language governing permissions and
 * limitations under the License.
 *
 */


#include <votca/ctp/toolfactory.h>
#include "votca_config.h"
<<<<<<< HEAD
#include "qmtools/molpol.h"
#include "qmtools/pdb2map.h"

=======
#include "tools/molpol.h"
#include "tools/pdb2map.h"
#include "tools/coupling.h"
#include "tools/log2mps.h"
#include "tools/ptopreader.h"
>>>>>>> c748e390


namespace votca { namespace ctp {

void QMToolFactory::RegisterAll(void)
{
<<<<<<< HEAD
        QMTools().Register<MolPolTool>      ("molpol");
        QMTools().Register<PDB2Map>         ("pdb2map");
        
=======
        QMTools().Register<MolPolTool>         ("molpol");
        QMTools().Register<PDB2Map>            ("pdb2map");
        QMTools().Register<Coupling>           ("coupling");
        QMTools().Register<Log2Mps>            ("log2mps");
        QMTools().Register<PtopReader>         ("ptopreader");
>>>>>>> c748e390
}

}}<|MERGE_RESOLUTION|>--- conflicted
+++ resolved
@@ -20,34 +20,22 @@
 
 #include <votca/ctp/toolfactory.h>
 #include "votca_config.h"
-<<<<<<< HEAD
-#include "qmtools/molpol.h"
-#include "qmtools/pdb2map.h"
-
-=======
 #include "tools/molpol.h"
 #include "tools/pdb2map.h"
 #include "tools/coupling.h"
 #include "tools/log2mps.h"
 #include "tools/ptopreader.h"
->>>>>>> c748e390
 
 
 namespace votca { namespace ctp {
 
 void QMToolFactory::RegisterAll(void)
 {
-<<<<<<< HEAD
-        QMTools().Register<MolPolTool>      ("molpol");
-        QMTools().Register<PDB2Map>         ("pdb2map");
-        
-=======
         QMTools().Register<MolPolTool>         ("molpol");
         QMTools().Register<PDB2Map>            ("pdb2map");
         QMTools().Register<Coupling>           ("coupling");
         QMTools().Register<Log2Mps>            ("log2mps");
         QMTools().Register<PtopReader>         ("ptopreader");
->>>>>>> c748e390
 }
 
 }}