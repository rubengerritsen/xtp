/*
 *            Copyright 2009-2012 The VOTCA Development Team
 *                       (http://www.votca.org)
 *
 *      Licensed under the Apache License, Version 2.0 (the "License")
 *
 * You may not use this file except in compliance with the License.
 * You may obtain a copy of the License at
 *
 *              http://www.apache.org/licenses/LICENSE-2.0
 *
 * Unless required by applicable law or agreed to in writing, software
 * distributed under the License is distributed on an "AS IS" BASIS,
 * WITHOUT WARRANTIES OR CONDITIONS OF ANY KIND, either express or implied.
 * See the License for the specific language governing permissions and
 * limitations under the License.
 *
 */


#ifndef _CALC_INTEGRALS_H
#define	_CALC_INTEGRALS_H

#include <votca/ctp/qmpair.h>
#include <votca/ctp/paircalculator.h>
#include <votca/moo/mol_and_orb.h>

namespace votca { namespace ctp {

namespace MOO = votca::moo;

/**
* \brief Semi-empirical electronic coupling elements for QM pairs
*
* Semi-empirical (ZINDO) electronic coupling elements for all conjugated
* segments from the neighbout list. Requires molecular orbitals in GAUSSIAN
* format.
*
* Callname: izindo
*/

class IZindo : public ParallelPairCalculator
{
public:

    IZindo() {};
   ~IZindo() {};

    string  Identify() { return "izindo"; }
<<<<<<< HEAD
    void    Initialize(Topology *top, Property *options);
    void    ParseOrbitalsXML(Topology *top, Property *options);
=======
    void    Initialize(Property *options);
    void    ParseOrbitalsXML(Property *options);
>>>>>>> e80c3742
    void    EvalPair(Topology *top, QMPair *pair, PairOperator *opThread);

    void    CTP2MOO2CTP(QMPair *pair, PairOperator *opThread, int state);
    void    CalculateJ(QMPair *pair);
    void    CleanUp();


private:

    MOO::mol_and_orb *_morb1;
    MOO::mol_and_orb *_morb2;
    MOO::basis_set   *_basis1;
    MOO::basis_set   *_basis2;
    MOO::orb         *_orb1;
    MOO::orb         *_orb2;
    MOO::fock        *_fock;

    vector<int> _torbNrs1;
    vector<int> _torbNrs2;

    // Fock::CalcJ(...) apparently uses
    // thread-unsafe containers and / or
    // (hidden) malloc()s. Restrict...
    Mutex       _FockPath;
    bool        _maverick;


    // Information on orbitals for segments
    map<string,string>          _seg_basisName;
    map<string,string>          _seg_orbFile;
    map<string,bool>            _seg_has_e;
    map<string,bool>            _seg_has_h;
    map< string, vector<int> >  _seg_torbs_e;
    map< string, vector<int> >  _seg_torbs_h;

};

void IZindo::CleanUp() {

    delete _morb1;
    delete _morb2;
    delete _basis1;
    delete _basis2;
    delete _orb1;
    delete _orb2;
    delete _fock;

    _torbNrs1.clear();
    _torbNrs2.clear();

}

void IZindo::Initialize(Property *options) {

    cout << endl << "... ... Initialize with " << _nThreads << " threads.";
    _maverick = (_nThreads == 1) ? true : false;

    /* ---- OPTIONS.XML Structure -----
     *
     * <izindo>
     *
     *      <orbitalsXML>ORBITALS.XML</orbitalsXML>
     *
     * </izindo>
     *
     */

    this->ParseOrbitalsXML(options);

}


void IZindo::ParseOrbitalsXML(Property *opt) {

    string key = "options.izindo";
    string orbitalsXML = opt->get(key+".orbitalsXML").as<string> ();
    cout << endl << "... ... Orbital data from " << orbitalsXML << ". ";

    Property alloc;
    load_property_from_xml(alloc, orbitalsXML.c_str());    

    /* --- ORBITALS.XML Structure ---
     *
     * <topology>
     *
     *     <molecules>
     *          <molecule>
     *          <name></name>
     *
     *          <segments>
     *
     *              <segment>
     *              <name></name>
     *
     *              <basisset></basisset>
     *              <orbitals></orbitals>
     *
     *              <torbital_e></torbital_e>
     *              <torbital_h></torbital_h>
     *              </segment>
     *
     *              <segment>
     *                  ...
     *
     */

    key = "topology.molecules.molecule";
    list<Property*> mols = alloc.Select(key);
    list<Property*> ::iterator molit;
    for (molit = mols.begin(); molit != mols.end(); ++molit) {

        key = "segments.segment";
        list<Property*> segs = (*molit)->Select(key);
        list<Property*> ::iterator segit;

        for (segit = segs.begin(); segit != segs.end(); ++segit) {

            string segName = (*segit)->get("name").as<string> ();
            string basisName = (*segit)->get("basisset").as<string> ();
            string orbFile = (*segit)->get("orbitals").as<string> ();

            bool has_e = false;
            bool has_h = false;
            vector<int> torbs_e;
            vector<int> torbs_h;

            if ( (*segit)->exists("torbital_e") ) {
                torbs_e = (*segit)->get("torbital_e").as< vector<int> > ();
                has_e = (torbs_e.size()) ? true : false;
            }
            if ( (*segit)->exists("torbital_h") ) {
                torbs_h = (*segit)->get("torbital_h").as< vector<int> > ();
                has_h = (torbs_h.size()) ? true : false;
            }

            _seg_basisName[segName] = basisName;
            _seg_orbFile[segName] = orbFile;
            _seg_has_e[segName] = has_e;
            _seg_has_h[segName] = has_h;
            _seg_torbs_e[segName] = torbs_e;
            _seg_torbs_h[segName] = torbs_h;

        }
    }
}


void IZindo::EvalPair(Topology *top, QMPair *qmpair, PairOperator *opThread) {

    this->LockCout();
    cout << "\r... ... Evaluating pair " << qmpair->getId()+1 << flush;
    this->UnlockCout();

    string segName1 = qmpair->Seg1()->getName();
    string segName2 = qmpair->Seg2()->getName();

    bool pair_has_e = false;
    bool pair_has_h = false;

    try {
        pair_has_e = _seg_has_e.at(segName1) && _seg_has_e.at(segName2);
        pair_has_h = _seg_has_h.at(segName1) && _seg_has_h.at(segName2);
    }
    catch (out_of_range) {
        this->LockCout();
        cout << endl << "... ... WARNING: No orbital information for pair ["
                     << segName1 << ", " << segName2 << "]. "
                     << "Skipping... " << endl;
        this->UnlockCout();

        return;
    }

    if (pair_has_e) {
        this->CTP2MOO2CTP(qmpair, opThread, -1);
    }
    if (pair_has_h) {
        this->CTP2MOO2CTP(qmpair, opThread, +1);
    }
}



void IZindo::CTP2MOO2CTP(QMPair *pair, PairOperator *opThread, int state) {

    // ++++++++++++++++++++++ //
    // Initialize MOO Objects //
    // ++++++++++++++++++++++ //

    Segment *seg1 = pair->Seg1PbCopy();
    Segment *seg2 = pair->Seg2PbCopy();

    SegmentType *type2 = seg2->getType();
    SegmentType *type1 = seg1->getType();

    string coordsFile1 = type1->getQMCoordsFile();
    string coordsFile2 = type2->getQMCoordsFile();

    string basisName1;
    string basisName2;
    string orbFile1;
    string orbFile2;
    vector<int> torbs1;
    vector<int> torbs2;
        
    basisName1 = _seg_basisName.at(type1->getName());
    basisName2 = _seg_basisName.at(type2->getName());

    orbFile1 = _seg_orbFile.at(type1->getName());
    orbFile2 = _seg_orbFile.at(type2->getName());

    torbs1 = (state == -1) ? _seg_torbs_e.at(type1->getName()) :
                             _seg_torbs_h.at(type1->getName());
    torbs2 = (state == -1) ? _seg_torbs_e.at(type2->getName()) :
                             _seg_torbs_h.at(type2->getName());
    
    //string basisName1 = type1->getBasisName();
    //string basisName2 = type2->getBasisName();
    //string orbFile1 = type1->getOrbitalsFile();
    //string orbFile2 = type2->getOrbitalsFile();
    //vector<int> torbs1 = type1->getTOrbNrs();
    //vector<int> torbs2 = type2->getTOrbNrs();
    
    MOO::mol_and_orb *morb1 = new MOO::mol_and_orb();
    MOO::mol_and_orb *morb2 = new MOO::mol_and_orb();
    MOO::basis_set *basis1 = new MOO::basis_set();
    MOO::basis_set *basis2 = new MOO::basis_set();
    MOO::orb *orb1   = new MOO::orb();
    MOO::orb *orb2   = new MOO::orb();
    MOO::fock *fock12   = new MOO::fock();

    vector<int> torbNrs1;
    vector<int> torbNrs2;

    // Define basis set //
    basis1->set_basis_set(basisName1);
    morb1->define_bs(basis1);
    basis2->set_basis_set(basisName2);
    morb2->define_bs(basis2);

    // Load QM coordinates //
    morb1->init(coordsFile1.c_str());
    morb2->init(coordsFile2.c_str());

    // Create orbitals //
    morb1->init_orbitals(*orb1, orbFile1.c_str());
    morb2->init_orbitals(*orb2, orbFile2.c_str());

    orb1->strip_orbitals(torbs1);
    orb2->strip_orbitals(torbs2);
    
    int frontier1 = torbs1.size();
    int frontier2 = torbs2.size();
    for (int i = 0; i < frontier1; i++) { torbNrs1.push_back(i); }
    for (int j = 0; j < frontier2; j++) { torbNrs2.push_back(j); }
    
    morb1->assign_orb(orb1);
    morb2->assign_orb(orb2);

    // Initialise Fock matrix //
    fock12->init(*morb1, *morb2);


    // ++++++++++++++++++++++++++++++++++++++++ //
    // Rotate + Translate to MD Frame: Mol&Orb1 //
    // ++++++++++++++++++++++++++++++++++++++++ //
    
    // Rotate + Translate QM frame to MD frame, fragment-wise
    vector< Fragment* > ::iterator fit;
    for (fit = seg1->Fragments().begin();
         fit < seg1->Fragments().end();
         fit++) {

        // Centers of maps, rotation matrix MD2QM
        Fragment *frag = *fit;
        vec CoMD = frag->getCoMD();
        vec CoQM = frag->getCoQM();
        matrix rotQM2MD = frag->getRotQM2MD();

        // Fill container with atom QM indices
        vector<int> atmIdcs;
        vector< Atom* > ::iterator ait;
        for (ait = frag->Atoms().begin();
             ait < frag->Atoms().end();
             ait++) {
             if ( (*ait)->HasQMPart() ) {
                 atmIdcs.push_back( (*ait)->getQMId()-1 );
             }
        }


        // Perform translation + rotation
        const double NM2Bohr= 10/0.529189379;
        morb1->rotate_someatoms_ctp(atmIdcs, rotQM2MD,
                                 CoMD*NM2Bohr, CoQM*NM2Bohr,
                                 morb1);

        // Rotate orbitals
        for (int i = 0; i < torbNrs1.size(); i++) {
            orb1->rotate_someatoms(atmIdcs, &rotQM2MD,
                                    morb1->getorb(i), i);
        }
    }
    
    morb1->write_pdb("morbs.pdb", "MOL", 0);

    // ++++++++++++++++++++++++++++++++++++++++ //
    // Rotate + Translate to MD Frame: Mol&Orb2 //
    // ++++++++++++++++++++++++++++++++++++++++ //
    for (fit = seg2->Fragments().begin();
            fit < seg2->Fragments().end();
            fit++) {

        // Centers of maps, rotation matrix MD2QM
        Fragment *frag = *fit;
        vec CoMD = frag->getCoMD();
        vec CoQM = frag->getCoQM();
        matrix rotQM2MD = frag->getRotQM2MD();
        // Fill container with atom QM indices
        vector<int> atmIdcs;
        vector< Atom* > ::iterator ait;
        for (ait = frag->Atoms().begin();
             ait < frag->Atoms().end();
             ait++) {
             if ( (*ait)->HasQMPart() ) {
                atmIdcs.push_back( (*ait)->getQMId()-1 );
             }
        }

        // Perform translation + rotation
        const double NM2Bohr= 10/0.529189379;
        morb2->rotate_someatoms_ctp(atmIdcs, rotQM2MD,
                                 CoMD*NM2Bohr, CoQM*NM2Bohr,
                                 morb2);
        // Rotate orbitals
        for (int i = 0; i < torbNrs2.size(); i++) {
            orb2->rotate_someatoms(atmIdcs, &rotQM2MD,
                                    morb2->getorb(i), i);
        }
    }

    morb2->write_pdb("morbs.pdb", "MOL", 1);
    // ++++++++++++++++++++++++++++ //
    // Calculate transfer integrals //
    // ++++++++++++++++++++++++++++ //

    
    vector<double> Js;
    std::pair< int, int > torb2torb;

    for (int i = 0; i < torbNrs1.size(); i++) {
    for (int j = 0; j < torbNrs2.size(); j++) {

        torb2torb.first  = torbNrs1[i];
        torb2torb.second = torbNrs2[j];

        _FockPath.Lock();
        double J = fock12->calcJ(torb2torb);
        _FockPath.Unlock();

        Js.push_back(J);
        
    }}

    pair->setJs(Js, state);
    pair->setIsPathCarrier(true, state);
    //cout << endl << "Jeff2 " << pair->getJeff2(state) << " ___ state " << state << endl;
    //cout << "path  " << pair->isPathCarrier(state) << endl;

    delete morb1;
    delete morb2;
    delete basis1;
    delete basis2;
    delete orb1;
    delete orb2;
    delete fock12;

    torbNrs1.clear();
    torbNrs2.clear();

}


void IZindo::CalculateJ(QMPair *pair) {

    Segment *seg1 = pair->Seg1PbCopy();
    Segment *seg2 = pair->Seg2PbCopy();

    // ++++++++++++++++++++++++++++++++++++++++ //
    // Rotate + Translate to MD Frame: Mol&Orb1 //
    // ++++++++++++++++++++++++++++++++++++++++ //

    // Rotate + Translate QM frame to MD frame, fragment-wise
    vector< Fragment* > ::iterator fit;
    for (fit = seg1->Fragments().begin();
         fit < seg1->Fragments().end();
         fit++) {

        // Centers of maps, rotation matrix MD2QM
        Fragment *frag = *fit;
        vec CoMD = frag->getCoMD();
        vec CoQM = frag->getCoQM();
        matrix rotQM2MD = frag->getRotQM2MD();

        // Fill container with atom QM indices
        vector<int> atmIdcs;
        vector< Atom* > ::iterator ait;
        for (ait = frag->Atoms().begin();
             ait < frag->Atoms().end();
             ait++) {
             if ( (*ait)->HasQMPart() ) {
                 atmIdcs.push_back( (*ait)->getQMId()-1 );
             }
        }


        // Perform translation + rotation
        const double NM2Bohr= 10/0.529189379;
        _morb1->rotate_someatoms_ctp(atmIdcs, rotQM2MD,
                                 CoMD*NM2Bohr, CoQM*NM2Bohr,
                                 _morb1);

        // Rotate orbitals
        for (int i = 0; i < this->_torbNrs1.size(); i++) {
            _orb1->rotate_someatoms(atmIdcs, &rotQM2MD,
                                    _morb1->getorb(i), i);
        }
    }

    //_morb1->write_pdb("morbs.pdb", "MOL", 1);


    // ++++++++++++++++++++++++++++++++++++++++ //
    // Rotate + Translate to MD Frame: Mol&Orb2 //
    // ++++++++++++++++++++++++++++++++++++++++ //

    for (fit = seg2->Fragments().begin();
            fit < seg2->Fragments().end();
            fit++) {

        // Centers of maps, rotation matrix MD2QM
        Fragment *frag = *fit;
        vec CoMD = frag->getCoMD();
        vec CoQM = frag->getCoQM();
        matrix rotQM2MD = frag->getRotQM2MD();

        // Fill container with atom QM indices
        vector<int> atmIdcs;
        vector< Atom* > ::iterator ait;
        for (ait = frag->Atoms().begin();
             ait < frag->Atoms().end();
             ait++) {
             if ( (*ait)->HasQMPart() ) {
                atmIdcs.push_back( (*ait)->getQMId()-1 );
             }
        }


        // Perform translation + rotation
        const double NM2Bohr= 10/0.529189379;
        _morb2->rotate_someatoms_ctp(atmIdcs, rotQM2MD,
                                 CoMD*NM2Bohr, CoQM*NM2Bohr,
                                 _morb2);

        // Rotate orbitals
        for (int i = 0; i < this->_torbNrs2.size(); i++) {
            _orb2->rotate_someatoms(atmIdcs, &rotQM2MD,
                                    _morb2->getorb(i), i);
        }
    }

    // ++++++++++++++++++++++++++++ //
    // Calculate transfer integrals //
    // ++++++++++++++++++++++++++++ //


    vector<double> Js;
    std::pair< int, int > torb2torb;

    for (int i = 0; i < _torbNrs1.size(); i++) {
    for (int j = 0; j < _torbNrs2.size(); j++) {

        torb2torb.first  = _torbNrs1[i];
        torb2torb.second = _torbNrs2[i];

        double J = _fock->calcJ(torb2torb);
        Js.push_back(J);
    }}

    assert(false); // pair->setJs(Js);
}

}}

#endif	/* _CALC_INTEGRALS_H */<|MERGE_RESOLUTION|>--- conflicted
+++ resolved
@@ -47,13 +47,8 @@
    ~IZindo() {};
 
     string  Identify() { return "izindo"; }
-<<<<<<< HEAD
-    void    Initialize(Topology *top, Property *options);
-    void    ParseOrbitalsXML(Topology *top, Property *options);
-=======
     void    Initialize(Property *options);
     void    ParseOrbitalsXML(Property *options);
->>>>>>> e80c3742
     void    EvalPair(Topology *top, QMPair *pair, PairOperator *opThread);
 
     void    CTP2MOO2CTP(QMPair *pair, PairOperator *opThread, int state);
