/*
 *            Copyright 2009-2012 The VOTCA Development Team
 *                       (http://www.votca.org)
 *
 *      Licensed under the Apache License, Version 2.0 (the "License")
 *
 * You may not use this file except in compliance with the License.
 * You may obtain a copy of the License at
 *
 *              http://www.apache.org/licenses/LICENSE-2.0
 *
 * Unless required by applicable law or agreed to in writing, software
 * distributed under the License is distributed on an "AS IS" BASIS,
 * WITHOUT WARRANTIES OR CONDITIONS OF ANY KIND, either express or implied.
 * See the License for the specific language governing permissions and
 * limitations under the License.
 *
 */


#include "idft.h"

#include <boost/format.hpp>
#include <boost/filesystem.hpp>
#include <boost/numeric/ublas/operation.hpp>

#include <votca/ctp/eigenvalues.h>
#include <votca/ctp/logger.h>
#include <votca/ctp/qmpackagefactory.h>

using boost::format;
using namespace boost::filesystem;

namespace votca { namespace ctp {
    namespace ub = boost::numeric::ublas;
    
// +++++++++++++++++++++++++++++ //
// IDFT MEMBER FUNCTIONS         //
// +++++++++++++++++++++++++++++ //

void IDFT::Initialize(ctp::Topology *top, tools::Property* options ) {
    
    _energy_difference = 0.0;
    
    _do_input = false;
    _do_run = false;
    _do_parse = false;
    _do_project = false;
    _do_trim = false;
    
    _store_orbitals = false;
    _store_overlap = false;
    _store_integrals = false;
    
    ParseOptionsXML( options  );
    
    // register all QM packages (Gaussian, turbomole, etc))
    QMPackageFactory::RegisterAll();

}

    
void IDFT::ParseOptionsXML( tools::Property *opt ) {
   
    // Orbitals are in fort.7 file; number of electrons in .log file
    
    string key = "options." + Identify();
    _energy_difference = opt->get( key + ".degeneracy" ).as< double > ();
    
    _jobfile = opt->get(key + ".job_file").as<string>();

    string _tasks_string = opt->get(key+".tasks").as<string> ();
    if (_tasks_string.find("input") != std::string::npos) _do_input = true;
    if (_tasks_string.find("run") != std::string::npos) _do_run = true;
    if (_tasks_string.find("parse") != std::string::npos) _do_parse = true;
    if (_tasks_string.find("project") != std::string::npos) _do_project = true;
    if (_tasks_string.find("trim") != std::string::npos) _do_trim = true;

    string _store_string = opt->get(key+".store").as<string> ();
    if (_store_string.find("orbitals") != std::string::npos) _store_orbitals = true;
    if (_store_string.find("overlap") != std::string::npos) _store_overlap = true;
    if (_store_string.find("integrals") != std::string::npos) _store_integrals = true;
    
    _max_occupied_levels = opt->get(key+".levels").as<int> ();
    _max_unoccupied_levels = _max_occupied_levels;

    _trim_factor = opt->get(key+".trim").as<int> ();
    
    string _package_xml = opt->get(key+".package").as<string> ();
    //cout << endl << "... ... Parsing " << _package_xml << endl ;

    load_property_from_xml( _package_options, _package_xml.c_str() );    
    
     key = "package";
    _package = _package_options.get(key+".name").as<string> ();

}


double inv_sqrt(double x) { return 1./sqrt(x); }

/*
 * Calculates S^{-1/2}
 */
void IDFT::SQRTOverlap(ub::symmetric_matrix<double> &S, ub::matrix<double> &S2 ) {
       
    double (*_inv_sqrt)(double);
    _inv_sqrt = &inv_sqrt;

    ub::vector<double>                  _eigenvalues;
    ub::matrix<double>                  _eigenvectors;

    int _size = S.size1(); 

    //cout << "... ... Calculating SQRT of the " << _size << "x" << _size  << " overlap matrix" << endl;

    _eigenvalues.resize( _size );
    _eigenvectors.resize( _size, _size ); 
    
    
//  test case  

/*  test of the eigendecomposition code
    int _basis_size = 3;
    ub::symmetric_matrix<double> _overlap(_basis_size);
    _overlap.resize( _basis_size ); 
    _eigenvalues.resize( _basis_size );
    _eigenvectors.resize( _basis_size, _basis_size ); 
    
    //eigenvalues 3, 6, 9
    //eigenvectors (1,2,2), (-2,-1,2), (2,-2,1)
   
    _overlap(0,0) = 7;   
    _overlap(1,0) =-2;  _overlap(1,1) = 6;  
    _overlap(2,0) = 0;  _overlap(2,1) =-2; _overlap(2,2) = 5;

    EigenvaluesSymmetric(_overlap, _eigenvalues, _eigenvectors);
    cout << "....eigenvalue problem solved " << endl;
    
    cout << "eigenvalues" << _eigenvalues << endl;
    cout << "eigenvectors" << _eigenvectors << endl;
    
    ub::diagonal_matrix<double> _diag( _eigenvalues.size(), _eigenvalues.data() );
    ub::matrix<double> _left = ub::prod( _eigenvectors, _diag );
    cout <<  ub::prod( _left, ub::trans( _eigenvectors ) );
    
    exit(0);
*/    
    /* for the test case above S2 has the following form 
    * [[0.3937418627,0.07087375404,0.0209304492],
    *  [0.07087375404,0.4501091889,0.0918042032],
    *  [0.0209304492,0.0918042032,0.4750808413]]
    */
    
    
    EigenvaluesSymmetric(S, _eigenvalues, _eigenvectors);
    //cout << "... ... Eigenvalue problem solved " << endl;
    
    //cout << "eigenvalues" << _eigenvalues << endl;
    //cout << _eigenvectors << endl;     
    
    // compute inverse sqrt of all eigenvalues
    std::transform(_eigenvalues.begin(), _eigenvalues.end(), _eigenvalues.begin(),  _inv_sqrt );

    // form a diagonal matrix S^{-1/2}
    ub::diagonal_matrix<double> _diagS2( _eigenvalues.size(), _eigenvalues.data() ); 

    // multiply from the left on the U
    ub::matrix<double> _temp = ub::prod( _eigenvectors, _diagS2 );
    
    // multiply from the right on the transpose U
    S2 = ub::prod( _temp, ub::trans( _eigenvectors ) );
    //cout << "... ... Projection matrix constructed  " << endl;
       


    // cleanup
    _diagS2.clear();
    _temp.clear();

    //cout << "S2: " << S2 << endl;
    //cout << "Overlap: " << _overlap << endl;
    
    //cout << "... ... Done with the sqrt of the overlap matrix" << endl;
    
    
 }

bool IDFT::CalculateIntegrals(Orbitals* _orbitalsA, Orbitals* _orbitalsB, 
    Orbitals* _orbitalsAB, ub::matrix<double>* _JAB, QMThread *opThread) {
          
    /* test case
    ub::matrix<double> _monomersAB (4, 5);
    ub::zero_matrix<double> _AB (4, 5);

    _monomersAB = _AB;
    
    std::cout << _monomersAB << std::endl;
    
    ub::matrix<double> C(2, 2);
    C(0,0) = 3; C(0,1) = 3;
    C(1,0) = 3; C(1,1) = 3;
    
    ub::matrix<double> B(2, 2);
    B(0,0) = 5; B(0,1) = 5;
    B(1,0) = 5; B(1,1) = 5;
    
    ub::project(_monomersAB, ub::range (2, 4), ub::range (3, 5)) = C;
    ub::project(_monomersAB, ub::range (0, 2), ub::range (0, 2)) = B;

    std::cout << _monomersAB << std::endl;
    */
    
    Logger* _pLog = opThread->getLogger();
    LOG(logDEBUG,*_pLog) << "Calculating electronic couplings" << flush;
        
    // constructing the direct product orbA x orbB
    int _basisA = _orbitalsA->getBasisSetSize();
    int _basisB = _orbitalsB->getBasisSetSize();
    
    if ( ( _basisA == 0 ) || ( _basisB == 0 ) ) {
        LOG(logERROR,*_pLog) << "No basis set size information is stored in monomers" << flush;
        return false;
    }
        
    int _levelsA = _orbitalsA->getNumberOfLevels();
    int _levelsB = _orbitalsB->getNumberOfLevels();
 
    LOG(logDEBUG,*_pLog) << "Levels:Basis A[" << _levelsA << ":" << _basisA << "]"
                                     << " B[" << _levelsB << ":" << _basisB << "]" << flush;
    
    if ( ( _levelsA == 0 ) || (_levelsB == 0) ) {
        LOG(logERROR,*_pLog) << "No information about number of occupied/unoccupied levels is stored" << flush;
        return false;
    } 
     
    
    /* OLD COMPREHENCIVE BUT SLOW WAY OF PROJECTING 
    // AxB = | A 0 |  //
    //       | 0 B |  //  
    ub::zero_matrix<double> zeroB( _levelsA, _basisB ) ;
    ub::zero_matrix<double> zeroA( _levelsB, _basisA ) ;
        
    //cout << zeroB << endl;
    //cout << zeroA << endl;
    
    ub::matrix<double> _psi_AxB ( _levelsA + _levelsB, _basisA + _basisB  );
    

     LOG(logDEBUG,*_pLog) << "Constructing direct product AxB [" 
            << _psi_AxB.size1() << "x" 
            << _psi_AxB.size2() << "]"<< flush;    
    
    ub::project( _psi_AxB, ub::range (0, _levelsA ), ub::range ( _basisA, _basisA +_basisB ) ) = zeroB;
    ub::project( _psi_AxB, ub::range (_levelsA, _levelsA + _levelsB ), ub::range ( 0, _basisA ) ) = zeroA;    
    ub::project( _psi_AxB, ub::range (0, _levelsA ), ub::range ( 0, _basisA ) ) = *_orbitalsA->getOrbitals();
    ub::project( _psi_AxB, ub::range (_levelsA, _levelsA + _levelsB ), ub::range ( _basisA, _basisA + _basisB ) ) = *_orbitalsB->getOrbitals();    
    //cout << "_psi_AxB: " << _psi_AxB << endl;
    
    // psi_AxB * S_AB * psi_AB
    LOG(logDEBUG,*_pLog) << TimeStamp() << " Projecting the dimer onto monomer orbitals" << flush;    
    ub::matrix<double> _psi_AB = ub::prod( *_orbitalsAB->getOverlap(), ub::trans( *_orbitalsAB->getOrbitals() ) );          
    ub::matrix<double> _psi_AxB_dimer_basis = ub::prod( _psi_AxB, _psi_AB );
    LOG(logDEBUG,*_pLog) << TimeStamp() << " Done" << flush;    

    LOG(logDEBUG,*_pLog) << TimeStamp() << " Projecting the dimer onto monomer orbitals" << flush;   
    ub::matrix<double> _psi_AB = ub::prod( _psi_AxB, *_orbitalsAB->getOverlap() );          
    LOG(logDEBUG,*_pLog) << TimeStamp() << " Done" << flush;    

    // J = psi_AxB_dimer_basis * FAB * psi_AxB_dimer_basis^T
    LOG(logDEBUG,*_pLog) << TimeStamp() << " Projecting the Fock matrix onto the dimer basis" << flush;    
    ub::matrix<double> _temp = ub::prod( _fock_AB, ub::trans( _psi_AxB_dimer_basis ) ) ;
    ub::matrix<double> JAB_dimer = ub::prod( _psi_AxB_dimer_basis, _temp);
    LOG(logDEBUG,*_pLog) << TimeStamp() << " DOne" << flush;    

    // Fock matrix of a dimer   
    LOG(logDEBUG,*_pLog) << "Dimer Fock matrix [" 
            << _orbitalsAB->getNumberOfLevels() << "x" 
            << _orbitalsAB->getNumberOfLevels() << "]" << flush;    
    ub::diagonal_matrix<double> _fock_AB( _orbitalsAB->getNumberOfLevels(), (*_orbitalsAB->getEnergies()).data() ); 

    LOG(logDEBUG,*_pLog) << TimeStamp() << " Projecting the Fock matrix onto the dimer basis" << flush;    
    ub::matrix<double> _temp = ub::prod( _psi_AxB_dimer_basis, _fock_AB ) ;
    ub::matrix<double> JAB_dimer = ub::prod( _temp, ub::trans( _psi_AxB_dimer_basis ));
    LOG(logDEBUG,*_pLog) << TimeStamp() << " Done" << flush;    
    
    _temp.clear(); _fock_AB.clear();
     */

    
    //       | Orbitals_A          0 |      | Overlap_A |     
    //       | 0          Orbitals_B |  X   | Overlap_B |  X  Transpose( Orbitals_AB )
    //constructing a slice of the Overlap matrix
    ub::matrix_range< ub::symmetric_matrix<double> > Overlap_A = ub::project( *_orbitalsAB->getOverlap(), ub::range ( 0, _basisA), ub::range (0, _basisA +_basisB) );
    ub::matrix_range< ub::symmetric_matrix<double> > Overlap_B = ub::project( *_orbitalsAB->getOverlap(), ub::range ( _basisA, _basisA +_basisB ), ub::range (0, _basisA +_basisB) );
    
    LOG(logDEBUG,*_pLog) << "Projecting the monomer onto dimer orbitals [" << _levelsA + _levelsB << "x" << _basisA + _basisB << "]" << flush;   
    ub::matrix<double> _psi_AB ( _levelsA + _levelsB, _basisA + _basisB  );
    
    // TODO Use axpy_prod or opb_prod
    LOG(logDEBUG,*_pLog) << "1 " << TimeStamp() << flush;
    ub::matrix_range< ub::matrix<double> > _psi_AB_A = ub::project( _psi_AB, ub::range (0, _levelsA ), ub::range ( 0, _basisA +_basisB ) ) ;
    LOG(logDEBUG,*_pLog) << "2 " << TimeStamp() << flush;
    ub::axpy_prod(*_orbitalsA->getOrbitals(), Overlap_A, _psi_AB_A );
    LOG(logDEBUG,*_pLog) << "3 " << TimeStamp() << flush;
    ub::matrix_range< ub::matrix<double> > _psi_AB_B = ub::project( _psi_AB, ub::range (_levelsA, _levelsA + _levelsB ), ub::range ( 0, _basisA +_basisB ) ) ;
    LOG(logDEBUG,*_pLog) << "4 " << TimeStamp() << flush;
    ub::axpy_prod(*_orbitalsB->getOrbitals(), Overlap_B, _psi_AB_B );

    //ub::project( _psi_AB, ub::range (0, _levelsA ), ub::range ( 0, _basisA +_basisB ) ) = ub::prod( *_orbitalsA->getOrbitals(), Overlap_A )  ;
    //ub::project( _psi_AB, ub::range (_levelsA, _levelsA + _levelsB ), ub::range ( 0, _basisA +_basisB ) ) = ub::prod( *_orbitalsB->getOrbitals(), Overlap_B )  ;
    LOG(logDEBUG,*_pLog) << "5 " << TimeStamp() << flush;
    ub::matrix<double> _psi_AxB_dimer_basis = ub::prod( _psi_AB,  ub::trans( *_orbitalsAB->getOrbitals() ) );
    _psi_AB.clear();  
        
    LOG(logDEBUG,*_pLog) << "Projecting the Fock matrix onto the dimer basis" << flush;    
    ub::zero_matrix<double> _zero ( _levelsA + _levelsB, _levelsA + _levelsB );
    ub::matrix<double> JAB_dimer( _zero ) ;
    ub::vector<double> energies = (*_orbitalsAB->getEnergies());
    LOG(logDEBUG,*_pLog) << "6 " << TimeStamp() << flush;
    for ( int i1 = 0; i1 < _levelsA + _levelsB ; i1++ ) {
    for ( int i2 = i1; i2 < _levelsA + _levelsB; i2++ ) {
        for ( int k = 0; k < _basisA + _basisB; k++  ) {
                JAB_dimer(i1,i2) += _psi_AxB_dimer_basis.at_element(i1, k) * _psi_AxB_dimer_basis.at_element(i2, k) * energies(k);
        }
        JAB_dimer(i2,i1) = JAB_dimer(i1,i2);
    }}   
    energies.clear();
    LOG(logDEBUG,*_pLog) << "7 " << TimeStamp() << flush;
    // S = psi_AxB_dimer_basis * psi_AxB_dimer_basis^T
    ub::symmetric_matrix<double> _S_AxB = ub::prod( _psi_AxB_dimer_basis, ub::trans( _psi_AxB_dimer_basis ));
    _psi_AxB_dimer_basis.clear();
    //cout << "SAxB: " << _S_AxB << endl;

    /* test of an assignment 
    ub::matrix<double> C(2,2);
    C(0,0) = 1; C(0,1) = 2;
    C(1,0) = 2; C(1,1) = 3;
    
    ub::symmetric_matrix<double> B = C;
    cout << C << endl; 
    cout << B << endl; 
    */
       
    ub::matrix<double> _S_AxB_2(_S_AxB.size1(), _S_AxB.size1() );
    
    /* test of the SQRT routine
    ub::symmetric_matrix<double> _test(3,3);
    ub::matrix<double> _test2(3,3); 
    _test(0,0) = 7;   
    _test(1,0) =-2;  _test(1,1) = 6;  
    _test(2,0) = 0;  _test(2,1) =-2; _test(2,2) = 5; 
    SQRTOverlap(_test, _test2 );
    cout << _test2;
    exit(0);
    */
     ub::trans( _S_AxB );
     LOG(logDEBUG,*_pLog) << "Calculating square root of the overlap matrix [" 
             << _S_AxB.size1() << "x" 
             << _S_AxB.size2() << "]" << flush;    
     SQRTOverlap( _S_AxB , _S_AxB_2 );        
     _S_AxB.clear(); 
     
     LOG(logDEBUG,*_pLog) << "Calculating the effective overlap JAB [" 
             << JAB_dimer.size1() << "x" 
             << JAB_dimer.size2() << "]" << flush;    
    
    ub::matrix<double> JAB_temp = ub::prod( JAB_dimer, _S_AxB_2 );
        
    (*_JAB) = ub::prod( _S_AxB_2, JAB_temp );
    
    // cleanup
    JAB_dimer.clear(); JAB_temp.clear(); _S_AxB_2.clear();
    
    //cout << JAB << endl;
    
    //cout << _S_AxB << endl;
    //_has_integrals = true;
    //cout << JAB_dimer.at_element( HOMO_A , HOMO_B + _levelsA ) * conv_Hrt_eV << endl; 
    //cout << JAB_dimer.at_element(_levelsA + HOMO_B, HOMO_A ) * conv_Hrt_eV << endl;

    LOG(logDEBUG,*_pLog) << "Done with electronic couplings" << flush;
    return true;   

}

double IDFT::getCouplingElement( int levelA, int levelB,  Orbitals* _orbitalsA,
    Orbitals* _orbitalsB, ub::matrix<double>* _JAB  ) {
       
    int _levelsA = _orbitalsA->getNumberOfLevels();
    int _levelsB = _orbitalsB->getNumberOfLevels();    
    
    if ( _energy_difference != 0 ) {
        std::vector<int> list_levelsA = *_orbitalsA->getDegeneracy( levelA, _energy_difference );
        std::vector<int> list_levelsB = *_orbitalsA->getDegeneracy( levelB, _energy_difference );
        
        double _JAB_sq = 0; double _JAB_one_level;
        
        for (std::vector<int>::iterator iA = list_levelsA.begin()++; iA != list_levelsA.end(); iA++) {
                for (std::vector<int>::iterator iB = list_levelsB.begin()++; iB != list_levelsB.end(); iB++) { 
                    //cout << *iA << ':' << *iB << endl;
                    _JAB_one_level = _JAB->at_element( *iA - 1  , *iB -1 + _levelsA );
                    _JAB_sq +=  _JAB_one_level*_JAB_one_level ;
                }
        }
        
        return sqrt(_JAB_sq / ( list_levelsA.size() * list_levelsB.size() ) ) * _conv_Hrt_eV ;
        
    } else {
        return _JAB->at_element( levelA - 1  , levelB -1 + _levelsA ) * _conv_Hrt_eV;
    }
    // the  matrix should be symmetric, could also return this element
    // _JAB.at_element( _levelsA + levelB - 1  , levelA - 1 );
}
 
Job::JobResult IDFT::EvalJob(Topology *top, Job *job, QMThread *opThread) {

    bool _run_status = false;
    bool _parse_log_status = false ;
    bool _parse_orbitals_status = false;
    bool _calculate_integrals = false;
    stringstream sout;
    string output;
    
     // report back to the progress observer
    Job::JobResult jres = Job::JobResult();
    
    // get the logger from the thread
    Logger* pLog = opThread->getLogger();   
    
    // get the information about the job executed by the thread
    int _job_ID = job->getId();
    string _job_tag = job->getTag();
    
    // job tag is ID_A:ID_B
    Tokenizer _tok ( _job_tag, ":" ); 
    vector<string> _mol_ids;
    _tok.ToVector( _mol_ids );
    
    int ID_A   = boost::lexical_cast<int>( _mol_ids.front() );
    int ID_B   = boost::lexical_cast<int>( _mol_ids.back() );
    
    Segment *seg_A = top->getSegment( ID_A );
    Segment *seg_B = top->getSegment( ID_B );

    vector < Segment* > segments;
    segments.push_back( seg_A );
    segments.push_back( seg_B );
    
    string frame_dir =  "frame_" + boost::lexical_cast<string>(top->getDatabaseId());     

    /* if we really want that this pair exists in the neighbor list
    QMNBList &nblist = top->NBList(); 
    QMPair *qmpair = nblist.FindPair( seg_A, seg_B );
    if ( qmpair == NULL ) {
        output += (format("Pair %1%:%2% does not exist") % sID_A % sID_B ).str() ;
        LOG(logERROR,*pLog) << "Non-existing pair " << sID_A << ":" << sID_B << flush;
        cout << *pLog;
        jres.setOutput( output ); 
        jres.setStatus(Job::FAILED);
        return jres;
    } else {
        FILE *out;
        out = fopen((GAUSS_DIR + "/" + XYZ_FILE).c_str(),"w");
        qmpair->WriteXYZ(out);
        fclose(out);
    }
    */
    
    LOG(logINFO,*pLog) << TimeStamp() << " Evaluating pair "  
            << _job_ID << " ["  << ID_A << ":" << ID_B << "] out of " << 
           (top->NBList()).size()  << flush; 

    // set the folders 
    string idft_work_dir = "OR_FILES";
    string edft_work_dir = "OR_FILES";
    string _pair_dir = ( format("%1%%2%%3%%4%%5%") % "pair" % "_" % ID_A % "_" % ID_B ).str();
 
    string _qmpackage_work_dir = idft_work_dir + "/" + _package + "/" + frame_dir + "/" + _pair_dir ;
    //cout << endl << _qmpackage_work_dir << endl;
    
    // get the corresponding object from the QMPackageFactory
    QMPackage *_qmpackage =  QMPackages().Create( _package );

    // set a log file for the package
    _qmpackage->setLog( pLog );       

    // set the run dir 
    _qmpackage->setRunDir( _qmpackage_work_dir );
        
    // get the package options
    _qmpackage->Initialize( &_package_options );
    
    // if asked, prepare the input files
    if (_do_input) {
        

        boost::filesystem::create_directories( _qmpackage_work_dir );           
        // in case we do not want to do an SCF loop for a dimer
        if ( _qmpackage->GuessRequested() ) {
            LOG(logDEBUG, *pLog) << "Preparing the guess" << flush;
            
            Orbitals _orbitalsA;
            Orbitals _orbitalsB;
            Orbitals _orbitalsAB;
            
            // load the corresponding monomer orbitals and prepare the dimer guess 
            string orb_file_A = (format("%1%_%2%%3%") % "molecule" % ID_A % ".orb").str();
            string DIR_A  = edft_work_dir + "/" + "molecules/" + frame_dir;
            std::ifstream ifs_A( (DIR_A +"/" + orb_file_A).c_str() );
            LOG(logDEBUG,*pLog) << "Loading " << orb_file_A << flush;   
            boost::archive::binary_iarchive ia_A( ifs_A );
            ia_A >> _orbitalsA;
            ifs_A.close();

            string orb_file_B = (format("%1%_%2%%3%") % "molecule" % ID_B % ".orb").str();
            LOG(logDEBUG,*pLog) << "Loading " << orb_file_B << flush;    
            string DIR_B  = edft_work_dir + "/" + "molecules/" + frame_dir;
            std::ifstream ifs_B( (DIR_B +"/" + orb_file_B).c_str() );
            boost::archive::binary_iarchive ia_B( ifs_B );
            ia_B >> _orbitalsB;
            ifs_B.close();
                            
            PrepareGuess(&_orbitalsA, &_orbitalsB, &_orbitalsAB, opThread);

            boost::filesystem::create_directories( _qmpackage_work_dir );
            _qmpackage->WriteInputFile(segments, &_orbitalsAB);

        } else {
            _qmpackage->WriteInputFile(segments);
        }

    } // end of the input
    
    // run the executable
    if ( _do_run ) {
            _run_status = _qmpackage->Run( );
            if ( !_run_status ) {
                    output += "run failed; " ;
                    LOG(logERROR,*pLog) << _qmpackage->getPackageName() << " run failed" << flush;
                    cout << *pLog;
                    jres.setOutput( output ); 
                    jres.setStatus(Job::FAILED);
                    delete _qmpackage;
                    return jres;
            } 
    } // end of the run
 
    Orbitals _orbitalsAB; // This will be later used to write orbitals of the dimer to a file
   // parse the log/orbitals files
    if ( _do_parse ) {
             _parse_log_status = _qmpackage->ParseLogFile( &_orbitalsAB );

            if ( !_parse_log_status ) {
                    output += "log incomplete; ";
                    LOG(logERROR,*pLog) << "LOG parsing failed" << flush;
                    cout << *pLog;
                    jres.setOutput( output ); 
                    jres.setStatus(Job::FAILED);
                    delete _qmpackage;
                    return jres;
            } 
            
            _parse_orbitals_status = _qmpackage->ParseOrbitalsFile( &_orbitalsAB );

            if ( !_parse_orbitals_status ) {
                    output += "fort7 failed; " ;
                    LOG(logERROR,*pLog) << "GAUSSIAN orbitals (fort.7) parsing failed" << flush;
                    cout << *pLog;
                    jres.setOutput( output ); 
                    jres.setStatus(Job::FAILED);
                    delete _qmpackage;
                    return jres;
            } 
    } // end of the parse orbitals/log
        

    string _orbitals_storage_dir = idft_work_dir + "/" + "pairs/" + frame_dir;
   // orbital file used to archive parsed data
    string _pair_file = ( format("%1%%2%%3%%4%%5%") % "pair_" % ID_A % "_" % ID_B % ".orb" ).str();
   ub::matrix<double> _JAB;
   
   /* trimming DIMER orbitals is not giving accurate results 
   // trim virtual orbitals if too many are given
   if ( _do_trim ) {

       if ( !_do_parse ) { // orbitals must be loaded from a file
           LOG(logDEBUG,*pLog) << "Loading orbitals from " << _pair_file << flush;    
           std::ifstream ifs( (_orbitals_storage_dir + "/" + _pair_file).c_str() );
           boost::archive::binary_iarchive ia( ifs );
           ia >> _orbitalsAB;
           ifs.close();
       }     
       
       LOG(logDEBUG,*pLog) << "Trimming dimer virtual orbitals from " 
               << _orbitalsAB.getNumberOfLevels() - _orbitalsAB.getNumberOfElectrons() << " to " 
               << _orbitalsAB.getNumberOfElectrons()*(_trim_factor-1) << flush;   
       
       //_orbitalsAB.Trim(_trim_factor);
   } */
   
   if ( _do_project ) {
       
       if ( !_do_parse ) { // orbitals must be loaded from a file
           LOG(logDEBUG,*pLog) << "Loading orbitals from " << _pair_file << flush;    
           std::ifstream ifs( (_orbitals_storage_dir + "/" + _pair_file).c_str() );
           boost::archive::binary_iarchive ia( ifs );
           ia >> _orbitalsAB;
           ifs.close();
       }
       
       Orbitals _orbitalsA;
       Orbitals _orbitalsB;
 
        // load the corresponding monomer orbitals and prepare the dimer guess 
        string orb_file_A = (format("%1%_%2%%3%") % "molecule" % ID_A % ".orb").str();
        string DIR_A  = edft_work_dir + "/" + "molecules/" + frame_dir;
        std::ifstream ifs_A( (DIR_A +"/" + orb_file_A).c_str() );
        LOG(logDEBUG,*pLog) << "Loading orbitals from " << orb_file_A << flush;   
        boost::archive::binary_iarchive ia_A( ifs_A );
        ia_A >> _orbitalsA;
        ifs_A.close();

        string orb_file_B = (format("%1%_%2%%3%") % "molecule" % ID_B % ".orb").str();
        LOG(logDEBUG,*pLog) << "Loading orbitals from " << orb_file_B << flush;    
        string DIR_B  = edft_work_dir + "/" + "molecules/" + frame_dir;
        std::ifstream ifs_B( (DIR_B +"/" + orb_file_B).c_str() );
        boost::archive::binary_iarchive ia_B( ifs_B );
        ia_B >> _orbitalsB;
        ifs_B.close();
     
        if ( _do_trim ) {
             LOG(logDEBUG,*pLog) << "Trimming molecule A virtual orbitals from " 
                    << _orbitalsA.getNumberOfLevels() - _orbitalsA.getNumberOfElectrons() << " to " 
                    << _orbitalsA.getNumberOfElectrons()*(_trim_factor-1) << flush;  
            
            _orbitalsA.Trim(_trim_factor);
            
            LOG(logDEBUG,*pLog) << "Trimming molecule B virtual orbitals from " 
                    << _orbitalsB.getNumberOfLevels() - _orbitalsB.getNumberOfElectrons() << " to " 
                    << _orbitalsB.getNumberOfElectrons()*(_trim_factor-1) << flush;              
            _orbitalsB.Trim(_trim_factor);
        }
     
       _calculate_integrals = CalculateIntegrals( &_orbitalsA, &_orbitalsB, &_orbitalsAB, &_JAB, opThread );

        if ( !_calculate_integrals ) {
                output += "integrals failed; " ;
                LOG(logERROR,*pLog) << "Calculating integrals failed" << flush;
                cout << *pLog;
                jres.setOutput( output ); 
                jres.setStatus(Job::FAILED);
                return jres;
        } 
    
        int HOMO_A = _orbitalsA.getNumberOfElectrons() ;
        int HOMO_B = _orbitalsB.getNumberOfElectrons() ;
    
        int LUMO_A = HOMO_A + 1;
        int LUMO_B = HOMO_B + 1;
    
        double J_h = getCouplingElement( HOMO_A , HOMO_B, &_orbitalsA, &_orbitalsB, &_JAB );
        double J_e = getCouplingElement( LUMO_A , LUMO_B, &_orbitalsA, &_orbitalsB, &_JAB );
    
        LOG(logINFO,*pLog) << "Couplings h/e " << ID_A << ":" << ID_B << " " << J_h  << ":" << J_e  << flush; 
    
        //qmpair->setJeff2( J_h,  1 );
        //qmpair->setJeff2( J_e, -1 );
       
        // Output the thread run summary and clean the Logger
        LOG(logINFO,*pLog) << TimeStamp() << " Finished evaluating pair " << ID_A << ":" << ID_B << flush; 
        cout << *pLog;

       // save orbitals 
       boost::filesystem::create_directories(_orbitals_storage_dir);  

       LOG(logDEBUG,*pLog) << "Saving orbitals to " << _pair_file << flush;
       std::ofstream ofs( (_orbitals_storage_dir + "/" + _pair_file).c_str() );
       boost::archive::binary_oarchive oa( ofs );

       if ( !( _store_orbitals && _do_parse && _parse_orbitals_status) )   _store_orbitals = false;
       if ( !( _store_overlap && _do_parse && _parse_log_status) )    _store_overlap = false;
       if ( !( _store_integrals && _do_project && _calculate_integrals) )  {
           _store_integrals = false; 
       } else {
           _orbitalsAB.setIntegrals( &_JAB );
       }

       _orbitalsAB.setStorage( _store_orbitals, _store_overlap, _store_integrals );

       
       oa << _orbitalsAB;
       ofs.close();
   
    // save project summary    
    /* <pair idA="" idB="" typeA="" typeB="">
     *          <overlap orbA="" orbB="" enA="" enB="" ></overlap>
     * </pair>
     * 
     */
    Property _job_summary;
        Property *_pair_summary = &_job_summary.add("pair","");
         string nameA = seg_A->getName();
         string nameB = seg_B->getName();
        _pair_summary->setAttribute("idA", ID_A);
        _pair_summary->setAttribute("idB", ID_B);
        _pair_summary->setAttribute("homoA", HOMO_A);
        _pair_summary->setAttribute("homoB", HOMO_B);
        _pair_summary->setAttribute("typeA", nameA);
        _pair_summary->setAttribute("typeB", nameB);
<<<<<<< HEAD
        for (int levelA = HOMO_A - _max_occupied_levels +1; levelA <= LUMO_A + _max_unoccupied_levels-1; ++levelA ) {
                for (int levelB = HOMO_B - _max_occupied_levels + 1; levelB <= HOMO_B + _max_unoccupied_levels -1; ++levelB ) {        
=======
        for (int levelA = HOMO_A - _max_occupied_levels +1; levelA <= LUMO_A + _max_unoccupied_levels - 1; ++levelA ) {
                for (int levelB = HOMO_B - _max_occupied_levels + 1; levelB <= LUMO_B + _max_unoccupied_levels -1 ; ++levelB ) {        
>>>>>>> 5d4f0636
                        Property *_overlap_summary = &_pair_summary->add("overlap",""); 
                        double JAB = getCouplingElement( levelA , levelB, &_orbitalsA, &_orbitalsB, &_JAB );
                        double energyA = _orbitalsA.getEnergy( levelA );
                        double energyB = _orbitalsB.getEnergy( levelB );
                        _overlap_summary->setAttribute("orbA", levelA);
                        _overlap_summary->setAttribute("orbB", levelB);
                        _overlap_summary->setAttribute("jAB", JAB);
                        _overlap_summary->setAttribute("eA", energyA);
                        _overlap_summary->setAttribute("eB", energyB);
                }
        }
    
        sout <<  setlevel(1) << _job_summary;
   } // end of the projection loop

   // cleanup whatever is not needed
   _qmpackage->CleanUp();
   delete _qmpackage;
   
    jres.setOutput( sout.str() );   
    jres.setStatus(Job::COMPLETE);
    
    return jres;
}


void IDFT::PrepareGuess( Orbitals* _orbitalsA, Orbitals* _orbitalsB,
    Orbitals* _orbitalsAB, QMThread *opThread ) {
    
    LOG(logDEBUG,*opThread->getLogger())  << "Constructing the guess for the dimer orbitals" << flush;   
   
    // constructing the direct product orbA x orbB
    int _basisA = _orbitalsA->getBasisSetSize();
    int _basisB = _orbitalsB->getBasisSetSize();
       
    int _levelsA = _orbitalsA->getNumberOfLevels();
    int _levelsB = _orbitalsB->getNumberOfLevels();
    
    int _electronsA = _orbitalsA->getNumberOfElectrons();
    int _electronsB = _orbitalsB->getNumberOfElectrons();
    
    ub::zero_matrix<double> zeroB( _levelsA, _basisB ) ;
    ub::zero_matrix<double> zeroA( _levelsB, _basisA ) ;
    
    ub::matrix<double>* _mo_coefficients = _orbitalsAB->getOrbitals();    
    //cout << "MO coefficients " << *_mo_coefficients << endl;
    
    // AxB = | A 0 |  //   A = [EA, EB]  //
    //       | 0 B |  //                 //
    _mo_coefficients->resize( _levelsA + _levelsB, _basisA + _basisB  );
    _orbitalsAB->setBasisSetSize( _basisA + _basisB );
    _orbitalsAB->setNumberOfLevels( _electronsA - _electronsB , 
                                    _levelsA + _levelsB - _electronsA - _electronsB );
    _orbitalsAB->setNumberOfElectrons( _electronsA + _electronsB );
    
    ub::project( *_mo_coefficients, ub::range (0, _levelsA ), ub::range ( _basisA, _basisA +_basisB ) ) = zeroB;
    ub::project( *_mo_coefficients, ub::range (_levelsA, _levelsA + _levelsB ), ub::range ( 0, _basisA ) ) = zeroA;    
    ub::project( *_mo_coefficients, ub::range (0, _levelsA ), ub::range ( 0, _basisA ) ) = *_orbitalsA->getOrbitals();
    ub::project( *_mo_coefficients, ub::range (_levelsA, _levelsA + _levelsB ), ub::range ( _basisA, _basisA + _basisB ) ) = *_orbitalsB->getOrbitals();   

    //cout << "MO coefficients " << *_mo_coefficients << endl;
    
    ub::vector<double>* _energies = _orbitalsAB->getEnergies();
    _energies->resize( _levelsA + _levelsB );
     
    ub::project( *_energies, ub::range (0, _levelsA ) ) = *_orbitalsA->getEnergies();
    ub::project( *_energies, ub::range (_levelsA, _levelsA + _levelsB ) ) = *_orbitalsB->getEnergies();
    
    //cout << "MO energies " << *_energies << endl;
    
    ///"... ... Have now " >> _energies->size() >> " energies\n" >> *opThread;

}   

}};
  <|MERGE_RESOLUTION|>--- conflicted
+++ resolved
@@ -708,13 +708,8 @@
         _pair_summary->setAttribute("homoB", HOMO_B);
         _pair_summary->setAttribute("typeA", nameA);
         _pair_summary->setAttribute("typeB", nameB);
-<<<<<<< HEAD
-        for (int levelA = HOMO_A - _max_occupied_levels +1; levelA <= LUMO_A + _max_unoccupied_levels-1; ++levelA ) {
-                for (int levelB = HOMO_B - _max_occupied_levels + 1; levelB <= HOMO_B + _max_unoccupied_levels -1; ++levelB ) {        
-=======
         for (int levelA = HOMO_A - _max_occupied_levels +1; levelA <= LUMO_A + _max_unoccupied_levels - 1; ++levelA ) {
                 for (int levelB = HOMO_B - _max_occupied_levels + 1; levelB <= LUMO_B + _max_unoccupied_levels -1 ; ++levelB ) {        
->>>>>>> 5d4f0636
                         Property *_overlap_summary = &_pair_summary->add("overlap",""); 
                         double JAB = getCouplingElement( levelA , levelB, &_orbitalsA, &_orbitalsB, &_JAB );
                         double energyA = _orbitalsA.getEnergy( levelA );
