--- conflicted
+++ resolved
@@ -325,11 +325,7 @@
 
     vector<Property*> records;
             
-<<<<<<< HEAD
-    QMNBList &nblist = top->NBList();   
-=======
     QMNBList &nblist = top->NBList();
->>>>>>> e80c3742
     int _number_of_pairs = nblist.size();
     int _current_pairs = 0;
     int _incomplete_jobs = 0;
