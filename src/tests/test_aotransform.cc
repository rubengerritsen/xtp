--- conflicted
+++ resolved
@@ -33,23 +33,6 @@
 
 BOOST_AUTO_TEST_SUITE(aotransform_test)
 
-<<<<<<< HEAD
-BOOST_AUTO_TEST_CASE(transform_test) {
-  libint2::initialize();
-  QMAtom a(0, "C", Eigen::Vector3d::Zero());
-  QMMolecule mol("zero", 0);
-  mol.push_back(a);
-
-  BasisSet bs;
-  bs.Load(std::string(XTP_TEST_DATA_FOLDER) + "/aotransform/all.xml");
-  AOBasis basis;
-  basis.Fill(bs, mol);
-
- 
-  libint2::finalize();
-}
-=======
->>>>>>> 1da915d0
 
 BOOST_AUTO_TEST_CASE(xintegrate) {
 
